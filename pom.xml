<?xml version="1.0"?>
<!--
  ~ Copyright (c) 2011-2014 The original author or authors
  ~
  ~  All rights reserved. This program and the accompanying materials
  ~  are made available under the terms of the Eclipse Public License v1.0
  ~  and Apache License v2.0 which accompanies this distribution.
  ~
  ~      The Eclipse Public License is available at
  ~      http://www.eclipse.org/legal/epl-v10.html
  ~
  ~      The Apache License v2.0 is available at
  ~      http://www.opensource.org/licenses/apache2.0.php
  ~
  ~  You may elect to redistribute this code under either of these licenses.
  -->

<project xmlns="http://maven.apache.org/POM/4.0.0" xmlns:xsi="http://www.w3.org/2001/XMLSchema-instance"
         xsi:schemaLocation="http://maven.apache.org/POM/4.0.0 http://maven.apache.org/xsd/maven-4.0.0.xsd">
  <modelVersion>4.0.0</modelVersion>

  <parent>
    <groupId>org.sonatype.oss</groupId>
    <artifactId>oss-parent</artifactId>
    <version>7</version>
  </parent>

  <groupId>io.vertx</groupId>
  <artifactId>vertx-parent</artifactId>
  <version>3.0.0-SNAPSHOT</version>

  <name>Vert.x - Parent Project</name>

  <packaging>pom</packaging>

  <licenses>
    <license>
      <name>The Apache Software License, Version 2.0</name>
      <url>http://www.apache.org/licenses/LICENSE-2.0.txt</url>
      <distribution>repo</distribution>
    </license>
    <license>
      <name>Eclipse Public License - v 1.0</name>
      <url>http://www.eclipse.org/legal/epl-v10.html</url>
      <distribution>repo</distribution>
    </license>
  </licenses>

  <scm>
    <connection>scm:git:git@github.com:eclipse/vert.x.git</connection>
    <developerConnection>scm:git:git@github.com:eclipse/vert.x.git</developerConnection>
    <url>git@github.com:eclipse/vert.x.git</url>
  </scm>

  <properties>
    <project.build.sourceEncoding>UTF-8</project.build.sourceEncoding>

    <netty.version>4.0.20.Final</netty.version>
    <jackson.version>2.2.2</jackson.version>
    <hazelcast.version>3.2.1</hazelcast.version>
    <log4j.version>1.2.16</log4j.version>
    <slf4j.version>1.6.2</slf4j.version>
    <junit.version>4.11</junit.version>
    <apacheds-protocol-dns.version>1.5.7</apacheds-protocol-dns.version>
  </properties>

  <modules>
    <module>vertx-core</module>
    <module>vertx-ext</module>
    <module>vertx-hazelcast</module>
    <module>vertx-dist</module>
  </modules>

  <dependencyManagement>
    <dependencies>
      <!-- Vert.x projects -->
      <dependency>
        <groupId>io.vertx</groupId>
        <artifactId>vertx-core</artifactId>
        <version>${project.version}</version>
      </dependency>
      <dependency>
        <groupId>io.vertx</groupId>
        <artifactId>vertx-core</artifactId>
        <type>test-jar</type>
        <version>${project.version}</version>
      </dependency>
      <dependency>
        <groupId>io.vertx</groupId>
        <artifactId>vertx-hazelcast</artifactId>
        <version>${project.version}</version>
      </dependency>
      <!-- 3rd party -->
      <dependency>
        <groupId>io.netty</groupId>
        <artifactId>netty-all</artifactId>
        <version>${netty.version}</version>
      </dependency>
      <dependency>
        <groupId>com.fasterxml.jackson.core</groupId>
        <artifactId>jackson-core</artifactId>
        <version>${jackson.version}</version>
      </dependency>
      <dependency>
        <groupId>com.fasterxml.jackson.core</groupId>
        <artifactId>jackson-databind</artifactId>
        <version>${jackson.version}</version>
      </dependency>
      <dependency>
        <groupId>com.hazelcast</groupId>
        <artifactId>hazelcast</artifactId>
        <version>${hazelcast.version}</version>
      </dependency>
      <dependency>
        <groupId>log4j</groupId>
        <artifactId>log4j</artifactId>
        <version>${log4j.version}</version>
      </dependency>
      <dependency>
        <groupId>org.slf4j</groupId>
        <artifactId>slf4j-api</artifactId>
        <version>${slf4j.version}</version>
      </dependency>
      <!-- Testing -->
      <dependency>
        <groupId>junit</groupId>
        <artifactId>junit</artifactId>
        <version>${junit.version}</version>
        <scope>test</scope>
      </dependency>
      <dependency>
        <groupId>org.apache.directory.server</groupId>
        <artifactId>apacheds-protocol-dns</artifactId>
        <version>${apacheds-protocol-dns.version}</version>
        <scope>test</scope>
      </dependency>

    </dependencies>
  </dependencyManagement>

  <build>
    <pluginManagement>
      <plugins>
        <plugin>
          <groupId>org.apache.maven.plugins</groupId>
          <artifactId>maven-compiler-plugin</artifactId>
          <version>3.1</version>
        </plugin>
        <plugin>
          <groupId>org.apache.maven.plugins</groupId>
          <artifactId>maven-source-plugin</artifactId>
          <version>2.2.1</version>
        </plugin>
        <plugin>
          <groupId>org.apache.maven.plugins</groupId>
          <artifactId>maven-javadoc-plugin</artifactId>
          <version>2.9.1</version>
        </plugin>
        <plugin>
          <groupId>org.apache.maven.plugins</groupId>
          <artifactId>maven-surefire-plugin</artifactId>
          <version>2.14</version>
          <configuration>
            <failIfNoSpecifiedTests>false</failIfNoSpecifiedTests>
<<<<<<< HEAD
              <excludes>
                <exclude>**/HazelcastClusteredEventbusTest.java</exclude>
              </excludes>
=======
            <systemPropertyVariables>
              <java.util.logging.SimpleFormatter.format>%4$s: %2$s - %5$s %6$s%n</java.util.logging.SimpleFormatter.format>
            </systemPropertyVariables>
>>>>>>> 5bb15450
          </configuration>
        </plugin>
          <plugin>
            <groupId>org.apache.maven.plugins</groupId>
            <artifactId>maven-surefire-report-plugin</artifactId>
            <version>2.17</version>
          </plugin>
      </plugins>
    </pluginManagement>

    <plugins>
      <plugin>
        <artifactId>maven-compiler-plugin</artifactId>
        <configuration>
          <source>1.8</source>
          <target>1.8</target>
          <encoding>${project.build.sourceEncoding}</encoding>
        </configuration>
      </plugin>
      <plugin>
        <artifactId>maven-source-plugin</artifactId>
        <executions>
          <execution>
            <phase>package</phase>
            <goals>
              <goal>jar-no-fork</goal>
            </goals>
          </execution>
        </executions>
      </plugin>
    </plugins>
  </build>

  <profiles>
    <profile>
      <id>dist</id>
      <build>
        <plugins>
          <plugin>
            <artifactId>maven-javadoc-plugin</artifactId>
            <executions>
              <execution>
                <phase>site</phase>
                <goals>
                  <goal>aggregate</goal>
                  <goal>jar</goal>
                </goals>
              </execution>
            </executions>
          </plugin>
        </plugins>
      </build>
    </profile>
  </profiles>

  <repositories>
    <repository>
      <id>sonatype-nexus-snapshots</id>
      <url>https://oss.sonatype.org/content/repositories/snapshots/</url>
    </repository>
  </repositories>
</project><|MERGE_RESOLUTION|>--- conflicted
+++ resolved
@@ -162,15 +162,12 @@
           <version>2.14</version>
           <configuration>
             <failIfNoSpecifiedTests>false</failIfNoSpecifiedTests>
-<<<<<<< HEAD
               <excludes>
                 <exclude>**/HazelcastClusteredEventbusTest.java</exclude>
               </excludes>
-=======
             <systemPropertyVariables>
               <java.util.logging.SimpleFormatter.format>%4$s: %2$s - %5$s %6$s%n</java.util.logging.SimpleFormatter.format>
             </systemPropertyVariables>
->>>>>>> 5bb15450
           </configuration>
         </plugin>
           <plugin>
