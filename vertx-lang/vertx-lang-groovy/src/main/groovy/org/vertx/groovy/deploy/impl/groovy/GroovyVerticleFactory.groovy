--- conflicted
+++ resolved
@@ -61,19 +61,18 @@
   }
 
   public Verticle createVerticle(String main, ClassLoader cl) throws Exception {
+
     URL url = cl.getResource(main)
     if (url == null) {
-<<<<<<< HEAD
         def file = new File(main).getAbsoluteFile().getCanonicalFile()
         if (file.exists()) {
             url = file.toURL()
         }
     }
+    if (url == null) {
+          throw new IllegalStateException("Cannot find main script: " + main + " on classpath");
+    }
 
-=======
-      throw new IllegalStateException("Cannot find main script: " + main + " on classpath");
-    }
->>>>>>> 6d1d9e6f
     GroovyCodeSource gcs = new GroovyCodeSource(url)
     GroovyClassLoader gcl = new GroovyClassLoader(cl)
     Class clazz = gcl.parseClass(gcs)
