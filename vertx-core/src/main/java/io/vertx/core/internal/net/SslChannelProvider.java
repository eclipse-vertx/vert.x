/*
 * Copyright (c) 2011-2022 Contributors to the Eclipse Foundation
 *
 * This program and the accompanying materials are made available under the
 * terms of the Eclipse Public License 2.0 which is available at
 * http://www.eclipse.org/legal/epl-2.0, or the Apache License, Version 2.0
 * which is available at https://www.apache.org/licenses/LICENSE-2.0.
 *
 * SPDX-License-Identifier: EPL-2.0 OR Apache-2.0
 */
package io.vertx.core.internal.net;

import io.netty.buffer.ByteBufAllocator;
import io.netty.channel.ChannelHandler;
import io.netty.channel.ChannelInitializer;
import io.netty.handler.ssl.SniHandler;
import io.netty.handler.ssl.SslContext;
import io.netty.handler.ssl.SslHandler;
import io.netty.incubator.codec.http3.Http3;
import io.netty.incubator.codec.quic.InsecureQuicTokenHandler;
import io.netty.incubator.codec.quic.QuicCodecBuilder;
import io.netty.incubator.codec.quic.QuicSslContext;
import io.netty.incubator.codec.quic.QuicSslContextBuilder;
import io.netty.util.concurrent.ImmediateExecutor;
import io.vertx.core.impl.Arguments;
import io.vertx.core.internal.VertxInternal;
import io.vertx.core.internal.logging.Logger;
import io.vertx.core.internal.logging.LoggerFactory;
import io.vertx.core.internal.tls.SslContextProvider;
import io.vertx.core.net.HostAndPort;
import io.vertx.core.net.SSLOptions;
import io.vertx.core.net.SocketAddress;

import java.net.InetSocketAddress;
import java.util.concurrent.Executor;

/**
 * Provider for Netty {@link SslHandler} and {@link SniHandler}.
 * <br/>
 * {@link SslContext} instances are cached and reused.
 */
public class SslChannelProvider {
  private static final Logger log = LoggerFactory.getLogger(SslChannelProvider.class);

  private final Executor workerPool;
  private final boolean sni;
  private final SslContextProvider sslContextProvider;

  public SslChannelProvider(VertxInternal vertx,
                            SslContextProvider sslContextProvider,
                            boolean sni) {
    this.workerPool = vertx.internalWorkerPool().executor();
    this.sni = sni;
    this.sslContextProvider = sslContextProvider;
  }

  public SslContextProvider sslContextProvider() {
    return sslContextProvider;
  }

  public ChannelHandler createClientSslHandler(SocketAddress peerAddress, String serverName, SSLOptions sslOptions) {
    SslContext sslContext = sslContextProvider.sslClientContext(serverName, sslOptions.isUseAlpn(),
      sslOptions.isHttp3());
    Executor delegatedTaskExec = sslContextProvider.useWorkerPool() ? workerPool : ImmediateExecutor.INSTANCE;
    if (sslOptions.isHttp3()) {
      QuicSslContext quicSslContext = (QuicSslContext) ((VertxSslContext) sslContext).unwrap();
      return configureQuicCodecBuilder(Http3.newQuicClientCodecBuilder(), sslOptions, delegatedTaskExec)
        .sslEngineProvider(channel -> quicSslContext.newEngine(channel.alloc(), peerAddress.host(), peerAddress.port()))
        .build();
    }
    SslHandler sslHandler;
    if (peerAddress != null && peerAddress.isInetSocket()) {
      sslHandler = sslContext.newHandler(ByteBufAllocator.DEFAULT, peerAddress.host(), peerAddress.port(),
        delegatedTaskExec);
    } else {
      sslHandler = sslContext.newHandler(ByteBufAllocator.DEFAULT, delegatedTaskExec);
    }
    sslHandler.setHandshakeTimeout(sslOptions.getSslHandshakeTimeout(), sslOptions.getSslHandshakeTimeoutUnit());
    return sslHandler;
  }

  public ChannelHandler createServerHandler(SSLOptions sslOptions, HostAndPort remoteAddress,
                                            ChannelInitializer handler) {
    if (sni) {
      return createSniHandler(sslOptions, remoteAddress, handler);
    } else {
      return createServerSslHandler(sslOptions, remoteAddress, handler);
    }
  }

  private ChannelHandler createServerSslHandler(SSLOptions sslOptions, HostAndPort remoteAddress,
                                                ChannelInitializer handler) {
    log.debug("Creating Server Ssl Handler ... ");
    SslContext sslContext = sslContextProvider.sslServerContext(sslOptions.isUseAlpn(), sslOptions.isHttp3());
    Executor delegatedTaskExec = sslContextProvider.useWorkerPool() ? workerPool : ImmediateExecutor.INSTANCE;
    if (sslOptions.isHttp3()) {
      log.debug("Creating HTTP/3 Server Ssl Handler ... ");
      Arguments.require(handler != null, "handler can't be null for http/3");

      QuicSslContext quicSslContext = (QuicSslContext) ((VertxSslContext) sslContext).unwrap();
      return configureQuicCodecBuilder(Http3.newQuicServerCodecBuilder(), sslOptions, delegatedTaskExec)
        .sslContext((QuicSslContext) ((VertxSslContext) sslContext).unwrap())
        .sslEngineProvider(quicChannel -> {
          InetSocketAddress address = ((InetSocketAddress) quicChannel.remoteSocketAddress());
          return quicSslContext.newEngine(quicChannel.alloc(), address.getHostString(), address.getPort());
        })
        .tokenHandler(InsecureQuicTokenHandler.INSTANCE)
        .handler(handler)
        .build();
    }
<<<<<<< HEAD
=======

>>>>>>> be8d9435
    SslHandler sslHandler;
    if (remoteAddress != null) {
      sslHandler = sslContext.newHandler(ByteBufAllocator.DEFAULT, remoteAddress.host(), remoteAddress.port(),
        delegatedTaskExec);
    } else {
      sslHandler = sslContext.newHandler(ByteBufAllocator.DEFAULT, delegatedTaskExec);
    }

    sslHandler.setHandshakeTimeout(sslOptions.getSslHandshakeTimeout(), sslOptions.getSslHandshakeTimeoutUnit());
    return sslHandler;
  }

  private ChannelHandler createSniHandler(SSLOptions sslOptions, HostAndPort remoteAddress,
                                          ChannelInitializer handler) {
    Executor delegatedTaskExec = sslContextProvider.useWorkerPool() ? workerPool : ImmediateExecutor.INSTANCE;
    if (sslOptions.isHttp3()) {
      QuicSslContext serverSslContextWithSni =
        QuicSslContextBuilder.buildForServerWithSni(sslContextProvider.serverNameMapping(sslOptions.isUseAlpn(),
          sslOptions.isHttp3()));

      return configureQuicCodecBuilder(Http3.newQuicServerCodecBuilder(), sslOptions,
        delegatedTaskExec)
        .sslEngineProvider(quicChannel -> {
          InetSocketAddress address = ((InetSocketAddress) quicChannel.remoteSocketAddress());
          return serverSslContextWithSni.newEngine(quicChannel.alloc(), address.getHostString(), address.getPort());
        })
        .tokenHandler(InsecureQuicTokenHandler.INSTANCE)
        .handler(handler)
        .build();
    }

    return new VertxSniHandler(sslContextProvider.serverNameMapping(delegatedTaskExec, sslOptions.isUseAlpn(),
      sslOptions.isHttp3()), sslOptions.getSslHandshakeTimeoutUnit().toMillis(sslOptions.getSslHandshakeTimeout()),
      delegatedTaskExec, remoteAddress);
  }

  private static <T extends QuicCodecBuilder<T>> T configureQuicCodecBuilder(T quicCodecBuilder, SSLOptions sslOptions,
                                                                             Executor delegatedTaskExec) {
    quicCodecBuilder
      // Enabling this option allows sending unreliable, connectionless data over QUIC
      // via QUIC datagrams. It is required for VertxHandler and net socket to function properly.
      .datagram(2000000, 2000000)

      .sslTaskExecutor(delegatedTaskExec)
      .maxIdleTimeout(sslOptions.getSslHandshakeTimeout(), sslOptions.getSslHandshakeTimeoutUnit())
      .initialMaxData(sslOptions.getHttp3InitialMaxData())
      .initialMaxStreamsBidirectional(sslOptions.getHttp3InitialMaxStreamsBidirectional())
      .initialMaxStreamDataBidirectionalLocal(sslOptions.getHttp3InitialMaxStreamDataBidirectionalLocal())
      .initialMaxStreamDataBidirectionalRemote(sslOptions.getHttp3InitialMaxStreamDataBidirectionalRemote())
      .initialMaxStreamsUnidirectional(sslOptions.getHttp3InitialMaxStreamsUnidirectional())
      .initialMaxStreamDataUnidirectional(sslOptions.getHttp3InitialMaxStreamDataUnidirectional())
    ;
    return quicCodecBuilder;
  }

}<|MERGE_RESOLUTION|>--- conflicted
+++ resolved
@@ -108,10 +108,6 @@
         .handler(handler)
         .build();
     }
-<<<<<<< HEAD
-=======
-
->>>>>>> be8d9435
     SslHandler sslHandler;
     if (remoteAddress != null) {
       sslHandler = sslContext.newHandler(ByteBufAllocator.DEFAULT, remoteAddress.host(), remoteAddress.port(),
