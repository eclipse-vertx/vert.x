--- conflicted
+++ resolved
@@ -24,14 +24,10 @@
 import io.netty.handler.timeout.IdleStateHandler;
 import io.netty.handler.traffic.GlobalTrafficShapingHandler;
 import io.netty.util.concurrent.GenericFutureListener;
-<<<<<<< HEAD
 import io.vertx.core.Closeable;
 import io.vertx.core.Future;
 import io.vertx.core.Handler;
 import io.vertx.core.Promise;
-=======
-import io.vertx.core.*;
->>>>>>> c85bacac
 import io.vertx.core.http.ClientAuth;
 import io.vertx.core.http.HttpServerOptions;
 import io.vertx.core.http.impl.HttpUtils;
@@ -236,16 +232,10 @@
     private void configurePipeline(Channel ch, SslContextProvider sslContextProvider,
                                    SslContextManager sslContextManager, ServerSSLOptions sslOptions) {
       if (options.isSsl()) {
-<<<<<<< HEAD
         if (!options.isHttp3()) {
           configureChannelSslHandler(ch, sslContextProvider, null);
         }
 
-=======
-        SslChannelProvider sslChannelProvider = new SslChannelProvider(vertx, sslContextProvider, sslOptions.isSni());
-        ch.pipeline().addLast("ssl", sslChannelProvider.createServerHandler(options.isUseAlpn(), options.getSslHandshakeTimeout(),
-          options.getSslHandshakeTimeoutUnit(), HttpUtils.socketAddressToHostAndPort(ch.remoteAddress())));
->>>>>>> c85bacac
         ChannelPromise p = ch.newPromise();
         ch.pipeline().addLast("handshaker", new SslHandshakeCompletionHandler(p));
         p.addListener(future -> {
@@ -389,13 +379,10 @@
     if (options == null) {
       throw new IllegalArgumentException("Invalid null value passed for traffic shaping options update");
     }
-<<<<<<< HEAD
     if (trafficShapingHandler == null) {
       throw new IllegalStateException("Unable to update traffic shaping options because the server was not configured" +
         " to use traffic shaping during startup");
     }
-=======
->>>>>>> c85bacac
     NetServerImpl server = actualServer;
     ContextInternal ctx = vertx.getOrCreateContext();
     if (server == null) {
@@ -409,14 +396,11 @@
     if (server != this) {
       return server.updateTrafficShapingOptions(options);
     } else {
-<<<<<<< HEAD
       long checkIntervalForStatsInMillis =
         options.getCheckIntervalForStatsTimeUnit().toMillis(options.getCheckIntervalForStats());
       trafficShapingHandler.configure(options.getOutboundGlobalBandwidth(), options.getInboundGlobalBandwidth(),
         checkIntervalForStatsInMillis);
 
-=======
->>>>>>> c85bacac
       Promise<Boolean> promise = ctx.promise();
       ctx.emit(v -> updateTrafficShapingOptions(options, promise));
       return promise.future();
@@ -584,15 +568,7 @@
     ServerID id) {
     // Socket bind
     channelBalancer.addWorker(eventLoop, worker);
-<<<<<<< HEAD
     AbstractBootstrap bootstrap = buildServerBootstrap(localAddress);
-=======
-    ServerBootstrap bootstrap = new ServerBootstrap();
-    bootstrap.group(vertx.acceptorEventLoopGroup(), channelBalancer.workers());
-    bootstrap.childHandler(channelBalancer);
-    bootstrap.childOption(ChannelOption.ALLOCATOR, VertxByteBufAllocator.POOLED_ALLOCATOR);
-    applyConnectionOptions(localAddress.isDomainSocket(), bootstrap);
->>>>>>> c85bacac
 
     // Actual bind
     io.netty.util.concurrent.Future<Channel> bindFuture = resolveAndBind(context, bindAddress, bootstrap, options);
