/*
 * Copyright (c) 2011-2019 Contributors to the Eclipse Foundation
 *
 * This program and the accompanying materials are made available under the
 * terms of the Eclipse Public License 2.0 which is available at
 * http://www.eclipse.org/legal/epl-2.0, or the Apache License, Version 2.0
 * which is available at https://www.apache.org/licenses/LICENSE-2.0.
 *
 * SPDX-License-Identifier: EPL-2.0 OR Apache-2.0
 */
package io.vertx.core.net.impl;

import io.netty.bootstrap.AbstractBootstrap;
import io.netty.bootstrap.Bootstrap;
import io.netty.bootstrap.ServerBootstrap;
import io.netty.buffer.PooledByteBufAllocator;
import io.netty.channel.*;
import io.netty.channel.group.ChannelGroup;
import io.netty.channel.group.ChannelGroupFuture;
import io.netty.channel.group.DefaultChannelGroup;
import io.netty.channel.socket.nio.NioDatagramChannel;
import io.netty.handler.codec.haproxy.HAProxyMessageDecoder;
import io.netty.handler.logging.LoggingHandler;
import io.netty.handler.stream.ChunkedWriteHandler;
import io.netty.handler.timeout.IdleStateHandler;
import io.netty.handler.traffic.GlobalTrafficShapingHandler;
import io.netty.util.concurrent.GenericFutureListener;
import io.vertx.core.Closeable;
import io.vertx.core.Future;
import io.vertx.core.Handler;
import io.vertx.core.Promise;
import io.vertx.core.datagram.DatagramSocketOptions;
import io.vertx.core.http.ClientAuth;
import io.vertx.core.http.HttpServerOptions;
import io.vertx.core.http.impl.HttpUtils;
import io.vertx.core.internal.CloseSequence;
import io.vertx.core.internal.resolver.NameResolver;
import io.vertx.core.impl.HostnameResolver;
import io.vertx.core.internal.ContextInternal;
import io.vertx.core.internal.PromiseInternal;
import io.vertx.core.internal.VertxInternal;
import io.vertx.core.impl.buffer.VertxByteBufAllocator;
import io.vertx.core.internal.logging.Logger;
import io.vertx.core.internal.logging.LoggerFactory;
import io.vertx.core.internal.net.SslChannelProvider;
import io.vertx.core.internal.net.SslHandshakeCompletionHandler;
import io.vertx.core.internal.tls.SslContextManager;
import io.vertx.core.internal.tls.SslContextProvider;
import io.vertx.core.net.*;
import io.vertx.core.spi.metrics.MetricsProvider;
import io.vertx.core.spi.metrics.TCPMetrics;
import io.vertx.core.spi.metrics.VertxMetrics;

import java.net.InetAddress;
import java.net.InetSocketAddress;
import java.util.HashSet;
import java.util.Map;
import java.util.Set;
import java.util.concurrent.TimeUnit;

/**
 * Vert.x TCP server
 *
 * @author <a href="http://tfox.org">Tim Fox</a>
 * @author <a href="mailto:julien@julienviet.com">Julien Viet</a>
 */
public class NetServerImpl implements Closeable, MetricsProvider, NetServerInternal {

  private static final Logger log = LoggerFactory.getLogger(NetServerImpl.class);
  public static final String SERVER_SSL_HANDLER_NAME = "ssl";

  private final VertxInternal vertx;
  private final NetServerOptions options;
  private final CloseSequence closeSequence;
  private Handler<NetSocket> handler;
  private Handler<Throwable> exceptionHandler;

  // Per server
  private EventLoop eventLoop;
  private NetSocketInitializer initializer;
  private ChannelGroup channelGroup;
  private Handler<Channel> worker;
  private volatile boolean listening;
  private ContextInternal listenContext;
  private NetServerImpl actualServer;
  private ShutdownEvent closeEvent;
  private ChannelGroupFuture graceFuture;

  // Main
  private SslContextManager sslContextManager;
  private volatile Future<SslContextProvider> sslContextProvider;
  private Future<SslContextProvider> updateInProgress;
  private GlobalTrafficShapingHandler trafficShapingHandler;
  private ServerChannelLoadBalancer channelBalancer;
  private Future<Channel> bindFuture;
  private Set<NetServerImpl> servers;
  private TCPMetrics<?> metrics;
  private volatile int actualPort;
  private Channel datagramChannel;

  public NetServerImpl(VertxInternal vertx, NetServerOptions options) {

    //
    // 3 steps close sequence
    // 2: a {@link CloseEvent} event is broadcast to each channel, channels should react accordingly
    // 1: grace period completed when all channels are inactive or the shutdown timeout is fired
    // 0: sockets are closed
    CloseSequence closeSequence = new CloseSequence(completion -> doClose(completion), completion1 -> doGrace(completion1), completion2 -> doShutdown(completion2));

    this.vertx = vertx;
    this.options = options;
    this.closeSequence = closeSequence;
  }

  public SslContextProvider sslContextProvider() {
    return sslContextProvider.result();
  }

  @Override
  public synchronized Handler<NetSocket> connectHandler() {
    return handler;
  }

  @Override
  public synchronized NetServerInternal connectHandler(Handler<NetSocket> handler) {
    if (isListening()) {
      throw new IllegalStateException("Cannot set connectHandler when server is listening");
    }
    this.handler = handler;
    return this;
  }

  @Override
  public synchronized NetServerInternal exceptionHandler(Handler<Throwable> handler) {
    if (isListening()) {
      throw new IllegalStateException("Cannot set exceptionHandler when server is listening");
    }
    this.exceptionHandler = handler;
    return this;
  }

  public int actualPort() {
    NetServerImpl server = actualServer;
    return server != null ? server.actualPort : actualPort;
  }

  @Override
  public Future<Void> shutdown(long timeout, TimeUnit unit) {
    closeEvent = new ShutdownEvent(timeout, unit);
    return closeSequence.close();
  }

  @Override
  public Future<NetServer> listen(SocketAddress localAddress) {
    return listen(vertx.getOrCreateContext(), localAddress);
  }

  @Override
  public Future<NetServer> listen(ContextInternal context, SocketAddress localAddress) {
    if (localAddress == null) {
      throw new NullPointerException("No null bind local address");
    }
    if (handler == null) {
      throw new IllegalStateException("Set connect handler first");
    }
    return bind(context, localAddress).map(this);
  }

  @Override
  public Future<NetServer> listen() {
    return listen(options.getPort(), options.getHost());
  }

  @Override
  public synchronized void close(Completable<Void> completion) {
    shutdown(0L, TimeUnit.SECONDS).onComplete(completion);
  }

  public boolean isClosed() {
    return !isListening();
  }

  private class NetSocketInitializer {

    private final ContextInternal context;
    private final Handler<NetSocket> connectionHandler;
    private final Handler<Throwable> exceptionHandler;
    private final GlobalTrafficShapingHandler trafficShapingHandler;

    NetSocketInitializer(ContextInternal context, Handler<NetSocket> connectionHandler,
                         Handler<Throwable> exceptionHandler, GlobalTrafficShapingHandler trafficShapingHandler) {
      this.context = context;
      this.connectionHandler = connectionHandler;
      this.exceptionHandler = exceptionHandler;
      this.trafficShapingHandler = trafficShapingHandler;
    }

    protected synchronized boolean accept() {
      return true;
    }

    public void accept(Channel ch, SslContextProvider sslChannelProvider, SslContextManager sslContextManager,
                       ServerSSLOptions sslOptions) {
      if (!this.accept()) {
        ch.close();
        return;
      }
      if (HAProxyMessageCompletionHandler.canUseProxyProtocol(options.isUseProxyProtocol())) {
        IdleStateHandler idle;
        io.netty.util.concurrent.Promise<Channel> p = ch.eventLoop().newPromise();
        ch.pipeline().addLast(new HAProxyMessageDecoder());
        if (options.getProxyProtocolTimeout() > 0) {
          ch.pipeline().addLast("idle", idle = new IdleStateHandler(0, 0, options.getProxyProtocolTimeout(),
            options.getProxyProtocolTimeoutUnit()));
        } else {
          idle = null;
        }
        ch.pipeline().addLast(new HAProxyMessageCompletionHandler(p));
        p.addListener((GenericFutureListener<io.netty.util.concurrent.Future<Channel>>) future -> {
          if (future.isSuccess()) {
            if (idle != null) {
              ch.pipeline().remove(idle);
            }
            configurePipeline(future.getNow(), sslChannelProvider, sslContextManager, sslOptions);
          } else {
            //No need to close the channel.HAProxyMessageDecoder already did
            handleException(future.cause());
          }
        });
      } else {
        configurePipeline(ch, sslChannelProvider, sslContextManager, sslOptions);
      }
    }

    private void configurePipeline(Channel ch, SslContextProvider sslContextProvider,
                                   SslContextManager sslContextManager, ServerSSLOptions sslOptions) {
      if (options.isSsl()) {
        if (!options.isHttp3()) {
          configureChannelSslHandler(ch, sslContextProvider, null);
        }

        ChannelPromise p = ch.newPromise();
        ch.pipeline().addLast("handshaker", new SslHandshakeCompletionHandler(p));
        p.addListener(future -> {
          if (future.isSuccess()) {
            connected(ch, sslContextManager, sslOptions);
          } else {
            handleException(future.cause());
          }
        });

      } else {
        connected(ch, sslContextManager, sslOptions);
      }
      if (trafficShapingHandler != null && !options.isHttp3()) {
        ch.pipeline().addFirst("globalTrafficShaping", trafficShapingHandler);
      }
    }

    private void handleException(Throwable cause) {
      if (exceptionHandler != null) {
        context.emit(v -> exceptionHandler.handle(cause));
      }
    }

    private void connected(Channel ch, SslContextManager sslContextManager, SSLOptions sslOptions) {
      initChannel(ch.pipeline(), options.isSsl());
      TCPMetrics<?> metrics = getMetrics();
      VertxHandler<NetSocketImpl> handler = VertxHandler.create(ctx -> new NetSocketImpl(context, ctx,
        sslContextManager, sslOptions, metrics, options.isRegisterWriteHandler()));
      handler.removeHandler(NetSocketImpl::unregisterEventBusHandler);
      handler.addHandler(conn -> {
        if (metrics != null) {
          conn.metric(metrics.connected(conn.remoteAddress(), conn.remoteName()));
        }
        conn.registerEventBusHandler();
        context.emit(conn, connectionHandler::handle);
      });

      ch.pipeline().addLast("handler", handler);
    }
  }

  protected void initChannel(ChannelPipeline pipeline, boolean ssl) {
    if (options.getLogActivity()) {
      pipeline.addLast("logging", new LoggingHandler(options.getActivityLogDataFormat()));
    }
    if (ssl || !options.isFileRegionEnabled() || !vertx.transport().supportFileRegion() || (options.getTrafficShapingOptions() != null && options.getTrafficShapingOptions().getOutboundGlobalBandwidth() > 0)) {
      // only add ChunkedWriteHandler when SSL is enabled or FileRegion isn't supported or when outbound traffic
      // shaping is enabled
      pipeline.addLast("chunkedWriter", new ChunkedWriteHandler());       // For large file / sendfile support
    }
    int idleTimeout = options.getIdleTimeout();
    int readIdleTimeout = options.getReadIdleTimeout();
    int writeIdleTimeout = options.getWriteIdleTimeout();
    if (idleTimeout > 0 || readIdleTimeout > 0 || writeIdleTimeout > 0) {
      pipeline.addLast("idle", new IdleStateHandler(readIdleTimeout, writeIdleTimeout, idleTimeout,
        options.getIdleTimeoutUnit()));
    }
  }

  protected GlobalTrafficShapingHandler createTrafficShapingHandler() {
    return createTrafficShapingHandler(vertx.eventLoopGroup(), options.getTrafficShapingOptions());
  }

  private GlobalTrafficShapingHandler createTrafficShapingHandler(EventLoopGroup eventLoopGroup,
                                                                  TrafficShapingOptions options) {
    if (options == null) {
      return null;
    }
    GlobalTrafficShapingHandler trafficShapingHandler;
    if (options.getMaxDelayToWait() != 0) {
      long maxDelayToWaitInMillis = options.getMaxDelayToWaitTimeUnit().toMillis(options.getMaxDelayToWait());
      long checkIntervalForStatsInMillis =
        options.getCheckIntervalForStatsTimeUnit().toMillis(options.getCheckIntervalForStats());
      trafficShapingHandler = new GlobalTrafficShapingHandler(eventLoopGroup, options.getOutboundGlobalBandwidth(),
        options.getInboundGlobalBandwidth(), checkIntervalForStatsInMillis, maxDelayToWaitInMillis);
    } else {
      long checkIntervalForStatsInMillis =
        options.getCheckIntervalForStatsTimeUnit().toMillis(options.getCheckIntervalForStats());
      trafficShapingHandler = new GlobalTrafficShapingHandler(eventLoopGroup, options.getOutboundGlobalBandwidth(),
        options.getInboundGlobalBandwidth(), checkIntervalForStatsInMillis);
    }
    if (options.getPeakOutboundGlobalBandwidth() != 0) {
      trafficShapingHandler.setMaxGlobalWriteSize(options.getPeakOutboundGlobalBandwidth());
    }
    return trafficShapingHandler;
  }

  protected void configure(SSLOptions options) {
  }

  public int sniEntrySize() {
    return sslContextManager.sniEntrySize();
  }

  public Future<Boolean> updateSSLOptions(ServerSSLOptions options, boolean force) {
    NetServerImpl server = actualServer;
    if (server != null && server != this) {
      return server.updateSSLOptions(options, force);
    } else {
      ContextInternal ctx = vertx.getOrCreateContext();
      Future<SslContextProvider> fut;
      SslContextProvider current;
      synchronized (this) {
        current = sslContextProvider.result();
        if (updateInProgress == null) {
          ServerSSLOptions sslOptions = options.copy();
          configure(sslOptions);
          ClientAuth clientAuth = sslOptions.getClientAuth();
          if (clientAuth == null) {
            clientAuth = ClientAuth.NONE;
          }
          updateInProgress = sslContextManager.resolveSslContextProvider(
            sslOptions,
            null,
            clientAuth,
            sslOptions.getApplicationLayerProtocols(),
            force,
            ctx);
          fut = updateInProgress;
        } else {
          return updateInProgress.mapEmpty().transform(ar -> updateSSLOptions(options, force));
        }
      }
      fut.onComplete(ar -> {
        synchronized (this) {
          updateInProgress = null;
          if (ar.succeeded()) {
            sslContextProvider = fut;
            if (options.isHttp3() && datagramChannel != null) {
              configureChannelSslHandler(datagramChannel, sslContextProvider.result(), channelBalancer);
            }
          }
        }
      });
      return fut.map(res -> res != current);
    }
  }

  public Future<Boolean> updateTrafficShapingOptions(TrafficShapingOptions options) {
    if (options == null) {
      throw new IllegalArgumentException("Invalid null value passed for traffic shaping options update");
    }
    if (trafficShapingHandler == null) {
      throw new IllegalStateException("Unable to update traffic shaping options because the server was not configured" +
        " to use traffic shaping during startup");
    }
    NetServerImpl server = actualServer;
    ContextInternal ctx = vertx.getOrCreateContext();
    if (server == null) {
      // Server not yet started
      TrafficShapingOptions prev = this.options.getTrafficShapingOptions();
      boolean updated = prev == null || !prev.equals(options);
      this.options.setTrafficShapingOptions(options);
      return ctx.succeededFuture(updated);
    }
    // Update the traffic shaping options only for the actual/main server
    if (server != this) {
      return server.updateTrafficShapingOptions(options);
    } else {
      long checkIntervalForStatsInMillis =
        options.getCheckIntervalForStatsTimeUnit().toMillis(options.getCheckIntervalForStats());
      trafficShapingHandler.configure(options.getOutboundGlobalBandwidth(), options.getInboundGlobalBandwidth(),
        checkIntervalForStatsInMillis);

      Promise<Boolean> promise = ctx.promise();
      ctx.emit(v -> updateTrafficShapingOptions(options, promise));
      return promise.future();
    }
  }

  public void updateTrafficShapingOptions(TrafficShapingOptions options, Promise<Boolean> promise) {
    if (trafficShapingHandler == null) {
      promise.fail(new IllegalStateException("Unable to update traffic shaping options because the server was not configured " +
        "to use traffic shaping during startup"));
    } else if (!options.equals(this.options.getTrafficShapingOptions())) {
      // Compare with existing traffic-shaping options to ensure they are updated only when they differ.
      this.options.setTrafficShapingOptions(options);
      long checkIntervalForStatsInMillis = options.getCheckIntervalForStatsTimeUnit().toMillis(options.getCheckIntervalForStats());
      trafficShapingHandler.configure(options.getOutboundGlobalBandwidth(), options.getInboundGlobalBandwidth(), checkIntervalForStatsInMillis);
      if (options.getPeakOutboundGlobalBandwidth() != 0) {
        trafficShapingHandler.setMaxGlobalWriteSize(options.getPeakOutboundGlobalBandwidth());
      }
      if (options.getMaxDelayToWait() != 0) {
        long maxDelayToWaitInMillis = options.getMaxDelayToWaitTimeUnit().toMillis(options.getMaxDelayToWait());
        trafficShapingHandler.setMaxWriteDelay(maxDelayToWaitInMillis);
      }
      promise.complete(true);
    } else {
      log.info("Not updating traffic shaping options as they have not changed");
      promise.complete(false);
    }
  }

  private synchronized Future<Channel> bind(ContextInternal context, SocketAddress localAddress) {
    if (listening) {
      throw new IllegalStateException("Listen already called");
    }

    this.listenContext = context;
    this.listening = true;
    this.eventLoop = context.nettyEventLoop();

    SocketAddress bindAddress;
    Map<ServerID, NetServerInternal> sharedNetServers = vertx.sharedTcpServers();
    synchronized (sharedNetServers) {
      actualPort = localAddress.port();
      String hostOrPath = localAddress.isInetSocket() ? localAddress.host() : localAddress.path();
      NetServerImpl main;
      boolean shared;
      ServerID id;
      if (actualPort > 0 || localAddress.isDomainSocket()) {
        id = new ServerID(actualPort, hostOrPath);
        main = (NetServerImpl) sharedNetServers.get(id);
        shared = true;
        bindAddress = localAddress;
      } else {
        if (actualPort < 0) {
          id = new ServerID(actualPort, hostOrPath + "/" + -actualPort);
          main = (NetServerImpl) sharedNetServers.get(id);
          shared = true;
          bindAddress = SocketAddress.inetSocketAddress(0, localAddress.host());
        } else {
          id = new ServerID(actualPort, hostOrPath);
          main = null;
          shared = false;
          bindAddress = localAddress;
        }
      }
      DefaultChannelGroup group = new DefaultChannelGroup(listenContext.nettyEventLoop(), true);
      channelGroup = group;
      PromiseInternal<Channel> promise = listenContext.promise();
      if (main == null) {

        SslContextManager helper;
        try {
          helper = new SslContextManager(SslContextManager.resolveEngineOptions(options.getSslEngineOptions(),
            options.isUseAlpn()));
        } catch (Exception e) {
          return context.failedFuture(e);
        }

        // The first server binds the socket
        actualServer = this;
        bindFuture = promise;
        sslContextManager = helper;
        trafficShapingHandler = createTrafficShapingHandler();
        initializer = new NetSocketInitializer(context, handler, exceptionHandler, trafficShapingHandler);
        worker = ch -> {
          // Should close if the channel group is closed actually or check that
          channelGroup.add(ch);
          Future<SslContextProvider> scp = sslContextProvider;
          initializer.accept(ch, scp != null ? scp.result() : null, sslContextManager, options.getSslOptions());
        };
        servers = new HashSet<>();
        servers.add(this);
        channelBalancer = new ServerChannelLoadBalancer(vertx.acceptorEventLoopGroup().next());

        //
        if (options.isHttp3() && !options.isSsl()) {
          return context.failedFuture("HTTP/3 requires SSL/TLS encryption. Please enable SSL to use HTTP/3.");
        }

        if (options.isSsl() && options.getKeyCertOptions() == null && options.getTrustOptions() == null) {
          return context.failedFuture("Key/certificate is mandatory for SSL");
        }

        // Register the server in the shared server list
        if (shared) {
          sharedNetServers.put(id, this);
        }
        listenContext.addCloseHook(this);

        // Initialize SSL before binding
        if (options.isSsl()) {
          ServerSSLOptions sslOptions = options.getSslOptions();
          configure(sslOptions);
          sslContextProvider = sslContextManager.resolveSslContextProvider(sslOptions, null,
            sslOptions.getClientAuth(), sslOptions.getApplicationLayerProtocols(), listenContext);

          sslContextProvider.onComplete(ar -> {
            if (ar.succeeded()) {
              bind(hostOrPath, context, bindAddress, localAddress, shared, promise, sharedNetServers, id);
            } else {
              promise.fail(ar.cause());
            }
          });
        } else {
          bind(hostOrPath, context, bindAddress, localAddress, shared, promise, sharedNetServers, id);
        }

        bindFuture.onFailure(err -> {
          if (shared) {
            synchronized (sharedNetServers) {
              sharedNetServers.remove(id);
            }
          }
          listening = false;
        });

        return bindFuture;
      } else {
        // Server already exists with that host/port - we will use that
        actualServer = main;
        metrics = main.metrics;
        trafficShapingHandler = main.trafficShapingHandler;
        initializer = new NetSocketInitializer(context, handler, exceptionHandler, trafficShapingHandler);
        worker = ch -> {
          group.add(ch);
          Future<SslContextProvider> scp = actualServer.sslContextProvider;
          initializer.accept(ch, scp != null ? scp.result() : null, sslContextManager, options.getSslOptions());
        };
        actualServer.servers.add(this);
        actualServer.channelBalancer.addWorker(eventLoop, worker);
        listenContext.addCloseHook(this);
        main.bindFuture.onComplete(promise);
        return promise.future();
      }
    }
  }

  private void bind(
    String hostOrPath,
    ContextInternal context,
    SocketAddress bindAddress,
    SocketAddress localAddress,
    boolean shared,
    Promise<Channel> promise,
    Map<ServerID, NetServerInternal> sharedNetServers,
    ServerID id) {
    // Socket bind
    channelBalancer.addWorker(eventLoop, worker);
<<<<<<< HEAD
    ServerBootstrap bootstrap = new ServerBootstrap();
    bootstrap.group(vertx.getAcceptorEventLoopGroup(), channelBalancer.workers());
    if (options.isSsl()) {
      bootstrap.childOption(ChannelOption.ALLOCATOR, PartialPooledByteBufAllocator.INSTANCE);
    } else {
      bootstrap.childOption(ChannelOption.ALLOCATOR, PooledByteBufAllocator.DEFAULT);
    }

    bootstrap.childHandler(channelBalancer);
    applyConnectionOptions(localAddress.isDomainSocket(), bootstrap);
=======
    AbstractBootstrap bootstrap = buildServerBootstrap(localAddress);
>>>>>>> be8d9435

    // Actual bind
    io.netty.util.concurrent.Future<Channel> bindFuture = resolveAndBind(context, bindAddress, bootstrap, options);
    bindFuture.addListener((GenericFutureListener<io.netty.util.concurrent.Future<Channel>>) res -> {
      if (res.isSuccess()) {
        Channel ch = res.getNow();
        log.trace("Net server listening on " + hostOrPath + ":" + ch.localAddress());
        if (shared) {
          ch.closeFuture().addListener((ChannelFutureListener) channelFuture -> {
            synchronized (sharedNetServers) {
              sharedNetServers.remove(id);
            }
          });
        }
        // Update port to actual port when it is not a domain socket as wildcard port 0 might have been used
        if (bindAddress.isInetSocket()) {
          actualPort = ((InetSocketAddress) ch.localAddress()).getPort();
        }
        metrics = createMetrics(localAddress);
        promise.complete(ch);
      } else {
        promise.fail(res.cause());
      }
    });
  }

  private AbstractBootstrap buildServerBootstrap(SocketAddress localAddress) {
    if (options.isHttp3()) {
      // TODO: Alter the logic of this method based on the ServerBootstrap creation in a normal scenario without HTTP/3
      Bootstrap bootstrap = new Bootstrap();
      bootstrap.group(eventLoop);
      bootstrap.handler(new ChannelInitializer<NioDatagramChannel>() {
        @Override
        protected void initChannel(NioDatagramChannel ch) throws Exception {
          datagramChannel = ch;
          applyConnectionOptions(ch);
          configureChannelSslHandler(datagramChannel, sslContextProvider.result(), NetServerImpl.this.channelBalancer);
        }
      });
      applyConnectionOptions(bootstrap);

      return bootstrap;
    }
    ServerBootstrap bootstrap = new ServerBootstrap();
    bootstrap.group(vertx.acceptorEventLoopGroup(), channelBalancer.workers());
<<<<<<< HEAD

    bootstrap.childHandler(channelBalancer);
    bootstrap.childOption(ChannelOption.ALLOCATOR, VertxByteBufAllocator.POOLED_ALLOCATOR);
=======
    if (options.isSsl()) {
      bootstrap.childOption(ChannelOption.ALLOCATOR, VertxByteBufAllocator.POOLED_ALLOCATOR);
    } else {
      bootstrap.childOption(ChannelOption.ALLOCATOR, PooledByteBufAllocator.DEFAULT);
    }
    bootstrap.childHandler(channelBalancer);
>>>>>>> be8d9435
    applyConnectionOptions(localAddress.isDomainSocket(), bootstrap);
    return bootstrap;
  }

  private void applyConnectionOptions(NioDatagramChannel datagramChannel) {
    DatagramSocketOptions datagramSocketOptions = new DatagramSocketOptions();

    datagramSocketOptions.setLogActivity(options.getLogActivity());
    datagramSocketOptions.setSendBufferSize(options.getSendBufferSize());
    datagramSocketOptions.setReceiveBufferSize(options.getReceiveBufferSize());
    datagramSocketOptions.setReuseAddress(options.isReuseAddress());
    datagramSocketOptions.setReusePort(options.isReusePort());
    datagramSocketOptions.setTrafficClass(options.getTrafficClass());
    datagramSocketOptions.setLogActivity(options.getLogActivity());
    datagramSocketOptions.setActivityLogDataFormat(options.getActivityLogDataFormat());

    //TODO: set the following attrs
//    datagramSocketOptions.setBrsetIpV6();
//    datagramSocketOptions.setLoopbackModeDsetIpV6();
//    datagramSocketOptions.setMulticastTimsetIpV6();
//    datagramSocketOptions.setMulticastNetworkInsetIpV6();
//    datagramSocketOptions.setIpV6();

    vertx.transport().configure(datagramChannel, datagramSocketOptions);
  }

  private void configureChannelSslHandler(Channel channel, SslContextProvider sslContextProvider, ChannelInitializer http3ChannelInitializer) {
    if (channel.pipeline().get(SERVER_SSL_HANDLER_NAME) != null) {
      channel.pipeline().remove(SERVER_SSL_HANDLER_NAME);
    }

    SslChannelProvider sslChannelProvider = new SslChannelProvider(vertx, sslContextProvider,
      options.isSni());
    channel.pipeline().addLast(SERVER_SSL_HANDLER_NAME, sslChannelProvider.createServerHandler(options.getSslOptions(),
      HttpUtils.socketAddressToHostAndPort(channel.remoteAddress()), http3ChannelInitializer));
  }

  public boolean isListening() {
    return listening;
  }

  private TCPMetrics<?> createMetrics(SocketAddress localAddress) {
    VertxMetrics metrics = vertx.metrics();
    if (metrics != null) {
      if (options instanceof HttpServerOptions) {
        return metrics.createHttpServerMetrics((HttpServerOptions) options, localAddress);
      } else {
        return metrics.createNetServerMetrics(options, localAddress);
      }
    }
    return null;
  }

  /**
   * Apply the connection option to the server.
   *
   * @param domainSocket whether it's a domain socket server
   * @param bootstrap    the Netty server bootstrap
   */
  private void applyConnectionOptions(boolean domainSocket, ServerBootstrap bootstrap) {
    vertx.transport().configure(options, domainSocket, bootstrap);
  }

  private void applyConnectionOptions(Bootstrap bootstrap) {
    vertx.transport().configure(options, bootstrap);
  }


  @Override
  public boolean isMetricsEnabled() {
    return metrics != null;
  }

  @Override
  public synchronized TCPMetrics<?> getMetrics() {
    return actualServer != null ? actualServer.metrics : null;
  }

  private void doShutdown(Completable<Void> completion) {
    if (!listening) {
      completion.succeed();
      return;
    }
    if (closeEvent == null) {
      closeEvent = new ShutdownEvent(0, TimeUnit.SECONDS);
    }
    graceFuture = channelGroup.newCloseFuture();
    listenContext.removeCloseHook(this);
    Map<ServerID, NetServerInternal> servers = vertx.sharedTcpServers();
    boolean hasHandlers;
    synchronized (servers) {
      ServerChannelLoadBalancer balancer = actualServer.channelBalancer;
      balancer.removeWorker(eventLoop, worker);
      hasHandlers = balancer.hasHandlers();
    }
    // THIS CAN BE RACY
    if (hasHandlers) {
      // The actual server still has handlers so we don't actually close it
      broadcastShutdownEvent(completion);
    } else {
      Promise<Void> p2 = Promise.promise();
      actualServer.actualClose(p2);
      p2.future().onComplete(ar -> {
        broadcastShutdownEvent(completion);
      });
    }
  }

  private void broadcastShutdownEvent(Completable<Void> completion) {
    for (Channel ch : channelGroup) {
      ch.pipeline().fireUserEventTriggered(closeEvent);
    }
    completion.succeed();
  }

  private void doGrace(Completable<Void> completion) {
    if (!listening) {
      completion.succeed();
      return;
    }
    if (closeEvent.timeout() > 0L) {
      long timerID = vertx.setTimer(closeEvent.timeUnit().toMillis(closeEvent.timeout()), v -> {
        completion.succeed();
      });
      graceFuture.addListener(future -> {
        if (vertx.cancelTimer(timerID)) {
          completion.succeed();
        }
      });
    } else {
      completion.succeed();
    }
  }

  private void doClose(Completable<Void> completion) {
    if (!listening) {
      completion.succeed();
      return;
    }
    listening = false;
    ChannelGroupFuture f = channelGroup.close();
//    f.addListener(future -> {
//    });
    completion.succeed();
  }

  private void actualClose(Promise<Void> done) {
    bindFuture.onComplete(ar -> {
      if (ar.succeeded()) {
        Channel channel = ar.result();
        ChannelFuture a = channel.close();
        if (metrics != null) {
          a.addListener(cg -> metrics.close());
        }
        a.addListener((PromiseInternal<Void>) done);
      } else {
        done.complete();
      }
    });
  }

  public static io.netty.util.concurrent.Future<Channel> resolveAndBind(ContextInternal context,
                                                                        SocketAddress socketAddress,
                                                                        AbstractBootstrap bootstrap,
                                                                        NetServerOptions options) {
    VertxInternal vertx = context.owner();
    io.netty.util.concurrent.Promise<Channel> promise = vertx.acceptorEventLoopGroup().next().newPromise();
    try {
      setChannelFactory(socketAddress, bootstrap, options, vertx);
    } catch (Exception e) {
      promise.setFailure(e);
      return promise;
    }
    if (socketAddress.isDomainSocket()) {
      java.net.SocketAddress converted = vertx.transport().convert(socketAddress);
      ChannelFuture future = bootstrap.bind(converted);
      future.addListener(f -> {
        if (f.isSuccess()) {
          promise.setSuccess(future.channel());
        } else {
          promise.setFailure(f.cause());
        }
      });
    } else {
      SocketAddressImpl impl = (SocketAddressImpl) socketAddress;
      if (impl.ipAddress() != null) {
        bind(bootstrap, impl.ipAddress(), socketAddress.port(), promise);
      } else {
        NameResolver resolver = vertx.nameResolver();
        io.netty.util.concurrent.Future<InetSocketAddress> fut = resolver.resolve(context.nettyEventLoop(), socketAddress.host());
        fut.addListener((GenericFutureListener<io.netty.util.concurrent.Future<InetSocketAddress>>) future -> {
          if (future.isSuccess()) {
            bind(bootstrap, future.getNow().getAddress(), socketAddress.port(), promise);
          } else {
            promise.setFailure(future.cause());
          }
        });
      }
    }
    return promise;
  }

  private static void setChannelFactory(SocketAddress socketAddress, AbstractBootstrap bootstrap,
                                        NetServerOptions options, VertxInternal vertx) {
    if (options.isHttp3()) {
      bootstrap.channelFactory(() -> vertx.transport().datagramChannel());
    } else {
      bootstrap.channelFactory(vertx.transport().serverChannelFactory(socketAddress.isDomainSocket()));
    }
  }

  private static void bind(AbstractBootstrap bootstrap, InetAddress address, int port,
                           io.netty.util.concurrent.Promise<Channel> promise) {
    InetSocketAddress t = new InetSocketAddress(address, port);
    ChannelFuture future = bootstrap.bind(t);
    future.addListener(f -> {
      if (f.isSuccess()) {
        promise.setSuccess(future.channel());
      } else {
        promise.setFailure(f.cause());
      }
    });
  }

  public GlobalTrafficShapingHandler getTrafficShapingHandler() {
    return trafficShapingHandler;
  }
}<|MERGE_RESOLUTION|>--- conflicted
+++ resolved
@@ -571,20 +571,7 @@
     ServerID id) {
     // Socket bind
     channelBalancer.addWorker(eventLoop, worker);
-<<<<<<< HEAD
-    ServerBootstrap bootstrap = new ServerBootstrap();
-    bootstrap.group(vertx.getAcceptorEventLoopGroup(), channelBalancer.workers());
-    if (options.isSsl()) {
-      bootstrap.childOption(ChannelOption.ALLOCATOR, PartialPooledByteBufAllocator.INSTANCE);
-    } else {
-      bootstrap.childOption(ChannelOption.ALLOCATOR, PooledByteBufAllocator.DEFAULT);
-    }
-
-    bootstrap.childHandler(channelBalancer);
-    applyConnectionOptions(localAddress.isDomainSocket(), bootstrap);
-=======
     AbstractBootstrap bootstrap = buildServerBootstrap(localAddress);
->>>>>>> be8d9435
 
     // Actual bind
     io.netty.util.concurrent.Future<Channel> bindFuture = resolveAndBind(context, bindAddress, bootstrap, options);
@@ -630,18 +617,9 @@
     }
     ServerBootstrap bootstrap = new ServerBootstrap();
     bootstrap.group(vertx.acceptorEventLoopGroup(), channelBalancer.workers());
-<<<<<<< HEAD
 
     bootstrap.childHandler(channelBalancer);
     bootstrap.childOption(ChannelOption.ALLOCATOR, VertxByteBufAllocator.POOLED_ALLOCATOR);
-=======
-    if (options.isSsl()) {
-      bootstrap.childOption(ChannelOption.ALLOCATOR, VertxByteBufAllocator.POOLED_ALLOCATOR);
-    } else {
-      bootstrap.childOption(ChannelOption.ALLOCATOR, PooledByteBufAllocator.DEFAULT);
-    }
-    bootstrap.childHandler(channelBalancer);
->>>>>>> be8d9435
     applyConnectionOptions(localAddress.isDomainSocket(), bootstrap);
     return bootstrap;
   }
