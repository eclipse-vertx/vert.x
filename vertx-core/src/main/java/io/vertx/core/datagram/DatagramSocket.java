--- conflicted
+++ resolved
@@ -39,11 +39,7 @@
  * @author <a href="mailto:nmaurer@redhat.com">Norman Maurer</a>
  */
 @VertxGen
-<<<<<<< HEAD
-public interface DatagramSocket extends ReadStream<DatagramPacket> {
-=======
-public interface DatagramSocket extends Measured {
->>>>>>> 2e78ec25
+public interface DatagramSocket extends ReadStream<DatagramPacket>, Measured {
 
   /**
    * Write the given {@link io.vertx.core.buffer.Buffer} to the {@link io.vertx.core.net.SocketAddress}. The {@link io.vertx.core.Handler} will be notified once the
