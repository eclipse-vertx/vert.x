--- conflicted
+++ resolved
@@ -194,11 +194,7 @@
     }
   };
 
-<<<<<<< HEAD
-  static final StreamPriorityBase DEFAULT_STREAM_PRIORITY = new Http2StreamPriority(new StreamPriority() {
-=======
-  public static final StreamPriority DEFAULT_STREAM_PRIORITY = new StreamPriority() {
->>>>>>> a952b921
+  public static final StreamPriorityBase DEFAULT_STREAM_PRIORITY = new StreamPriority() {
     @Override
     public StreamPriority setWeight(short weight) {
       throw new UnsupportedOperationException("Unmodifiable stream priority");
@@ -449,7 +445,6 @@
     return converted;
   }
 
-<<<<<<< HEAD
   public static Http3SettingsFrame fromVertxSettings(io.vertx.core.http.Http3Settings settings) {
     Http3SettingsFrame converted = new DefaultHttp3SettingsFrame();
     converted.put(Http3SettingsFrame.HTTP3_SETTINGS_QPACK_MAX_TABLE_CAPACITY, settings.getQpackMaxTableCapacity());
@@ -498,10 +493,7 @@
     return http3Settings;
   }
 
-  static Http2Settings decodeSettings(String base64Settings) {
-=======
   public static Http2Settings decodeSettings(String base64Settings) {
->>>>>>> a952b921
     try {
       Http2Settings settings = new Http2Settings();
       Buffer buffer = Buffer.buffer(Base64.getUrlDecoder().decode(base64Settings));
