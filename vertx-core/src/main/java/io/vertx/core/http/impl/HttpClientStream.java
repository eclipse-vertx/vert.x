/*
 * Copyright (c) 2011-2019 Contributors to the Eclipse Foundation
 *
 * This program and the accompanying materials are made available under the
 * terms of the Eclipse Public License 2.0 which is available at
 * http://www.eclipse.org/legal/epl-2.0, or the Apache License, Version 2.0
 * which is available at https://www.apache.org/licenses/LICENSE-2.0.
 *
 * SPDX-License-Identifier: EPL-2.0 OR Apache-2.0
 */

package io.vertx.core.http.impl;

import io.netty.buffer.ByteBuf;
import io.netty.buffer.Unpooled;
import io.vertx.core.Future;
import io.vertx.core.Handler;
import io.vertx.core.MultiMap;
import io.vertx.core.buffer.Buffer;
import io.vertx.core.http.impl.http2.Http2ClientPush;
import io.vertx.core.internal.buffer.BufferInternal;
import io.vertx.core.http.*;
import io.vertx.core.internal.ContextInternal;
import io.vertx.core.streams.ReadStream;
import io.vertx.core.streams.WriteStream;

/**
 * @author <a href="mailto:julien@julienviet.com">Julien Viet</a>
 */
public interface HttpClientStream extends WriteStream<Buffer>, ReadStream<Buffer> {

  /**
   * @return the stream id, {@code 1} denotes the first stream, HTTP/1 is a simple sequence, HTTP/2
   * is the actual stream identifier.
   */
  int id();

  Object metric();

  Object trace();

  /**
   * @return the stream version or null if it's not yet determined
   */
  HttpVersion version();

  HttpClientConnection connection();
  ContextInternal context();

<<<<<<< HEAD
  Future<Void> writeHead(HttpRequestHead request, boolean chunked, ByteBuf buf, boolean end, StreamPriorityBase priority, boolean connect);
  Future<Void> writeBuffer(ByteBuf buf, boolean end);
=======
  Future<Void> writeHead(HttpRequestHead request, boolean chunked, ByteBuf buf, boolean end, StreamPriority priority, boolean connect);
  Future<Void> write(ByteBuf buf, boolean end);
>>>>>>> a952b921
  Future<Void> writeFrame(int type, int flags, ByteBuf payload);

  @Override
  default Future<Void> write(Buffer data) {
    return write(((BufferInternal)data).getByteBuf(), false);
  }

  @Override
  default Future<Void> end(Buffer data) {
    return write(((BufferInternal)data).getByteBuf(), true);
  }

  @Override
  default Future<Void> end() {
    return write(Unpooled.EMPTY_BUFFER, true);
  }

<<<<<<< HEAD
  void headHandler(Handler<HttpResponseHead> handler);
  void chunkHandler(Handler<Buffer> handler);
  void endHandler(Handler<MultiMap> handler);
  void priorityHandler(Handler<StreamPriorityBase> handler);
  void closeHandler(Handler<Void> handler);

  void doSetWriteQueueMaxSize(int size);
  boolean isNotWritable();
  void doPause();
  void doFetch(long amount);

  Future<Void> reset(Throwable cause);

  StreamPriorityBase priority();
  void updatePriority(StreamPriorityBase streamPriority);
  StreamPriorityBase createDefaultStreamPriority();
=======
  HttpClientStream exceptionHandler(Handler<Throwable> handler);
  HttpClientStream endHandler(Handler<Void> handler);
  HttpClientStream continueHandler(Handler<Void> handler);
  HttpClientStream earlyHintsHandler(Handler<MultiMap> handler);
  HttpClientStream pushHandler(Handler<Http2ClientPush> handler);
  HttpClientStream unknownFrameHandler(Handler<HttpFrame> handler);
  HttpClientStream headHandler(Handler<HttpResponseHead> handler);
  HttpClientStream handler(Handler<Buffer> handler);
  HttpClientStream trailersHandler(Handler<MultiMap> handler);
  HttpClientStream priorityHandler(Handler<StreamPriority> handler);
  HttpClientStream closeHandler(Handler<Void> handler);
  HttpClientStream drainHandler(Handler<Void> handler);

  HttpClientStream setWriteQueueMaxSize(int maxSize);

  HttpClientStream resume();
  HttpClientStream pause();
  HttpClientStream fetch(long amount);

  Future<Void> reset(Throwable cause);

  StreamPriority priority();
  HttpClientStream updatePriority(StreamPriority streamPriority);

>>>>>>> a952b921
}<|MERGE_RESOLUTION|>--- conflicted
+++ resolved
@@ -47,13 +47,8 @@
   HttpClientConnection connection();
   ContextInternal context();
 
-<<<<<<< HEAD
   Future<Void> writeHead(HttpRequestHead request, boolean chunked, ByteBuf buf, boolean end, StreamPriorityBase priority, boolean connect);
-  Future<Void> writeBuffer(ByteBuf buf, boolean end);
-=======
-  Future<Void> writeHead(HttpRequestHead request, boolean chunked, ByteBuf buf, boolean end, StreamPriority priority, boolean connect);
   Future<Void> write(ByteBuf buf, boolean end);
->>>>>>> a952b921
   Future<Void> writeFrame(int type, int flags, ByteBuf payload);
 
   @Override
@@ -71,24 +66,6 @@
     return write(Unpooled.EMPTY_BUFFER, true);
   }
 
-<<<<<<< HEAD
-  void headHandler(Handler<HttpResponseHead> handler);
-  void chunkHandler(Handler<Buffer> handler);
-  void endHandler(Handler<MultiMap> handler);
-  void priorityHandler(Handler<StreamPriorityBase> handler);
-  void closeHandler(Handler<Void> handler);
-
-  void doSetWriteQueueMaxSize(int size);
-  boolean isNotWritable();
-  void doPause();
-  void doFetch(long amount);
-
-  Future<Void> reset(Throwable cause);
-
-  StreamPriorityBase priority();
-  void updatePriority(StreamPriorityBase streamPriority);
-  StreamPriorityBase createDefaultStreamPriority();
-=======
   HttpClientStream exceptionHandler(Handler<Throwable> handler);
   HttpClientStream endHandler(Handler<Void> handler);
   HttpClientStream continueHandler(Handler<Void> handler);
@@ -110,8 +87,7 @@
 
   Future<Void> reset(Throwable cause);
 
-  StreamPriority priority();
-  HttpClientStream updatePriority(StreamPriority streamPriority);
-
->>>>>>> a952b921
+  StreamPriorityBase priority();
+  HttpClientStream updatePriority(StreamPriorityBase streamPriority);
+  StreamPriorityBase createDefaultStreamPriority();
 }