/*
 * Copyright (c) 2011-2019 Contributors to the Eclipse Foundation
 *
 * This program and the accompanying materials are made available under the
 * terms of the Eclipse Public License 2.0 which is available at
 * http://www.eclipse.org/legal/epl-2.0, or the Apache License, Version 2.0
 * which is available at https://www.apache.org/licenses/LICENSE-2.0.
 *
 * SPDX-License-Identifier: EPL-2.0 OR Apache-2.0
 */

package io.vertx.core.http;

import io.netty.handler.logging.ByteBufFormat;
import io.vertx.codegen.annotations.DataObject;
import io.vertx.codegen.json.annotations.JsonGen;
import io.vertx.core.buffer.Buffer;
import io.vertx.core.impl.Arguments;
import io.vertx.core.json.JsonObject;
import io.vertx.core.net.*;
import io.vertx.core.tracing.TracingPolicy;

import java.util.*;
import java.util.concurrent.TimeUnit;

/**
 * Options describing how an {@link HttpClient} will make connections.
 *
 * @author <a href="http://tfox.org">Tim Fox</a>
 */
@DataObject
@JsonGen(publicConverter = false)
public class HttpClientOptions extends ClientOptionsBase {

  /**
   * The default maximum number of concurrent streams per connection for HTTP/2 = -1
   */
  public static final int DEFAULT_HTTP2_MULTIPLEXING_LIMIT = -1;

  /**
   * The default connection window size for HTTP/2 = -1
   */
  public static final int DEFAULT_HTTP2_CONNECTION_WINDOW_SIZE = -1;

  /**
   * The default keep alive timeout for HTTP/2 connection can send = 60 seconds
   */
  public static final int DEFAULT_HTTP2_KEEP_ALIVE_TIMEOUT = 60;

  /**
   * Default value of whether keep-alive is enabled = {@code true}
   */
  public static final boolean DEFAULT_KEEP_ALIVE = true;

  /**
   * Default value of whether pipe-lining is enabled = {@code false}
   */
  public static final boolean DEFAULT_PIPELINING = false;

  /**
   * The default maximum number of requests an HTTP/1.1 pipe-lined connection can send = 10
   */
  public static final int DEFAULT_PIPELINING_LIMIT = 10;

  /**
   * The default keep alive timeout for HTTP/1.1 connection can send = 60 seconds
   */
  public static final int DEFAULT_KEEP_ALIVE_TIMEOUT = 60;

  /**
   * Whether the client should send requests with an {@code accepting-encoding} header set to a compression algorithm by default = {@code false}
   */
  public static final boolean DEFAULT_DECOMPRESSION_SUPPORTED = false;

  /**
   * Default value of whether hostname verification (for SSL/TLS) is enabled = {@code true}
   */
  public static final boolean DEFAULT_VERIFY_HOST = true;

  /**
   * The default value for host name = "localhost"
   */
  public static final String DEFAULT_DEFAULT_HOST = "localhost";

  /**
   * The default value for port = 80
   */
  public static final int DEFAULT_DEFAULT_PORT = 80;

  /**
   * The default protocol version = HTTP/1.1
   */
  public static final HttpVersion DEFAULT_PROTOCOL_VERSION = HttpVersion.HTTP_1_1;

  /**
   * Default max HTTP chunk size = 8192
   */
  public static final int DEFAULT_MAX_CHUNK_SIZE = 8192;

  /**
   * Default max length of the initial line (e.g. {@code "HTTP/1.1 200 OK"}) = 4096
   */
  public static final int DEFAULT_MAX_INITIAL_LINE_LENGTH = 4096;

  /**
   * Default max length of all headers = 8192
   */
  public static final int DEFAULT_MAX_HEADER_SIZE = 8192;

  /**
   * Default Application-Layer Protocol Negotiation versions = [] (automatic according to protocol version)
   */
  public static final List<HttpVersion> DEFAULT_ALPN_VERSIONS = Collections.emptyList();

  /**
   * Default using HTTP/1.1 upgrade for establishing an <i>h2C</i> connection = {@code true}
   */
  public static final boolean DEFAULT_HTTP2_CLEAR_TEXT_UPGRADE = true;

  /**
   * Default to use a preflight OPTIONS request for <i>h2C</i> without prior knowledge connection = {@code false}
   */
  public static final boolean DEFAULT_HTTP2_CLEAR_TEXT_UPGRADE_WITH_PREFLIGHT_REQUEST = false;

  /**
   * Default maximum length of the aggregated content in bytes
   */
  public static final int DEFAULT_HTTP2_UPGRADE_MAX_CONTENT_LENGTH = 65536;

  /*
   * Default max redirect = 16
   */
  public static final int DEFAULT_MAX_REDIRECTS = 16;

  /*
   * Default force SNI = {@code false}
   */
  public static final boolean DEFAULT_FORCE_SNI = false;

  /**
   * Default initial buffer size for HttpObjectDecoder = 128 bytes
   */
  public static final int DEFAULT_DECODER_INITIAL_BUFFER_SIZE = 128;

  /**
   * Default tracing control = {@link TracingPolicy#PROPAGATE}
   */
  public static final TracingPolicy DEFAULT_TRACING_POLICY = TracingPolicy.PROPAGATE;

  /**
   * Default shared client = {@code false}
   */
  public static final boolean DEFAULT_SHARED = false;

  /**
   * Actual name of anonymous shared client = {@code __vertx.DEFAULT}
   */
  public static final String DEFAULT_NAME = "__vertx.DEFAULT";

  /**
<<<<<<< HEAD
   * The default maximum number of concurrent streams per connection for HTTP/3 = -1
   */
  public static final int DEFAULT_HTTP3_MULTIPLEXING_LIMIT = -1;
=======
   * Use HTTP/2 multiplex implementation = {@code false}
   */
  public static final boolean DEFAULT_HTTP_2_MULTIPLEX_IMPLEMENTATION = false;
>>>>>>> a952b921

  private boolean verifyHost = true;
  private boolean keepAlive;
  private int keepAliveTimeout;
  private int pipeliningLimit;
  private boolean pipelining;
  private int http2MultiplexingLimit;
  private int http2ConnectionWindowSize;
  private int http2KeepAliveTimeout;
  private int http2UpgradeMaxContentLength;
  private boolean http2MultiplexImplementation;

  private boolean decompressionSupported;
  private String defaultHost;
  private int defaultPort;
  private int maxChunkSize;
  private int maxInitialLineLength;
  private int maxHeaderSize;
  private Http2Settings initialSettings;
  private Http3Settings initialHttp3Settings;
  private List<HttpVersion> alpnVersions;
  private boolean http2ClearTextUpgrade;
  private boolean http2ClearTextUpgradeWithPreflightRequest;
  private int maxRedirects;
  private boolean forceSni;
  private int decoderInitialBufferSize;

  private TracingPolicy tracingPolicy;

  private boolean shared;
  private String name;

  private int http3MultiplexingLimit;

  /**
   * Default constructor
   */
  public HttpClientOptions() {
    super();
    init();
  }

  /**
   * Copy constructor
   *
   * @param other  the options to copy
   */
  public HttpClientOptions(ClientOptionsBase other) {
    super(other);
    init();
  }

  /**
   * Copy constructor
   *
   * @param other  the options to copy
   */
  public HttpClientOptions(HttpClientOptions other) {
    super(other);
    this.verifyHost = other.isVerifyHost();
    this.keepAlive = other.isKeepAlive();
    this.keepAliveTimeout = other.getKeepAliveTimeout();
    this.pipelining = other.isPipelining();
    this.pipeliningLimit = other.getPipeliningLimit();
    this.http2MultiplexingLimit = other.http2MultiplexingLimit;
    this.http2ConnectionWindowSize = other.http2ConnectionWindowSize;
    this.http2KeepAliveTimeout = other.getHttp2KeepAliveTimeout();
    this.http2UpgradeMaxContentLength = other.getHttp2UpgradeMaxContentLength();
    this.http2MultiplexImplementation = other.getHttp2MultiplexImplementation();
    this.decompressionSupported = other.decompressionSupported;
    this.defaultHost = other.defaultHost;
    this.defaultPort = other.defaultPort;
    this.maxChunkSize = other.maxChunkSize;
    this.maxInitialLineLength = other.getMaxInitialLineLength();
    this.maxHeaderSize = other.getMaxHeaderSize();
    this.initialSettings = other.initialSettings != null ? new Http2Settings(other.initialSettings) : null;
    this.initialHttp3Settings = other.initialHttp3Settings != null ? new Http3Settings(other.initialHttp3Settings) : null;
    this.alpnVersions = other.alpnVersions != null ? new ArrayList<>(other.alpnVersions) : null;
    this.http2ClearTextUpgrade = other.http2ClearTextUpgrade;
    this.http2ClearTextUpgradeWithPreflightRequest = other.http2ClearTextUpgradeWithPreflightRequest;
    this.maxRedirects = other.maxRedirects;
    this.forceSni = other.forceSni;
    this.decoderInitialBufferSize = other.getDecoderInitialBufferSize();
    this.tracingPolicy = other.tracingPolicy;
    this.shared = other.shared;
    this.name = other.name;
    this.http3MultiplexingLimit = other.http3MultiplexingLimit;
  }

  /**
   * Constructor to create an options from JSON
   *
   * @param json  the JSON
   */
  public HttpClientOptions(JsonObject json) {
    super(json);
    init();
    HttpClientOptionsConverter.fromJson(json, this);
  }

  /**
   * Convert to JSON
   *
   * @return the JSON
   */
  public JsonObject toJson() {
    JsonObject json = super.toJson();
    HttpClientOptionsConverter.toJson(this, json);
    return json;
  }

  private void init() {
    verifyHost = DEFAULT_VERIFY_HOST;
    keepAlive = DEFAULT_KEEP_ALIVE;
    keepAliveTimeout = DEFAULT_KEEP_ALIVE_TIMEOUT;
    pipelining = DEFAULT_PIPELINING;
    pipeliningLimit = DEFAULT_PIPELINING_LIMIT;
    http2MultiplexingLimit = DEFAULT_HTTP2_MULTIPLEXING_LIMIT;
    http2ConnectionWindowSize = DEFAULT_HTTP2_CONNECTION_WINDOW_SIZE;
    http2KeepAliveTimeout = DEFAULT_HTTP2_KEEP_ALIVE_TIMEOUT;
    http2UpgradeMaxContentLength = DEFAULT_HTTP2_UPGRADE_MAX_CONTENT_LENGTH;
    http2MultiplexImplementation = DEFAULT_HTTP_2_MULTIPLEX_IMPLEMENTATION;
    decompressionSupported = DEFAULT_DECOMPRESSION_SUPPORTED;
    defaultHost = DEFAULT_DEFAULT_HOST;
    defaultPort = DEFAULT_DEFAULT_PORT;
    maxChunkSize = DEFAULT_MAX_CHUNK_SIZE;
    maxInitialLineLength = DEFAULT_MAX_INITIAL_LINE_LENGTH;
    maxHeaderSize = DEFAULT_MAX_HEADER_SIZE;
    initialSettings = new Http2Settings();
    initialHttp3Settings = new Http3Settings();
    alpnVersions = new ArrayList<>(DEFAULT_ALPN_VERSIONS);
    http2ClearTextUpgrade = DEFAULT_HTTP2_CLEAR_TEXT_UPGRADE;
    http2ClearTextUpgradeWithPreflightRequest = DEFAULT_HTTP2_CLEAR_TEXT_UPGRADE_WITH_PREFLIGHT_REQUEST;
    maxRedirects = DEFAULT_MAX_REDIRECTS;
    forceSni = DEFAULT_FORCE_SNI;
    decoderInitialBufferSize = DEFAULT_DECODER_INITIAL_BUFFER_SIZE;
    tracingPolicy = DEFAULT_TRACING_POLICY;
    shared = DEFAULT_SHARED;
    name = DEFAULT_NAME;
    http3MultiplexingLimit = DEFAULT_HTTP3_MULTIPLEXING_LIMIT;
  }

  @Override
  public HttpClientOptions setSendBufferSize(int sendBufferSize) {
    super.setSendBufferSize(sendBufferSize);
    return this;
  }

  @Override
  public HttpClientOptions setReceiveBufferSize(int receiveBufferSize) {
    super.setReceiveBufferSize(receiveBufferSize);
    return this;
  }

  @Override
  public HttpClientOptions setReuseAddress(boolean reuseAddress) {
    super.setReuseAddress(reuseAddress);
    return this;
  }

  @Override
  public HttpClientOptions setReusePort(boolean reusePort) {
    super.setReusePort(reusePort);
    return this;
  }

  @Override
  public HttpClientOptions setTrafficClass(int trafficClass) {
    super.setTrafficClass(trafficClass);
    return this;
  }

  @Override
  public HttpClientOptions setTcpNoDelay(boolean tcpNoDelay) {
    super.setTcpNoDelay(tcpNoDelay);
    return this;
  }

  @Override
  public HttpClientOptions setTcpKeepAlive(boolean tcpKeepAlive) {
    super.setTcpKeepAlive(tcpKeepAlive);
    return this;
  }

  @Override
  public HttpClientOptions setSoLinger(int soLinger) {
    super.setSoLinger(soLinger);
    return this;
  }

  @Override
  public HttpClientOptions setIdleTimeout(int idleTimeout) {
    super.setIdleTimeout(idleTimeout);
    return this;
  }

  @Override
  public HttpClientOptions setReadIdleTimeout(int idleTimeout) {
    super.setReadIdleTimeout(idleTimeout);
    return this;
  }

  @Override
  public HttpClientOptions setWriteIdleTimeout(int idleTimeout) {
    super.setWriteIdleTimeout(idleTimeout);
    return this;
  }

  @Override
  public HttpClientOptions setIdleTimeoutUnit(TimeUnit idleTimeoutUnit) {
    super.setIdleTimeoutUnit(idleTimeoutUnit);
    return this;
  }

  @Override
  public HttpClientOptions setSsl(boolean ssl) {
    super.setSsl(ssl);
    return this;
  }

  @Override
  public HttpClientOptions setKeyCertOptions(KeyCertOptions options) {
    super.setKeyCertOptions(options);
    return this;
  }

  @Override
  public HttpClientOptions setTrustOptions(TrustOptions options) {
    super.setTrustOptions(options);
    return this;
  }

  @Override
  public HttpClientOptions addEnabledCipherSuite(String suite) {
    super.addEnabledCipherSuite(suite);
    return this;
  }

  @Override
  public HttpClientOptions removeEnabledCipherSuite(String suite) {
    super.removeEnabledCipherSuite(suite);
    return this;
  }

  @Override
  public HttpClientOptions addEnabledSecureTransportProtocol(final String protocol) {
    super.addEnabledSecureTransportProtocol(protocol);
    return this;
  }

  @Override
  public HttpClientOptions removeEnabledSecureTransportProtocol(String protocol) {
    return (HttpClientOptions) super.removeEnabledSecureTransportProtocol(protocol);
  }

  @Override
  public HttpClientOptions setTcpFastOpen(boolean tcpFastOpen) {
    return (HttpClientOptions) super.setTcpFastOpen(tcpFastOpen);
  }

  @Override
  public HttpClientOptions setTcpCork(boolean tcpCork) {
    return (HttpClientOptions) super.setTcpCork(tcpCork);
  }

  @Override
  public HttpClientOptions setTcpQuickAck(boolean tcpQuickAck) {
    return (HttpClientOptions) super.setTcpQuickAck(tcpQuickAck);
  }

  @Override
  public HttpClientOptions setTcpUserTimeout(int tcpUserTimeout) {
    return (HttpClientOptions) super.setTcpUserTimeout(tcpUserTimeout);
  }

  @Override
  public HttpClientOptions addCrlPath(String crlPath) throws NullPointerException {
    return (HttpClientOptions) super.addCrlPath(crlPath);
  }

  @Override
  public HttpClientOptions addCrlValue(Buffer crlValue) throws NullPointerException {
    return (HttpClientOptions) super.addCrlValue(crlValue);
  }

  @Override
  public HttpClientOptions setConnectTimeout(int connectTimeout) {
    super.setConnectTimeout(connectTimeout);
    return this;
  }

  @Override
  public HttpClientOptions setTrustAll(boolean trustAll) {
    super.setTrustAll(trustAll);
    return this;
  }

  @Override
  public HttpClientOptions setEnabledSecureTransportProtocols(Set<String> enabledSecureTransportProtocols) {
    super.setEnabledSecureTransportProtocols(enabledSecureTransportProtocols);
    return this;
  }

  @Override
  public HttpClientOptions setSslHandshakeTimeout(long sslHandshakeTimeout) {
    super.setSslHandshakeTimeout(sslHandshakeTimeout);
    return this;
  }

  @Override
  public HttpClientOptions setSslHandshakeTimeoutUnit(TimeUnit sslHandshakeTimeoutUnit) {
    super.setSslHandshakeTimeoutUnit(sslHandshakeTimeoutUnit);
    return this;
  }

  /**
   * @return the maximum number of concurrent streams for an HTTP/2 connection, {@code -1} means
   * the value sent by the server
   */
  public int getHttp2MultiplexingLimit() {
    return http2MultiplexingLimit;
  }

  /**
   * Set a client limit of the number concurrent streams for each HTTP/2 connection, this limits the number
   * of streams the client can create for a connection. The effective number of streams for a
   * connection is the min of this value and the server's initial settings.
   * <p/>
   * Setting the value to {@code -1} means to use the value sent by the server's initial settings.
   * {@code -1} is the default value.
   *
   * @param limit the maximum concurrent for an HTTP/2 connection
   * @return a reference to this, so the API can be used fluently
   */
  public HttpClientOptions setHttp2MultiplexingLimit(int limit) {
    if (limit == 0 || limit < -1) {
      throw new IllegalArgumentException("maxPoolSize must be > 0 or -1 (disabled)");
    }
    this.http2MultiplexingLimit = limit;
    return this;
  }

  /**
   * @return the default HTTP/2 connection window size
   */
  public int getHttp2ConnectionWindowSize() {
    return http2ConnectionWindowSize;
  }

  /**
   * Set the default HTTP/2 connection window size. It overrides the initial window
   * size set by {@link Http2Settings#getInitialWindowSize}, so the connection window size
   * is greater than for its streams, in order the data throughput.
   * <p/>
   * A value of {@code -1} reuses the initial window size setting.
   *
   * @param http2ConnectionWindowSize the window size applied to the connection
   * @return a reference to this, so the API can be used fluently
   */
  public HttpClientOptions setHttp2ConnectionWindowSize(int http2ConnectionWindowSize) {
    this.http2ConnectionWindowSize = http2ConnectionWindowSize;
    return this;
  }

  /**
   * @return the keep alive timeout value in seconds for HTTP/2 connections
   */
  public int getHttp2KeepAliveTimeout() {
    return http2KeepAliveTimeout;
  }

  /**
   * Set the keep alive timeout for HTTP/2 connections, in seconds.
   * <p/>
   * This value determines how long a connection remains unused in the pool before being evicted and closed.
   * <p/>
   * A timeout of {@code 0} means there is no timeout.
   *
   * @param keepAliveTimeout the timeout, in seconds
   * @return a reference to this, so the API can be used fluently
   */
  public HttpClientOptions setHttp2KeepAliveTimeout(int keepAliveTimeout) {
    if (keepAliveTimeout < 0) {
      throw new IllegalArgumentException("HTTP/2 keepAliveTimeout must be >= 0");
    }
    this.http2KeepAliveTimeout = keepAliveTimeout;
    return this;
  }

  /**
   * @return the HTTP/2 upgrade maximum length of the aggregated content in bytes
   */
  public int getHttp2UpgradeMaxContentLength() {
    return http2UpgradeMaxContentLength;
  }

  /**
   * Set the HTTP/2 upgrade maximum length of the aggregated content in bytes.
   * This is only taken into account when {@link HttpClientOptions#http2ClearTextUpgradeWithPreflightRequest} is set to {@code false} (which is the default).
   * When {@link HttpClientOptions#http2ClearTextUpgradeWithPreflightRequest} is {@code true}, then the client makes a preflight OPTIONS request
   * and the upgrade will not send a body, voiding the requirements.
   *
   * @param http2UpgradeMaxContentLength the length, in bytes
   * @return a reference to this, so the API can be used fluently
   */
  public HttpClientOptions setHttp2UpgradeMaxContentLength(int http2UpgradeMaxContentLength) {
    this.http2UpgradeMaxContentLength = http2UpgradeMaxContentLength;
    return this;
  }

  /**
   * @return whether to use the HTTP/2 implementation based on multiplexed channel
   */
  public boolean getHttp2MultiplexImplementation() {
    return http2MultiplexImplementation;
  }

  /**
   * Set which HTTP/2 implementation to use
   *
   * @param http2MultiplexImplementation whether to use the HTTP/2 multiplex implementation
   * @return a reference to this, so the API can be used fluently
   */
  public HttpClientOptions setHttp2MultiplexImplementation(boolean http2MultiplexImplementation) {
    this.http2MultiplexImplementation = http2MultiplexImplementation;
    return this;
  }

  /**
   * Is keep alive enabled on the client?
   *
   * @return {@code true} if enabled
   */
  public boolean isKeepAlive() {
    return keepAlive;
  }

  /**
   * Set whether keep alive is enabled on the client
   *
   * @param keepAlive {@code true} if enabled
   * @return a reference to this, so the API can be used fluently
   */
  public HttpClientOptions setKeepAlive(boolean keepAlive) {
    this.keepAlive = keepAlive;
    return this;
  }

  /**
   * @return the keep alive timeout value in seconds for HTTP/1.x connections
   */
  public int getKeepAliveTimeout() {
    return keepAliveTimeout;
  }

  /**
   * Set the keep alive timeout for HTTP/1.x, in seconds.
   * <p/>
   * This value determines how long a connection remains unused in the pool before being evicted and closed.
   * <p/>
   * A timeout of {@code 0} means there is no timeout.
   *
   * @param keepAliveTimeout the timeout, in seconds
   * @return a reference to this, so the API can be used fluently
   */
  public HttpClientOptions setKeepAliveTimeout(int keepAliveTimeout) {
    if (keepAliveTimeout < 0) {
      throw new IllegalArgumentException("keepAliveTimeout must be >= 0");
    }
    this.keepAliveTimeout = keepAliveTimeout;
    return this;
  }

  /**
   * Is pipe-lining enabled on the client
   *
   * @return {@code true} if pipe-lining is enabled
   */
  public boolean isPipelining() {
    return pipelining;
  }

  /**
   * Set whether pipe-lining is enabled on the client
   *
   * @param pipelining {@code true} if enabled
   * @return a reference to this, so the API can be used fluently
   */
  public HttpClientOptions setPipelining(boolean pipelining) {
    this.pipelining = pipelining;
    return this;
  }

  /**
   * @return the limit of pending requests a pipe-lined HTTP/1 connection can send
   */
  public int getPipeliningLimit() {
    return pipeliningLimit;
  }

  /**
   * Set the limit of pending requests a pipe-lined HTTP/1 connection can send.
   *
   * @param limit the limit of pending requests
   * @return a reference to this, so the API can be used fluently
   */
  public HttpClientOptions setPipeliningLimit(int limit) {
    if (limit < 1) {
      throw new IllegalArgumentException("pipeliningLimit must be > 0");
    }
    this.pipeliningLimit = limit;
    return this;
  }

  /**
   * Is hostname verification (for SSL/TLS) enabled?
   *
   * @return {@code true} if enabled
   */
  public boolean isVerifyHost() {
    return verifyHost;
  }

  /**
   * Set whether hostname verification is enabled
   *
   * @param verifyHost {@code true} if enabled
   * @return a reference to this, so the API can be used fluently
   */
  public HttpClientOptions setVerifyHost(boolean verifyHost) {
    this.verifyHost = verifyHost;
    return this;
  }

  /**
   * @return {@code true} if the client should send requests with an {@code accepting-encoding} header set to a compression algorithm, {@code false} otherwise
   */
  public boolean isDecompressionSupported() {
    return decompressionSupported;
  }

  /**
   * Whether the client should send requests with an {@code accepting-encoding} header set to a compression algorithm.
   *
   * @param decompressionSupported {@code true} if the client should send a request with an {@code accepting-encoding} header set to a compression algorithm, {@code false} otherwise
   * @return a reference to this, so the API can be used fluently
   */
  public HttpClientOptions setDecompressionSupported(boolean decompressionSupported) {
    this.decompressionSupported = decompressionSupported;
    return this;
  }

  /**
   * Get the default host name to be used by this client in requests if none is provided when making the request.
   *
   * @return  the default host name
   */
  public String getDefaultHost() {
    return defaultHost;
  }

  /**
   * Set the default host name to be used by this client in requests if none is provided when making the request.
   *
   * @return a reference to this, so the API can be used fluently
   */
  public HttpClientOptions setDefaultHost(String defaultHost) {
    this.defaultHost = defaultHost;
    return this;
  }

  /**
   * Get the default port to be used by this client in requests if none is provided when making the request.
   *
   * @return  the default port
   */
  public int getDefaultPort() {
    return defaultPort;
  }

  /**
   * Set the default port to be used by this client in requests if none is provided when making the request.
   *
   * @return a reference to this, so the API can be used fluently
   */
  public HttpClientOptions setDefaultPort(int defaultPort) {
    this.defaultPort = defaultPort;
    return this;
  }

  @Override
  public HttpClientOptions setProtocolVersion(HttpVersion protocolVersion) {
    super.setProtocolVersion(protocolVersion);
    return this;
  }

  /**
   * Set the maximum HTTP chunk size
   * @param maxChunkSize the maximum chunk size
   * @return a reference to this, so the API can be used fluently
   */
  public HttpClientOptions setMaxChunkSize(int maxChunkSize) {
    this.maxChunkSize = maxChunkSize;
    return this;
  }

  /**
   * Returns the maximum HTTP chunk size
   * @return the maximum HTTP chunk size
   */
  public int getMaxChunkSize() {
    return maxChunkSize;
  }

  /**
   * @return the maximum length of the initial line for HTTP/1.x (e.g. {@code "GET / HTTP/1.0"})
   */
  public int getMaxInitialLineLength() {
    return maxInitialLineLength;
  }

  /**
   * Set the maximum length of the initial line for HTTP/1.x (e.g. {@code "HTTP/1.1 200 OK"})
   *
   * @param maxInitialLineLength the new maximum initial length
   * @return a reference to this, so the API can be used fluently
   */
  public HttpClientOptions setMaxInitialLineLength(int maxInitialLineLength) {
    this.maxInitialLineLength = maxInitialLineLength;
    return this;
  }

  /**
   * @return Returns the maximum length of all headers for HTTP/1.x
   */
  public int getMaxHeaderSize() {
    return maxHeaderSize;
  }

  /**
   * Set the maximum length of all headers for HTTP/1.x .
   *
   * @param maxHeaderSize the new maximum length
   * @return a reference to this, so the API can be used fluently
   */
  public HttpClientOptions setMaxHeaderSize(int maxHeaderSize) {
    this.maxHeaderSize = maxHeaderSize;
    return this;
  }

  /**
   * @return the initial HTTP/2 connection settings
   */
  public Http2Settings getInitialSettings() {
    return initialSettings;
  }

  /**
   * Set the HTTP/2 connection settings immediately sent by to the server when the client connects.
   *
   * @param settings the settings value
   * @return a reference to this, so the API can be used fluently
   */
  public HttpClientOptions setInitialSettings(Http2Settings settings) {
    this.initialSettings = settings;
    return this;
  }

  /**
   * @return the initial HTTP/3 connection settings
   */
  public Http3Settings getInitialHttp3Settings() {
    return initialHttp3Settings;
  }

  /**
   * Set the HTTP/3 connection settings immediately sent by to the server when the client connects.
   *
   * @param settings the settings value
   * @return a reference to this, so the API can be used fluently
   */
  public HttpClientOptions setInitialHttp3Settings(Http3Settings settings) {
    this.initialHttp3Settings = settings;
    return this;
  }

  @Override
  public HttpClientOptions setUseAlpn(boolean useAlpn) {
    return (HttpClientOptions) super.setUseAlpn(useAlpn);
  }

  @Override
  public HttpClientOptions setSslEngineOptions(SSLEngineOptions sslEngineOptions) {
    return (HttpClientOptions) super.setSslEngineOptions(sslEngineOptions);
  }

  /**
   * @return the list of protocol versions to provide during the Application-Layer Protocol Negotiation. When
   * the list is empty, the client provides a best effort list according to {@link #setProtocolVersion}
   */
  public List<HttpVersion> getAlpnVersions() {
    return alpnVersions;
  }

  /**
   * Set the list of protocol versions to provide to the server during the Application-Layer Protocol Negotiation.
   * When the list is empty, the client provides a best effort list according to {@link #setProtocolVersion}:
   *
   * <ul>
   *   <li>{@link HttpVersion#HTTP_2}: [ "h2", "http/1.1" ]</li>
   *   <li>otherwise: [{@link #getProtocolVersion()}]</li>
   * </ul>
   *
   * @param alpnVersions the versions
   * @return a reference to this, so the API can be used fluently
   */
  public HttpClientOptions setAlpnVersions(List<HttpVersion> alpnVersions) {
    this.alpnVersions = alpnVersions;
    return this;
  }

  /**
   * @return {@code true} when an <i>h2c</i> connection is established using an HTTP/1.1 upgrade request, {@code false} when directly
   */
  public boolean isHttp2ClearTextUpgrade() {
    return http2ClearTextUpgrade;
  }

  /**
   * Set to {@code true} when an <i>h2c</i> connection is established using an HTTP/1.1 upgrade request, and {@code false}
   * when an <i>h2c</i> connection is established directly (with prior knowledge).
   *
   * @param value the upgrade value
   * @return a reference to this, so the API can be used fluently
   */
  public HttpClientOptions setHttp2ClearTextUpgrade(boolean value) {
    this.http2ClearTextUpgrade = value;
    return this;
  }

  /**
   * @return {@code true} when an <i>h2c</i> connection established using an HTTP/1.1 upgrade request should perform
   *         a preflight {@code OPTIONS} request to the origin server to establish the <i>h2c</i> connection
   */
  public boolean isHttp2ClearTextUpgradeWithPreflightRequest() {
    return http2ClearTextUpgradeWithPreflightRequest;
  }

  /**
   * Set to {@code true} when an <i>h2c</i> connection established using an HTTP/1.1 upgrade request should perform
   * a preflight {@code OPTIONS} request to the origin server to establish the <i>h2c</i> connection.
   *
   * @param value the upgrade value
   * @return a reference to this, so the API can be used fluently
   */
  public HttpClientOptions setHttp2ClearTextUpgradeWithPreflightRequest(boolean value) {
    this.http2ClearTextUpgradeWithPreflightRequest = value;
    return this;
  }

  /**
   * @return the maximum number of redirection a request can follow
   */
  public int getMaxRedirects() {
    return maxRedirects;
  }

  /**
   * Set to {@code maxRedirects} the maximum number of redirection a request can follow.
   *
   * @param maxRedirects the maximum number of redirection
   * @return a reference to this, so the API can be used fluently
   */
  public HttpClientOptions setMaxRedirects(int maxRedirects) {
    this.maxRedirects = maxRedirects;
    return this;
  }

  /**
   * @return whether the client should always use SNI on TLS/SSL connections
   */
  public boolean isForceSni() {
    return forceSni;
  }

  /**
   * By default, the server name is only sent for Fully Qualified Domain Name (FQDN), setting
   * this property to {@code true} forces the server name to be always sent.
   *
   * @param forceSni {@code true} when the client should always use SNI on TLS/SSL connections
   * @return a reference to this, so the API can be used fluently
   */
  public HttpClientOptions setForceSni(boolean forceSni) {
    this.forceSni = forceSni;
    return this;
  }

  public HttpClientOptions setMetricsName(String metricsName) {
    return (HttpClientOptions) super.setMetricsName(metricsName);
  }

  public HttpClientOptions setProxyOptions(ProxyOptions proxyOptions) {
    return (HttpClientOptions) super.setProxyOptions(proxyOptions);
  }

  @Override
  public HttpClientOptions setNonProxyHosts(List<String> nonProxyHosts) {
    return (HttpClientOptions) super.setNonProxyHosts(nonProxyHosts);
  }

  @Override
  public HttpClientOptions addNonProxyHost(String nonProxyHost) {
    return (HttpClientOptions) super.addNonProxyHost(nonProxyHost);
  }

  @Override
  public HttpClientOptions setLocalAddress(String localAddress) {
    return (HttpClientOptions) super.setLocalAddress(localAddress);
  }

  @Override
  public HttpClientOptions setLogActivity(boolean logEnabled) {
    return (HttpClientOptions) super.setLogActivity(logEnabled);
  }

  @Override
  public HttpClientOptions setActivityLogDataFormat(ByteBufFormat activityLogDataFormat) {
    return (HttpClientOptions) super.setActivityLogDataFormat(activityLogDataFormat);
  }

  /**
   * @return the initial buffer size for the HTTP decoder
   */
  public int getDecoderInitialBufferSize() { return decoderInitialBufferSize; }

  /**
   * set to {@code initialBufferSizeHttpDecoder} the initial buffer of the HttpDecoder.
   *
   * @param decoderInitialBufferSize the initial buffer size
   * @return a reference to this, so the API can be used fluently
   */
  public HttpClientOptions setDecoderInitialBufferSize(int decoderInitialBufferSize) {
    Arguments.require(decoderInitialBufferSize > 0, "initialBufferSizeHttpDecoder must be > 0");
    this.decoderInitialBufferSize = decoderInitialBufferSize;
    return this;
  }

  /**
   * @return the tracing policy
   */
  public TracingPolicy getTracingPolicy() {
    return tracingPolicy;
  }

  /**
   * Set the tracing policy for the client behavior when Vert.x has tracing enabled.
   *
   * @param tracingPolicy the tracing policy
   * @return a reference to this, so the API can be used fluently
   */
  public HttpClientOptions setTracingPolicy(TracingPolicy tracingPolicy) {
    this.tracingPolicy = tracingPolicy;
    return this;
  }

  /**
   * @return whether the pool is shared
   */
  public boolean isShared() {
    return shared;
  }

  /**
   * Set to {@code true} to share the client.
   *
   * <p> There can be multiple shared clients distinguished by {@link #getName()}, when no specific
   * name is set, the {@link #DEFAULT_NAME} is used.
   *
   * @param shared {@code true} to use a shared client
   * @return a reference to this, so the API can be used fluently
   */
  public HttpClientOptions setShared(boolean shared) {
    this.shared = shared;
    return this;
  }

  /**
   * @return the client name used for sharing
   */
  public String getName() {
    return name;
  }

  /**
   * Set the client name, used when the client is shared, otherwise ignored.
   * @param name the new name
   * @return a reference to this, so the API can be used fluently
   */
  public HttpClientOptions setName(String name) {
    Objects.requireNonNull(name, "Client name cannot be null");
    this.name = name;
    return this;
  }

  /**
   * @return the maximum number of concurrent streams for an HTTP/3 connection
   */
  public int getHttp3MultiplexingLimit() {
    return http3MultiplexingLimit;
  }

  /**
   * Set a client limit of the number concurrent streams for each HTTP/3 connection, this limits the number
   * of streams the client can create for a connection. The effective number of streams for a
   * connection is the min of this value and http3InitialMaxStreamDataUnidirectional and http3InitialMaxStreamsBidirectional.
   * <p/>
   *
   * @param limit the maximum concurrent for an HTTP/3 connection
   * @return a reference to this, so the API can be used fluently
   */
  public HttpClientOptions setHttp3MultiplexingLimit(int limit) {
    if (limit == 0 || limit < -1) {
      throw new IllegalArgumentException("maxPoolSize must be > 0 or -1 (disabled)");
    }
    this.http3MultiplexingLimit = limit;
    return this;
  }
}<|MERGE_RESOLUTION|>--- conflicted
+++ resolved
@@ -158,15 +158,14 @@
   public static final String DEFAULT_NAME = "__vertx.DEFAULT";
 
   /**
-<<<<<<< HEAD
+   * Use HTTP/2 multiplex implementation = {@code false}
+   */
+  public static final boolean DEFAULT_HTTP_2_MULTIPLEX_IMPLEMENTATION = false;
+
+  /**
    * The default maximum number of concurrent streams per connection for HTTP/3 = -1
    */
   public static final int DEFAULT_HTTP3_MULTIPLEXING_LIMIT = -1;
-=======
-   * Use HTTP/2 multiplex implementation = {@code false}
-   */
-  public static final boolean DEFAULT_HTTP_2_MULTIPLEX_IMPLEMENTATION = false;
->>>>>>> a952b921
 
   private boolean verifyHost = true;
   private boolean keepAlive;
