--- conflicted
+++ resolved
@@ -31,10 +31,8 @@
 import io.vertx.core.Handler;
 import io.vertx.core.Promise;
 import io.vertx.core.buffer.Buffer;
-<<<<<<< HEAD
+import io.vertx.core.http.ServerWebSocketHandshake;
 import io.vertx.core.internal.VertxInternal;
-=======
->>>>>>> c85bacac
 import io.vertx.core.http.ServerWebSocketHandshake;
 import io.vertx.core.internal.buffer.BufferInternal;
 import io.vertx.core.http.HttpServerOptions;
@@ -282,13 +280,10 @@
     return serverOrigin;
   }
 
-<<<<<<< HEAD
   public VertxInternal vertx() {
     return vertx;
   }
 
-=======
->>>>>>> c85bacac
   void createWebSocket(Http1xServerRequest request, PromiseInternal<ServerWebSocketHandshake> promise) {
     context.execute(() -> {
       if (request != responseInProgress) {
