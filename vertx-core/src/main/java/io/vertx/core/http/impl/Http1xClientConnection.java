/*
 * Copyright (c) 2011-2019 Contributors to the Eclipse Foundation
 *
 * This program and the accompanying materials are made available under the
 * terms of the Eclipse Public License 2.0 which is available at
 * http://www.eclipse.org/legal/epl-2.0, or the Apache License, Version 2.0
 * which is available at https://www.apache.org/licenses/LICENSE-2.0.
 *
 * SPDX-License-Identifier: EPL-2.0 OR Apache-2.0
 */

package io.vertx.core.http.impl;

import io.netty.buffer.ByteBuf;
import io.netty.buffer.Unpooled;
import io.netty.channel.*;
import io.netty.handler.codec.DecoderResult;
import io.netty.handler.codec.compression.Brotli;
import io.netty.handler.codec.compression.ZlibCodecFactory;
import io.netty.handler.codec.compression.Zstd;
import io.netty.handler.codec.http.*;
import io.netty.handler.codec.http.HttpHeaders;
import io.netty.handler.codec.http.websocketx.*;
import io.netty.handler.codec.http.websocketx.WebSocketFrame;
import io.netty.handler.codec.http.websocketx.extensions.WebSocketClientExtensionHandler;
import io.netty.handler.codec.http.websocketx.extensions.WebSocketClientExtensionHandshaker;
import io.netty.handler.codec.http.websocketx.extensions.compression.DeflateFrameClientExtensionHandshaker;
import io.netty.handler.codec.http.websocketx.extensions.compression.PerMessageDeflateClientExtensionHandshaker;
import io.netty.handler.codec.http.websocketx.extensions.compression.PerMessageDeflateServerExtensionHandshaker;
import io.netty.handler.timeout.IdleStateEvent;
import io.netty.util.ReferenceCountUtil;
import io.netty.util.concurrent.GenericFutureListener;
import io.vertx.core.*;
import io.vertx.core.buffer.Buffer;
import io.vertx.core.http.*;
import io.vertx.core.http.HttpMethod;
import io.vertx.core.http.HttpVersion;
import io.vertx.core.http.WebSocketVersion;
import io.vertx.core.http.impl.headers.HeadersAdaptor;
import io.vertx.core.http.impl.http2.Http2ClientPush;
import io.vertx.core.internal.ContextInternal;
import io.vertx.core.internal.PromiseInternal;
import io.vertx.core.internal.buffer.BufferInternal;
import io.vertx.core.internal.concurrent.InboundMessageQueue;
import io.vertx.core.internal.net.NetSocketInternal;
import io.vertx.core.net.HostAndPort;
import io.vertx.core.net.SocketAddress;
import io.vertx.core.net.impl.MessageWrite;
import io.vertx.core.net.impl.NetSocketImpl;
import io.vertx.core.net.impl.VertxHandler;
import io.vertx.core.spi.metrics.ClientMetrics;
import io.vertx.core.spi.metrics.HttpClientMetrics;
import io.vertx.core.spi.tracing.SpanKind;
import io.vertx.core.spi.tracing.TagExtractor;
import io.vertx.core.spi.tracing.VertxTracer;

import java.net.URI;
import java.util.*;
import java.util.concurrent.TimeUnit;
import java.util.function.BiConsumer;

import static io.netty.handler.codec.http.websocketx.WebSocketVersion.*;
import static io.vertx.core.http.HttpHeaders.*;

/**
 * @author <a href="http://tfox.org">Tim Fox</a>
 */
public class Http1xClientConnection extends Http1xConnection implements HttpClientConnection {

  private static final Handler<Object> INVALID_MSG_HANDLER = ReferenceCountUtil::release;

  private final HttpClientBase client;
  private final HttpClientOptions options;
  private final boolean ssl;
  private final SocketAddress server;
  private final HostAndPort authority;
  public final ClientMetrics metrics;
  private final HttpVersion version;
  private final boolean pooled;
  private final long lifetimeEvictionTimestamp;

  private final Deque<Stream> requests = new ArrayDeque<>();
  private final Deque<Stream> responses = new ArrayDeque<>();
  private boolean closed;
  private boolean evicted;

  private Handler<Void> evictionHandler = DEFAULT_EVICTION_HANDLER;
  private Handler<Object> invalidMessageHandler = INVALID_MSG_HANDLER;
  private boolean wantClose;
  private boolean isConnect;
  private int keepAliveTimeout;
  private long expirationTimestamp;
  private int seq = 1;
  private Deque<WebSocketFrame> pendingFrames;

  private long lastResponseReceivedTimestamp;

  Http1xClientConnection(HttpVersion version,
                         HttpClientBase client,
                         ChannelHandlerContext chctx,
                         boolean ssl,
                         SocketAddress server,
                         HostAndPort authority,
                         ContextInternal context,
                         ClientMetrics metrics,
                         boolean pooled,
                         long maxLifetime) {
    super(context, chctx);
    this.client = client;
    this.options = client.options();
    this.ssl = ssl;
    this.server = server;
    this.authority = authority;
    this.metrics = metrics;
    this.version = version;
    this.lifetimeEvictionTimestamp = maxLifetime > 0 ? System.currentTimeMillis() + maxLifetime : Long.MAX_VALUE;
    this.keepAliveTimeout = options.getKeepAliveTimeout();
    this.expirationTimestamp = expirationTimestampOf(keepAliveTimeout);
    this.pooled = pooled;
  }

  @Override
  public HostAndPort authority() {
    return authority;
  }

  @Override
  public HttpClientConnection evictionHandler(Handler<Void> handler) {
    evictionHandler = handler;
    return this;
  }

  @Override
  public HttpClientConnection invalidMessageHandler(Handler<Object> handler) {
    invalidMessageHandler = handler;
    return this;
  }

  @Override
  public HttpClientConnection concurrencyChangeHandler(Handler<Long> handler) {
    // Never changes
    return this;
  }

  @Override
  public long concurrency() {
    return options.isPipelining() ? options.getPipeliningLimit() : 1;
  }

  @Override
  public synchronized long activeStreams() {
    return requests.isEmpty() && responses.isEmpty() ? 0 : 1;
  }

  @Override
  public boolean pooled() {
    return pooled;
  }

  /**
   * @return a raw {@code NetSocket} - for internal use - must be called from event-loop
   */
  public NetSocketInternal toNetSocket() {
    evictionHandler.handle(null);
    chctx.pipeline().replace("handler", "handler", VertxHandler.create(ctx -> {
      NetSocketImpl socket = new NetSocketImpl(context, ctx, null, null, metrics(), false);
      socket.metric(metric());
      return socket;
    }));
    VertxHandler<NetSocketImpl> handler = (VertxHandler<NetSocketImpl>) chctx.pipeline().get(VertxHandler.class);
    return handler.getConnection();
  }

  private HttpRequest createRequest(
    HttpMethod method,
    String uri,
    MultiMap headerMap,
    HostAndPort authority,
    boolean chunked,
    ByteBuf buf,
    boolean end) {
    HttpRequest request = new DefaultHttpRequest(HttpUtils.toNettyHttpVersion(version), method.toNetty(), uri, false);
    HttpHeaders headers = request.headers();
    if (headerMap != null) {
      for (Map.Entry<String, String> header : headerMap) {
        headers.add(header.getKey(), header.getValue());
      }
    }
    if (!headers.contains(HOST)) {
      request.headers().set(HOST, authority.toString(ssl));
    } else {
      headers.remove(TRANSFER_ENCODING);
    }
    if (chunked) {
      HttpUtil.setTransferEncodingChunked(request, true);
    }
    if (options.isDecompressionSupported() && request.headers().get(ACCEPT_ENCODING) == null) {
      // if compression should be used but nothing is specified by the user support deflate and gzip.
      CharSequence acceptEncoding = determineCompressionAcceptEncoding();
      request.headers().set(ACCEPT_ENCODING, acceptEncoding);
    }
    if (!options.isKeepAlive() && options.getProtocolVersion() == io.vertx.core.http.HttpVersion.HTTP_1_1) {
      request.headers().set(CONNECTION, CLOSE);
    } else if (options.isKeepAlive() && options.getProtocolVersion() == io.vertx.core.http.HttpVersion.HTTP_1_0) {
      request.headers().set(CONNECTION, KEEP_ALIVE);
    }
    if (end) {
      if (buf != null) {
        request = new VertxFullHttpRequest(request, buf);
      } else {
        request = new VertxFullHttpRequest(request);
      }
    } else if (buf != null) {
      request = new VertxAssembledHttpRequest(request, buf);
    }
    return request;
  }

  public static CharSequence determineCompressionAcceptEncoding() {
    if (isBrotliAvailable() && isZstdAvailable()) {
      return DEFLATE_GZIP_ZSTD_BR_SNAPPY;
    }
    else if (!isBrotliAvailable() && isZstdAvailable()) {
      return DEFLATE_GZIP_ZSTD;
    }
    else if (isBrotliAvailable() && !isZstdAvailable()) {
      return DEFLATE_GZIP_BR;
    } else {
      return DEFLATE_GZIP;
    }
  }

  // Encapsulated in a method, so GraalVM can substitute it
  private static boolean isBrotliAvailable() {
    return Brotli.isAvailable();
  }

  // Encapsulated in a method, so GraalVM can substitute it
  private static boolean isZstdAvailable() {
    return Zstd.isAvailable();
  }
  private void beginRequest(Stream stream, HttpRequestHead request, boolean chunked, ByteBuf buf, boolean end, boolean connect, Promise<Void> promise) {
    request.remoteAddress = remoteAddress();
    stream.bytesWritten += buf != null ? buf.readableBytes() : 0L;
    HttpRequest nettyRequest = createRequest(request.method, request.uri, request.headers, request.authority, chunked, buf, end);
    synchronized (this) {
      responses.add(stream);
      this.isConnect = connect;
      if (this.metrics != null) {
        stream.metric = this.metrics.requestBegin(request.uri, request);
      }
      VertxTracer tracer = stream.context.tracer();
      if (tracer != null) {
        BiConsumer<String, String> headers = (key, val) -> new HeadersAdaptor(nettyRequest.headers()).add(key, val);
        String operation = request.traceOperation;
        if (operation == null) {
          operation = request.method.name();
        }
        stream.trace = tracer.sendRequest(stream.context, SpanKind.RPC, options.getTracingPolicy(), request, operation, headers, HttpUtils.CLIENT_HTTP_REQUEST_TAG_EXTRACTOR);
      }
    }
    write(nettyRequest, false, promise);
    if (end) {
      endRequest(stream);
    }
  }

  private void writeBufferToChannel(Stream s, ByteBuf buff, boolean end, Promise<Void> listener) {
    s.bytesWritten += buff != null ? buff.readableBytes() : 0L;
    Object msg;
    if (isConnect) {
      msg = buff != null ? buff : Unpooled.EMPTY_BUFFER;
      if (end) {
        write(msg, false, listener)
          .addListener(v -> closeInternal());
      } else {
        write(msg, false);
      }
    } else {
      if (end) {
        if (buff != null && buff.isReadable()) {
          msg = new DefaultLastHttpContent(buff, false);
        } else {
          msg = LastHttpContent.EMPTY_LAST_CONTENT;
        }
      } else {
        msg = new DefaultHttpContent(buff);
      }
      write(msg, false, listener);
      if (end) {
        endRequest(s);
      }
    }
  }

  private void endRequest(Stream s) {
    Stream next;
    boolean responseEnded;
    synchronized (this) {
      s.requestEnded = true;
      requests.pop();
      next = requests.peek();
      responseEnded = s.responseEnded;
      if (metrics != null) {
        metrics.requestEnd(s.metric, s.bytesWritten);
      }
    }
    flushBytesWritten();
    if (next != null) {
      next.promise.complete((HttpClientStream) next);
    }
    if (responseEnded) {
      s.context.execute(null, s::handleClosed);
      checkLifecycle();
    }
  }

  /**
   * Resets the given {@code stream}.
   *
   * @param stream to reset
   * @return whether the stream should be considered as closed
   */
  private Boolean reset(Stream stream) {
    if (stream.reset) {
      return null;
    }
    stream.reset = true;
    if (!responses.contains(stream)) {
      requests.remove(stream);
      return true;
    }
    close();
    return false;
  }

  private void writeHead(Stream stream, HttpRequestHead request, boolean chunked, ByteBuf buf, boolean end, boolean connect, Promise<Void> listener) {
    writeToChannel(new MessageWrite() {
      @Override
      public void write() {
        if (stream.reset) {
          listener.fail("Stream reset");
          return;
        }
        stream.request = request;
        beginRequest(stream, request, chunked, buf, end, connect, listener);
      }
      @Override
      public void cancel(Throwable cause) {
        listener.fail(cause);
      }
    });
  }

  private void writeBuffer(Stream stream, ByteBuf buff, boolean end, Promise<Void> listener) {
    writeToChannel(new MessageWrite() {
      @Override
      public void write() {
        if (stream.reset) {
          listener.fail("Stream reset");
          return;
        }
        writeBufferToChannel(stream, buff, end, listener);
      }

      @Override
      public void cancel(Throwable cause) {
        listener.fail(cause);
      }
    });
  }

  private abstract static class Stream {

    protected final Promise<HttpClientStream> promise;
    protected final ContextInternal context;
    protected final int id;

    private Object trace;
    private Object metric;
    private HttpRequestHead request;
    private HttpResponseHead response;
    private boolean requestEnded;
    private boolean responseEnded;
    private long bytesRead;
    private long bytesWritten;
    private boolean reset;

    Stream(ContextInternal context, Promise<HttpClientStream> promise, int id) {
      this.context = context;
      this.id = id;
      this.promise = promise;
    }

    // Not really elegant... but well
    Object metric() {
      return metric;
    }

    Object trace() {
      return trace;
    }

    abstract void handleContinue();
    abstract void handleEarlyHints(MultiMap headers);
    abstract void handleHead(HttpResponseHead response);
    abstract void handleChunk(Buffer buff);
    abstract void handleEnd(LastHttpContent trailer);
    abstract void handleWriteQueueDrained(Void v);
    abstract void handleException(Throwable cause);
    abstract void handleClosed(Throwable err);

  }

  /**
   * We split the stream class in two classes so that the base {@link #Stream} class defines the (mutable)
   * state managed by the connection and this class defines the state managed by the stream implementation
   */
  private static class StreamImpl extends Stream implements HttpClientStream {

    private final Http1xClientConnection conn;
    private final InboundMessageQueue<Object> queue;
    private boolean closed;
    private Handler<HttpResponseHead> headHandler;
    private Handler<Buffer> chunkHandler;
    private Handler<MultiMap> trailerHandler;
    private Handler<Void> endHandler;
    private Handler<Void> drainHandler;
    private Handler<Void> continueHandler;

    private Handler<MultiMap> earlyHintsHandler;
    private Handler<Throwable> exceptionHandler;
    private Handler<Void> closeHandler;

    StreamImpl(ContextInternal context, Http1xClientConnection conn, Promise<HttpClientStream> promise, int id) {
      super(context, promise, id);

      this.conn = conn;
      this.queue = new InboundMessageQueue<>(conn.context.eventLoop(), context.executor()) {
        @Override
        protected void handleResume() {
          conn.doResume();
        }
        @Override
        protected void handlePause() {
          conn.doPause();
        }
        @Override
        protected void handleMessage(Object item) {
          if (item instanceof MultiMap) {
            Handler<MultiMap> handler1 = trailerHandler;
            if (handler1 != null) {
              context.dispatch((MultiMap) item, handler1);
            }
            Handler<Void> handler2 = endHandler;
            if (handler2 != null) {
              context.dispatch(null, handler2);
            }
          } else {
            Buffer buffer = (Buffer) item;
            Handler<Buffer> handler = chunkHandler;
            if (handler != null) {
              context.dispatch(buffer, handler);
            }
          }
        }
      };
    }

    @Override
    public HttpClientStream continueHandler(Handler<Void> handler) {
      continueHandler = handler;
      return this;
    }

    @Override
    public HttpClientStream earlyHintsHandler(Handler<MultiMap> handler) {
      earlyHintsHandler = handler;
      return this;
    }

    @Override
    public StreamImpl drainHandler(Handler<Void> handler) {
      drainHandler = handler;
      return this;
    }

    @Override
    public StreamImpl exceptionHandler(Handler<Throwable> handler) {
      exceptionHandler = handler;
      return this;
    }

    @Override
    public HttpClientStream setWriteQueueMaxSize(int maxSize) {
      conn.doSetWriteQueueMaxSize(maxSize);
      return this;
    }

    @Override
    public boolean writeQueueFull() {
      return conn.writeQueueFull();
    }

    @Override
    public HttpClientStream headHandler(Handler<HttpResponseHead> handler) {
      this.headHandler = handler;
      return this;
    }

    @Override
    public HttpClientStream closeHandler(Handler<Void> handler) {
      closeHandler = handler;
      return this;
    }

    @Override
<<<<<<< HEAD
    public void priorityHandler(Handler<StreamPriorityBase> handler) {
=======
    public HttpClientStream priorityHandler(Handler<StreamPriority> handler) {
>>>>>>> a952b921
      // No op
      return this;
    }

    @Override
    public HttpClientStream pushHandler(Handler<Http2ClientPush> handler) {
      // No op
      return this;
    }

    @Override
    public HttpClientStream unknownFrameHandler(Handler<HttpFrame> handler) {
      // No op
      return this;
    }

    @Override
    public int id() {
      return id;
    }

    @Override
    public Object metric() {
      return super.metric();
    }

    @Override
    public Object trace() {
      return super.trace();
    }

    @Override
    public HttpVersion version() {
      return conn.version;
    }

    @Override
    public HttpClientConnection connection() {
      return conn;
    }

    @Override
    public ContextInternal context() {
      return context;
    }

    @Override
    public Future<Void> writeHead(HttpRequestHead request, boolean chunked, ByteBuf buf, boolean end, StreamPriorityBase priority, boolean connect) {
      PromiseInternal<Void> promise = context.promise();
      conn.writeHead(this, request, chunked, buf, end, connect, promise);
      return promise.future();
    }

    @Override
    public Future<Void> write(ByteBuf buff, boolean end) {
      if (buff != null || end) {
        Promise<Void> listener = context.promise();
        conn.writeBuffer(this, buff, end, listener);
        return listener.future();
      } else {
        throw new IllegalStateException("???");
      }
    }

    @Override
    public Future<Void> writeFrame(int type, int flags, ByteBuf payload) {
      throw new IllegalStateException("Cannot write an HTTP/2 frame over an HTTP/1.x connection");
    }

    @Override
    public HttpClientStream pause() {
      queue.pause();
      return this;
    }

    @Override
    public HttpClientStream resume() {
      queue.fetch(Long.MAX_VALUE);
      return this;
    }

    @Override
    public HttpClientStream fetch(long amount) {
      queue.fetch(amount);
      return this;
    }

    @Override
    public Future<Void> reset(Throwable cause) {
      Promise<Void> promise = context.promise();
      EventLoop eventLoop = conn.context.nettyEventLoop();
      if (eventLoop.inEventLoop()) {
        reset(cause, promise);
      } else {
        eventLoop.execute(() -> reset(cause, promise));
      }
      return promise.future();
    }

    private void reset(Throwable cause, Promise<Void> promise) {
      Boolean removed = conn.reset(this);
      if (removed == null) {
        promise.fail("Stream already reset");
      } else {
        if (removed) {
          context.execute(cause, this::handleClosed);
        } else {
          context.execute(cause, this::handleException);
        }
        promise.complete();      }
    }

    @Override
    public StreamPriorityBase priority() {
      return null;
    }

    @Override
<<<<<<< HEAD
    public void updatePriority(StreamPriorityBase streamPriority) {
=======
    public HttpClientStream updatePriority(StreamPriority streamPriority) {
      return this;
>>>>>>> a952b921
    }

    @Override
    void handleWriteQueueDrained(Void v) {
      Handler<Void> handler;
      synchronized (conn) {
        handler = drainHandler;
      }
      if (handler != null) {
        context.dispatch(handler);
      }
    }

    void handleContinue() {
      Handler<Void> handler = continueHandler;
      if (handler != null) {
        context.emit(null, handler);
      }
    }

    void handleEarlyHints(MultiMap headers) {
      Handler<MultiMap> handler = earlyHintsHandler;
      if (handler != null) {
        context.emit(headers, handler);
      }
    }

    @Override
    void handleHead(HttpResponseHead response) {
      Handler<HttpResponseHead> handler = headHandler;
      if (handler != null) {
        context.emit(response, handler);
      }
    }

    @Override
    public HttpClientStream handler(Handler<Buffer> handler) {
      chunkHandler = handler;
      return this;
    }

    @Override
    public HttpClientStream trailersHandler(Handler<MultiMap> handler) {
      trailerHandler = handler;
      return this;
    }

    @Override
    public HttpClientStream endHandler(Handler<Void> handler) {
      endHandler = handler;
      return this;
    }

    void handleChunk(Buffer buff) {
      queue.write(buff);
    }

    void handleEnd(LastHttpContent trailer) {
      queue.write(new HeadersAdaptor(trailer.trailingHeaders()));
    }

    void handleException(Throwable cause) {
      Handler<Throwable> handler = exceptionHandler;
      if (handler != null) {
        context.emit(cause, handler);
      }
    }

    @Override
    void handleClosed(Throwable err) {
      if (err != null) {
        handleException(err);
        promise.tryFail(err);
      }
      if (!closed) {
        closed = true;
        Handler<Void> handler = closeHandler;
        if (handler != null) {
          context.emit(null, handler);
        }
      }
    }

    @Override
    public StreamPriorityBase createDefaultStreamPriority() {
      return HttpUtils.DEFAULT_STREAM_PRIORITY;
    }
  }

  @Override
  protected void handleShutdown(Object reason, long timeout, TimeUnit unit, ChannelPromise promise) {
    super.handleShutdown(reason, timeout, unit, promise);
    checkLifecycle();
  }

  private boolean checkLifecycle() {
    if (wantClose || (shutdownInitiated && requests.isEmpty() && responses.isEmpty())) {
      closeInternal();
      return true;
    } else if (!isConnect) {
      expirationTimestamp = expirationTimestampOf(keepAliveTimeout);
    }
    return false;
  }

  @Override
  protected void handleClose(Object reason, ChannelPromise promise) {
    // Maybe move to handleShutdown
    if (!evicted) {
      evicted = true;
      if (evictionHandler != null) {
        evictionHandler.handle(null);
      }
    }
    super.handleClose(reason, promise);
  }

  private Throwable validateMessage(Object msg) {
    if (msg instanceof HttpObject) {
      HttpObject obj = (HttpObject) msg;
      DecoderResult result = obj.decoderResult();
      if (result.isFailure()) {
        return result.cause();
      } else if (obj instanceof io.netty.handler.codec.http.HttpResponse) {
        io.netty.handler.codec.http.HttpVersion version = ((io.netty.handler.codec.http.HttpResponse) obj).protocolVersion();
        if (version != io.netty.handler.codec.http.HttpVersion.HTTP_1_0 && version != io.netty.handler.codec.http.HttpVersion.HTTP_1_1) {
          return new IllegalStateException("Unsupported HTTP version: " + version);
        }
      }
    }
    return null;
  }

  public void handleMessage(Object msg) {
    Throwable error = validateMessage(msg);
    if (error != null) {
      ReferenceCountUtil.release(msg);
      fail(error);
    } else if (msg instanceof HttpObject) {
      handleHttpMessage((HttpObject) msg);
    } else if (msg instanceof ByteBuf && isConnect) {
      handleChunk((ByteBuf) msg);
    } else if (msg instanceof WebSocketFrame) {
      WebSocketFrame frame = (WebSocketFrame) msg;
      if (pendingFrames == null) {
        pendingFrames = new ArrayDeque<>();
      }
      // Todo: use the new feature to park frames within the handler later
      pendingFrames.add(frame);
    } else {
      invalidMessageHandler.handle(msg);
      fail(new VertxException("Received an invalid message: " + msg.getClass().getName()));
    }
  }

  private void handleHttpMessage(HttpObject obj) {
    Stream stream;
    synchronized (this) {
      stream = responses.peekFirst();
    }
    if (stream == null) {
      invalidMessageHandler.handle(obj);
      fail(new VertxException("Received an HTTP message with no request in progress: " + obj.getClass().getName()));
    } else if (obj instanceof io.netty.handler.codec.http.HttpResponse) {
      io.netty.handler.codec.http.HttpResponse response = (io.netty.handler.codec.http.HttpResponse) obj;
      HttpVersion version;
      if (response.protocolVersion() == io.netty.handler.codec.http.HttpVersion.HTTP_1_0) {
        version = io.vertx.core.http.HttpVersion.HTTP_1_0;
      } else {
        version = io.vertx.core.http.HttpVersion.HTTP_1_1;
      }
      handleResponseBegin(stream, new HttpResponseHead(
        version,
        response.status().code(),
        response.status().reasonPhrase(),
        new HeadersAdaptor(response.headers())));
    } else if (obj instanceof HttpContent) {
      HttpContent chunk = (HttpContent) obj;
      if (chunk.content().isReadable()) {
        handleResponseChunk(stream, chunk.content());
      }
      if (!isConnect && chunk instanceof LastHttpContent) {
        handleResponseEnd(stream, (LastHttpContent) chunk);
      }
    }
  }

  private void handleChunk(ByteBuf chunk) {
    Stream stream;
    synchronized (this) {
      stream = responses.peekFirst();
      if (stream == null) {
        return;
      }
    }
    if (chunk.isReadable()) {
      handleResponseChunk(stream, chunk);
    }
  }

  private void handleResponseBegin(Stream stream, HttpResponseHead response) {
    // How can we handle future undefined 1xx informational response codes?
    if (response.statusCode == HttpResponseStatus.CONTINUE.code()) {
      stream.handleContinue();
    } else if (response.statusCode == HttpResponseStatus.EARLY_HINTS.code()) {
      stream.handleEarlyHints(response.headers);
    } else {
      HttpRequestHead request;
      synchronized (this) {
        request = stream.request;
        stream.response = response;
        if (metrics != null) {
          metrics.responseBegin(stream.metric, response);
        }
      }
      stream.handleHead(response);
      if (isConnect) {
        if ((request.method == HttpMethod.CONNECT &&
             response.statusCode == 200) || (
             request.method == HttpMethod.GET &&
             request.headers != null && request.headers.contains(CONNECTION, UPGRADE, true) &&
             response.statusCode == 101)) {
          removeChannelHandlers();
        } else {
          isConnect = false;
        }
      }
    }
  }

  /**
   * Remove all HTTP channel handlers of this connection
   *
   * @return the messages emitted by the removed handlers during their removal
   */
  private void removeChannelHandlers() {
    ChannelPipeline pipeline = chctx.pipeline();
    ChannelHandler inflater = pipeline.get(HttpContentDecompressor.class);
    if (inflater != null) {
      pipeline.remove(inflater);
    }
    // removing this codec might fire pending buffers in the HTTP decoder
    // this happens when the channel reads the HTTP response and the following data in a single buffer
    Handler<Object> prev = invalidMessageHandler;
    invalidMessageHandler = INVALID_MSG_HANDLER;
    try {
      pipeline.remove("codec");
    } finally {
      invalidMessageHandler = prev;
    }
  }

  private void handleResponseChunk(Stream stream, ByteBuf chunk) {
    Buffer buff = BufferInternal.safeBuffer(chunk);
    int len = buff.length();
    stream.bytesRead += len;
    if (!stream.reset) {
      stream.handleChunk(buff);
    }
  }

  private void handleResponseEnd(Stream stream, LastHttpContent trailer) {
    boolean check;
    HttpResponseHead response ;
    synchronized (this) {
      response = stream.response;
      if (response == null) {
        // 100-continue
        return;
      }
      responses.pop();
      HttpRequestHead request = stream.request;
      if ((request.method != HttpMethod.CONNECT && response.statusCode != 101)) {
        // See https://tools.ietf.org/html/rfc7230#section-6.3
        String responseConnectionHeader = response.headers.get(HttpHeaderNames.CONNECTION);
        String requestConnectionHeader = request.headers != null ? request.headers.get(HttpHeaderNames.CONNECTION) : null;
        // We don't need to protect against concurrent changes on forceClose as it only goes from false -> true
        boolean close = !options.isKeepAlive();
        if (HttpHeaderValues.CLOSE.contentEqualsIgnoreCase(responseConnectionHeader) || HttpHeaderValues.CLOSE.contentEqualsIgnoreCase(requestConnectionHeader)) {
          // In all cases, if we have a close connection option then we SHOULD NOT treat the connection as persistent
          close = true;
        } else if (response.version == HttpVersion.HTTP_1_0 && !HttpHeaderValues.KEEP_ALIVE.contentEqualsIgnoreCase(responseConnectionHeader)) {
          // In the HTTP/1.0 case both request/response need a keep-alive connection header the connection to be persistent
          // currently Vertx forces the Connection header if keepalive is enabled for 1.0
          close = true;
        }
        this.wantClose = close;
        String keepAliveHeader = response.headers.get(HttpHeaderNames.KEEP_ALIVE);
        if (keepAliveHeader != null) {
          int timeout = HttpUtils.parseKeepAliveHeaderTimeout(keepAliveHeader);
          if (timeout != -1) {
            this.keepAliveTimeout = timeout;
          }
        }
      }
      stream.responseEnded = true;
      check = requests.peek() != stream;
    }
    VertxTracer tracer = stream.context.tracer();
    if (tracer != null) {
      tracer.receiveResponse(stream.context, response, stream.trace, null, HttpUtils.CLIENT_RESPONSE_TAG_EXTRACTOR);
    }
    if (metrics != null) {
      metrics.responseEnd(stream.metric, stream.bytesRead);
    }
    flushBytesRead();
    if (check) {
      checkLifecycle();
    }
    lastResponseReceivedTimestamp = System.currentTimeMillis();
    if (!stream.reset) {
      stream.handleEnd(trailer);
    }
    if (stream.requestEnded) {
      stream.handleClosed(null);
    }
  }

  public HttpClientMetrics metrics() {
    return client.metrics();
  }

  /**
   * @return a future of a paused WebSocket
   */
  synchronized void toWebSocket(
    ContextInternal context,
    String requestURI,
    MultiMap headers,
    boolean allowOriginHeader,
    WebSocketClientOptions options,
    WebSocketVersion vers,
    List<String> subProtocols,
    long handshakeTimeout,
    boolean registerWriteHandlers,
    int maxWebSocketFrameSize,
    Promise<WebSocket> promise) {
    try {
      URI wsuri = new URI(requestURI);
      if (!wsuri.isAbsolute()) {
        // Netty requires an absolute url
        wsuri = new URI((ssl ? "https:" : "http:") + "//" + server.host() + ":" + server.port() + requestURI);
      }
      io.netty.handler.codec.http.websocketx.WebSocketVersion version =
         io.netty.handler.codec.http.websocketx.WebSocketVersion.valueOf((vers == null ?
           io.netty.handler.codec.http.websocketx.WebSocketVersion.V13 : vers).toString());
      HttpHeaders nettyHeaders;
      if (headers != null) {
        nettyHeaders = new DefaultHttpHeaders();
        for (Map.Entry<String, String> entry: headers) {
          nettyHeaders.add(entry.getKey(), entry.getValue());
        }
      } else {
        nettyHeaders = null;
      }

      long timer;
      if (handshakeTimeout > 0L) {
        timer = vertx.setTimer(handshakeTimeout, id -> closeInternal());
      } else {
        timer = -1;
      }

      ChannelPipeline p = chctx.channel().pipeline();
      ArrayList<WebSocketClientExtensionHandshaker> extensionHandshakers = initializeWebSocketExtensionHandshakers(options);
      if (!extensionHandshakers.isEmpty()) {
        p.addBefore("handler", "webSocketsExtensionsHandler", new WebSocketClientExtensionHandler(
          extensionHandshakers.toArray(new WebSocketClientExtensionHandshaker[0])));
      }

      String subp = null;
      if (subProtocols != null) {
        subp = String.join(",", subProtocols);
      }
      WebSocketClientHandshaker handshaker = newHandshaker(
        wsuri,
        version,
        subp,
        !extensionHandshakers.isEmpty(),
        allowOriginHeader,
        nettyHeaders,
        maxWebSocketFrameSize,
        !options.isSendUnmaskedFrames());

      io.netty.util.concurrent.Promise<HttpHeaders> upgrade = chctx.executor().newPromise();
      WebSocketHandshakeInboundHandler handshakeInboundHandler = new WebSocketHandshakeInboundHandler(handshaker, upgrade);
      p.addBefore("handler", "handshakeCompleter", handshakeInboundHandler);
      upgrade.addListener((GenericFutureListener<io.netty.util.concurrent.Future<HttpHeaders>>) future -> {
        if (timer > -1L) {
          vertx.cancelTimer(timer);
        }
        if (future.isSuccess()) {

          VertxHandler<WebSocketConnectionImpl> handler = VertxHandler.create(ctx -> {
            WebSocketConnectionImpl conn = new WebSocketConnectionImpl(context, ctx, false, TimeUnit.SECONDS.toMillis(options.getClosingTimeout()), client.metrics());
            WebSocketImpl webSocket = new WebSocketImpl(
              context,
              conn,
              version != V00,
              options.getMaxFrameSize(),
              options.getMaxMessageSize(),
              registerWriteHandlers);
            conn.webSocket(webSocket);
            conn.metric(Http1xClientConnection.this.metric());
            return conn;
          });

          ChannelPipeline pipeline = chctx.pipeline();
          pipeline.replace(VertxHandler.class, "handler", handler);

          WebSocketImpl ws = (WebSocketImpl) handler.getConnection().webSocket();
          ws.headers(new HeadersAdaptor(future.getNow()));
          ws.subProtocol(handshaker.actualSubprotocol());
          ws.registerHandler(vertx.eventBus());

          HttpClientMetrics metrics = client.metrics();
          if (metrics != null) {
            ws.setMetric(metrics.connected(ws));
          }
          ws.pause();
          Deque<WebSocketFrame> toResubmit = pendingFrames;
          if (toResubmit != null) {
            pendingFrames = null;
            WebSocketFrame frame;
            while ((frame = toResubmit.poll()) != null) {
              handler.getConnection().handleWsFrame(frame);
            }
          }
          promise.complete(ws);
        } else {
          closeInternal();
          promise.fail(future.cause());
        }
      });
    } catch (Exception e) {
      handleException(e);
    }
  }

  static WebSocketClientHandshaker newHandshaker(
    URI webSocketURL, io.netty.handler.codec.http.websocketx.WebSocketVersion version, String subprotocol,
    boolean allowExtensions, boolean allowOriginHeader, HttpHeaders customHeaders, int maxFramePayloadLength,
    boolean performMasking) {
    WebSocketDecoderConfig config = WebSocketDecoderConfig.newBuilder()
      .expectMaskedFrames(false)
      .allowExtensions(allowExtensions)
      .maxFramePayloadLength(maxFramePayloadLength)
      .allowMaskMismatch(false)
      .closeOnProtocolViolation(false)
      .build();
    if (version == V13) {
      return new WebSocketClientHandshaker13(
        webSocketURL, V13, subprotocol, allowExtensions, customHeaders,
        maxFramePayloadLength, performMasking, false, -1) {
        @Override
        protected WebSocketFrameDecoder newWebsocketDecoder() {
          return new WebSocket13FrameDecoder(config);
        }

        @Override
        protected FullHttpRequest newHandshakeRequest() {
          FullHttpRequest request = super.newHandshakeRequest();
          if (!allowOriginHeader) {
            request.headers().remove(ORIGIN);
          }
          return request;
        }
      };
    }
    if (version == V08) {
      return new WebSocketClientHandshaker08(
        webSocketURL, V08, subprotocol, allowExtensions, customHeaders,
        maxFramePayloadLength, performMasking, false, -1) {
        @Override
        protected WebSocketFrameDecoder newWebsocketDecoder() {
          return new WebSocket08FrameDecoder(config);
        }

        @Override
        protected FullHttpRequest newHandshakeRequest() {
          FullHttpRequest request = super.newHandshakeRequest();
          if (!allowOriginHeader) {
            request.headers().remove(HttpHeaderNames.SEC_WEBSOCKET_ORIGIN);
          }
          return request;
        }
      };
    }
    if (version == V07) {
      return new WebSocketClientHandshaker07(
        webSocketURL, V07, subprotocol, allowExtensions, customHeaders,
        maxFramePayloadLength, performMasking, false, -1) {
        @Override
        protected WebSocketFrameDecoder newWebsocketDecoder() {
          return new WebSocket07FrameDecoder(config);
        }

        @Override
        protected FullHttpRequest newHandshakeRequest() {
          FullHttpRequest request = super.newHandshakeRequest();
          if (!allowOriginHeader) {
            request.headers().remove(HttpHeaderNames.SEC_WEBSOCKET_ORIGIN);
          }
          return request;
        }
      };
    }
    if (version == V00) {
      return new WebSocketClientHandshaker00(
        webSocketURL, V00, subprotocol, customHeaders, maxFramePayloadLength, -1) {
        @Override
        protected FullHttpRequest newHandshakeRequest() {
          FullHttpRequest request = super.newHandshakeRequest();
          if (!allowOriginHeader) {
            request.headers().remove(ORIGIN);
          }
          return request;
        }
      };
    }

    throw new WebSocketHandshakeException("Protocol version " + version + " not supported.");
  }

  ArrayList<WebSocketClientExtensionHandshaker> initializeWebSocketExtensionHandshakers(WebSocketClientOptions options) {
    ArrayList<WebSocketClientExtensionHandshaker> extensionHandshakers = new ArrayList<>();
    if (options.getTryUsePerFrameCompression()) {
      extensionHandshakers.add(new DeflateFrameClientExtensionHandshaker(options.getCompressionLevel(),
        false));
    }

    if (options.getTryUsePerMessageCompression()) {
      extensionHandshakers.add(new PerMessageDeflateClientExtensionHandshaker(options.getCompressionLevel(),
        ZlibCodecFactory.isSupportingWindowSizeAndMemLevel(), PerMessageDeflateServerExtensionHandshaker.MAX_WINDOW_SIZE,
        options.getCompressionAllowClientNoContext(), options.getCompressionRequestServerNoContext()));
    }

    return extensionHandshakers;
  }

  @Override
  protected void handleWriteQueueDrained() {
    Stream s = requests.peek();
    if (s != null) {
      s.context.execute(s::handleWriteQueueDrained);
    } else {
      super.handleWriteQueueDrained();
    }
  }

  protected void handleClosed() {
    super.handleClosed();
    closed = true;
    if (metrics != null) {
      HttpClientMetrics met = client.metrics();
      met.endpointDisconnected(metrics);
    }
    if (!evicted) {
      evicted = true;
      if (evictionHandler != null) {
        evictionHandler.handle(null);
      }
    }
    List<Stream> allocatedStreams;
    List<Stream> sentStreams;
    synchronized (this) {
      sentStreams = new ArrayList<>(responses);
      allocatedStreams = new ArrayList<>(requests);
      allocatedStreams.removeAll(responses);
    }
    for (Stream stream : allocatedStreams) {
      stream.context.execute(HttpUtils.CONNECTION_CLOSED_EXCEPTION, stream::handleClosed);
    }
    for (Stream stream : sentStreams) {
      if (metrics != null) {
        metrics.requestReset(stream.metric);
      }
      Object trace = stream.trace;
      VertxTracer tracer = stream.context.tracer();
      if (tracer != null && trace != null) {
        tracer.receiveResponse(stream.context, null, trace, HttpUtils.CONNECTION_CLOSED_EXCEPTION, TagExtractor.empty());
      }
      stream.context.execute(HttpUtils.CONNECTION_CLOSED_EXCEPTION, stream::handleClosed);
    }
  }

  protected void handleIdle(IdleStateEvent event) {
    synchronized (this) {
      if (responses.isEmpty() && requests.isEmpty()) {
        return;
      }
    }
    super.handleIdle(event);
  }

  @Override
  public void handleException(Throwable e) {
    super.handleException(e);
    LinkedHashSet<Stream> allStreams = new LinkedHashSet<>();
    synchronized (this) {
      allStreams.addAll(requests);
      allStreams.addAll(responses);
    }
    for (Stream stream : allStreams) {
      stream.handleException(e);
    }
  }

  @Override
  public Future<HttpClientStream> createStream(ContextInternal context) {
    PromiseInternal<HttpClientStream> promise = context.promise();
    createStream(context, promise);
    return promise.future();
  }

  private void createStream(ContextInternal context, Promise<HttpClientStream> promise) {
    EventLoop eventLoop = context.nettyEventLoop();
    if (eventLoop.inEventLoop()) {
      Object result;
      synchronized (this) {
        if (!closed) {
          if (requests.size() < concurrency()) {
            StreamImpl stream = new StreamImpl(context, this, promise, seq++);
            requests.add(stream);
            if (requests.size() > 1) {
              return;
            }
            result = stream;
          } else {
            result = new VertxException("Pipelining limit exceeded");
          }
        } else {
          result = HttpUtils.CONNECTION_CLOSED_EXCEPTION;
        }
      }
      if (result instanceof HttpClientStream) {
        promise.complete((HttpClientStream) result);
      } else {
        promise.fail((Throwable) result);
      }
    } else {
      eventLoop.execute(() -> {
        createStream(context, promise);
      });
    }
  }

  @Override
  public long lastResponseReceivedTimestamp() {
    return lastResponseReceivedTimestamp;
  }

  @Override
  public boolean isValid() {
    long now = System.currentTimeMillis();
    return now <= expirationTimestamp && now <= lifetimeEvictionTimestamp;
  }

  /**
   * Compute the expiration timeout of the connection, relative to the current time.
   *
   * @param timeout the timeout
   * @return the expiration timestamp
   */
  private static long expirationTimestampOf(long timeout) {
    return timeout > 0 ? System.currentTimeMillis() + timeout * 1000 : Long.MAX_VALUE;
  }
}<|MERGE_RESOLUTION|>--- conflicted
+++ resolved
@@ -515,11 +515,7 @@
     }
 
     @Override
-<<<<<<< HEAD
-    public void priorityHandler(Handler<StreamPriorityBase> handler) {
-=======
-    public HttpClientStream priorityHandler(Handler<StreamPriority> handler) {
->>>>>>> a952b921
+    public HttpClientStream priorityHandler(Handler<StreamPriorityBase> handler) {
       // No op
       return this;
     }
@@ -638,12 +634,8 @@
     }
 
     @Override
-<<<<<<< HEAD
-    public void updatePriority(StreamPriorityBase streamPriority) {
-=======
-    public HttpClientStream updatePriority(StreamPriority streamPriority) {
-      return this;
->>>>>>> a952b921
+    public HttpClientStream updatePriority(StreamPriorityBase streamPriority) {
+      return this;
     }
 
     @Override
