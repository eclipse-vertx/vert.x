/*
 * Copyright (c) 2011-2019 Contributors to the Eclipse Foundation
 *
 * This program and the accompanying materials are made available under the
 * terms of the Eclipse Public License 2.0 which is available at
 * http://www.eclipse.org/legal/epl-2.0, or the Apache License, Version 2.0
 * which is available at https://www.apache.org/licenses/LICENSE-2.0.
 *
 * SPDX-License-Identifier: EPL-2.0 OR Apache-2.0
 */
package io.vertx.core.http.impl;

import io.vertx.core.*;
import io.vertx.core.http.HttpConnection;
import io.vertx.core.http.HttpVersion;
import io.vertx.core.internal.ContextInternal;
import io.vertx.core.impl.NoStackTraceTimeoutException;
import io.vertx.core.internal.PromiseInternal;
import io.vertx.core.internal.VertxInternal;
import io.vertx.core.internal.pool.ConnectResult;
import io.vertx.core.internal.pool.ConnectionPool;
import io.vertx.core.internal.pool.PoolConnection;
import io.vertx.core.internal.pool.PoolConnector;
import io.vertx.core.internal.pool.Lease;
import io.vertx.core.internal.pool.PoolWaiter;
import io.vertx.core.internal.resource.ManagedResource;
import io.vertx.core.spi.metrics.ClientMetrics;
import io.vertx.core.spi.metrics.PoolMetrics;

import java.util.List;
import java.util.function.BiFunction;

/**
 * @author <a href="mailto:julien@julienviet.com">Julien Viet</a>
 */
class SharedHttpClientConnectionGroup extends ManagedResource implements PoolConnector<HttpClientConnectionInternal> {

  /**
   * LIFO pool selector.
   */
  private static final BiFunction<PoolWaiter<HttpClientConnectionInternal>, List<PoolConnection<HttpClientConnectionInternal>>, PoolConnection<HttpClientConnectionInternal>> LIFO_SELECTOR = (waiter, connections) -> {
    int size = connections.size();
    PoolConnection<HttpClientConnectionInternal> selected = null;
    long last = 0L;
    for (int i = 0; i < size; i++) {
      PoolConnection<HttpClientConnectionInternal> pooled = connections.get(i);
      if (pooled.available() > 0) {
        HttpClientConnectionInternal conn = pooled.get();
        if (selected == null) {
          selected = pooled;
        } else {
          if (conn.lastResponseReceivedTimestamp() > last) {
            selected = pooled;
          }
        }
      }
    }
    return selected;
  };

  private final PoolMetrics poolMetrics;
  private final VertxInternal vertx;
  private final HttpClientImpl client;
  private final ClientMetrics clientMetrics;
  private final HttpChannelConnector connector;
  private final ConnectionPool<HttpClientConnectionInternal> pool;

  public SharedHttpClientConnectionGroup(VertxInternal vertx,
                                         HttpClientImpl client,
                                         ClientMetrics clientMetrics,
                                         PoolMetrics poolMetrics,
                                         int queueMaxSize,
                                         int http1MaxSize,
                                         int http2MaxSize,
                                         HttpChannelConnector connector) {
    ConnectionPool<HttpClientConnectionInternal> pool = ConnectionPool.pool(this, new int[]{http1MaxSize, http2MaxSize}, queueMaxSize)
      .connectionSelector(LIFO_SELECTOR).contextProvider(client.contextProvider());

    this.vertx = vertx;
    this.client = client;
    this.poolMetrics = poolMetrics;
    this.clientMetrics = clientMetrics;
    this.connector = connector;
    this.pool = pool;
  }

  @Override
  public Future<ConnectResult<HttpClientConnectionInternal>> connect(ContextInternal context, Listener listener) {
    return connector
      .httpConnect(context)
      .map(connection -> {
        incRefCount();
        connection.evictionHandler(v -> {
          decRefCount();
          listener.onRemove();
        });
        connection.concurrencyChangeHandler(listener::onConcurrencyChange);
        long capacity = connection.concurrency();
        Handler<HttpConnection> connectionHandler = client.connectionHandler();
        if (connectionHandler != null) {
          context.emit(connection, connectionHandler);
        }
        int idx;
        if (connection instanceof Http1xClientConnection) {
          idx = 0;
        } else {
          idx = 1;
        }
        return new ConnectResult<>(connection, capacity, idx);
    });
  }

  @Override
  public boolean isValid(HttpClientConnectionInternal connection) {
    return connection.isValid();
  }

  protected void checkExpired() {
    pool
      .evict(conn -> !conn.isValid(), (lst, err) -> {
        if (err == null) {
          lst.forEach(HttpConnection::close);
        }
      });
  }

  private class Request implements PoolWaiter.Listener<HttpClientConnectionInternal>, Completable<Lease<HttpClientConnectionInternal>> {

    private final ContextInternal context;
    private final HttpVersion protocol;
    private final long timeout;
    private final Promise<Lease<HttpClientConnectionInternal>> promise;
    private long timerID;

    Request(ContextInternal context, HttpVersion protocol, long timeout, Promise<Lease<HttpClientConnectionInternal>> promise) {
      this.context = context;
      this.protocol = protocol;
      this.timeout = timeout;
      this.promise = promise;
      this.timerID = -1L;
    }

    @Override
    public void onEnqueue(PoolWaiter<HttpClientConnectionInternal> waiter) {
      onConnect(waiter);
    }

    @Override
    public void onConnect(PoolWaiter<HttpClientConnectionInternal> waiter) {
      if (timeout > 0L && timerID == -1L) {
        timerID = context.setTimer(timeout, id -> {
          pool.cancel(waiter, (res, err) -> {
            if (err == null & res)
              promise.fail(new NoStackTraceTimeoutException("The timeout of " + timeout + " ms has been exceeded when getting a connection to " + connector.server()));
            });
        });
      }
    }

    @Override
    public void complete(Lease<HttpClientConnectionInternal> result, Throwable failure) {
      if (timerID >= 0) {
        context.owner().cancelTimer(timerID);
      }
      promise.complete(result, failure);
    }

    void acquire() {
<<<<<<< HEAD
      pool.acquire(context, this, HttpVersion.isFrameBased(protocol) ? 1 : 0)
        .onComplete(this);
=======
      pool.acquire(context, this, HttpVersion.isFrameBased(protocol) ? 1 : 0, this);
>>>>>>> be8d9435
    }
  }

  public Future<Lease<HttpClientConnectionInternal>> requestConnection(ContextInternal ctx, long timeout) {
    Future<Lease<HttpClientConnectionInternal>> fut = requestConnection2(ctx, timeout);
    if (poolMetrics != null) {
      Object metric = poolMetrics.enqueue();
      fut = fut.andThen(ar -> {
        poolMetrics.dequeue(metric);
      });
    }
    return fut;
  }

  private Future<Lease<HttpClientConnectionInternal>> requestConnection2(ContextInternal ctx, long timeout) {
    PromiseInternal<Lease<HttpClientConnectionInternal>> promise = ctx.promise();
    // ctx.workerPool() -> not sure we want that in a pool
    ContextInternal connCtx = ctx.toBuilder().withThreadingModel(ThreadingModel.EVENT_LOOP).build();
    Request request = new Request(connCtx, client.options().getProtocolVersion(), timeout, promise);
    request.acquire();
    return promise.future();
  }

  @Override
  protected void handleClose() {
    pool.close((res, err) -> {});
  }

  @Override
  protected void cleanup() {
    if (clientMetrics != null) {
      clientMetrics.close();
    }
    if (poolMetrics != null) {
      poolMetrics.close();
    }
  }

  @Override
  protected void cleanup() {
    if (clientMetrics != null) {
      clientMetrics.close();
    }
    if (poolMetrics != null) {
      poolMetrics.close();
    }
  }
}<|MERGE_RESOLUTION|>--- conflicted
+++ resolved
@@ -166,12 +166,7 @@
     }
 
     void acquire() {
-<<<<<<< HEAD
-      pool.acquire(context, this, HttpVersion.isFrameBased(protocol) ? 1 : 0)
-        .onComplete(this);
-=======
       pool.acquire(context, this, HttpVersion.isFrameBased(protocol) ? 1 : 0, this);
->>>>>>> be8d9435
     }
   }
 
@@ -209,14 +204,4 @@
       poolMetrics.close();
     }
   }
-
-  @Override
-  protected void cleanup() {
-    if (clientMetrics != null) {
-      clientMetrics.close();
-    }
-    if (poolMetrics != null) {
-      poolMetrics.close();
-    }
-  }
 }