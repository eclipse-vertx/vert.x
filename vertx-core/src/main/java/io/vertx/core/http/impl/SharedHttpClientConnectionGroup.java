/*
 * Copyright (c) 2011-2019 Contributors to the Eclipse Foundation
 *
 * This program and the accompanying materials are made available under the
 * terms of the Eclipse Public License 2.0 which is available at
 * http://www.eclipse.org/legal/epl-2.0, or the Apache License, Version 2.0
 * which is available at https://www.apache.org/licenses/LICENSE-2.0.
 *
 * SPDX-License-Identifier: EPL-2.0 OR Apache-2.0
 */
package io.vertx.core.http.impl;

import io.vertx.core.*;
import io.vertx.core.http.HttpConnection;
import io.vertx.core.http.HttpVersion;
import io.vertx.core.internal.ContextInternal;
import io.vertx.core.impl.NoStackTraceTimeoutException;
import io.vertx.core.internal.PromiseInternal;
import io.vertx.core.internal.VertxInternal;
import io.vertx.core.internal.pool.ConnectResult;
import io.vertx.core.internal.pool.ConnectionPool;
import io.vertx.core.internal.pool.PoolConnection;
import io.vertx.core.internal.pool.PoolConnector;
import io.vertx.core.internal.pool.Lease;
import io.vertx.core.internal.pool.PoolWaiter;
import io.vertx.core.internal.resource.ManagedResource;
import io.vertx.core.spi.metrics.ClientMetrics;
import io.vertx.core.spi.metrics.PoolMetrics;

import java.util.List;
import java.util.function.BiFunction;

/**
 * @author <a href="mailto:julien@julienviet.com">Julien Viet</a>
 */
class SharedHttpClientConnectionGroup extends ManagedResource implements PoolConnector<HttpClientConnectionInternal> {

  /**
   * LIFO pool selector.
   */
  private static final BiFunction<PoolWaiter<HttpClientConnectionInternal>, List<PoolConnection<HttpClientConnectionInternal>>, PoolConnection<HttpClientConnectionInternal>> LIFO_SELECTOR = (waiter, connections) -> {
    int size = connections.size();
    PoolConnection<HttpClientConnectionInternal> selected = null;
    long last = 0L;
    for (int i = 0; i < size; i++) {
      PoolConnection<HttpClientConnectionInternal> pooled = connections.get(i);
      if (pooled.available() > 0) {
        HttpClientConnectionInternal conn = pooled.get();
        if (selected == null) {
          selected = pooled;
        } else {
          if (conn.lastResponseReceivedTimestamp() > last) {
            selected = pooled;
          }
        }
      }
    }
    return selected;
  };

  private final PoolMetrics poolMetrics;
  private final VertxInternal vertx;
  private final HttpClientImpl client;
  private final ClientMetrics clientMetrics;
  private final HttpChannelConnector connector;
  private final ConnectionPool<HttpClientConnectionInternal> pool;

  public SharedHttpClientConnectionGroup(VertxInternal vertx,
                                         HttpClientImpl client,
                                         ClientMetrics clientMetrics,
                                         PoolMetrics poolMetrics,
                                         int queueMaxSize,
                                         int http1MaxSize,
                                         int http2MaxSize,
                                         HttpChannelConnector connector) {
    ConnectionPool<HttpClientConnectionInternal> pool = ConnectionPool.pool(this, new int[]{http1MaxSize, http2MaxSize}, queueMaxSize)
      .connectionSelector(LIFO_SELECTOR).contextProvider(client.contextProvider());

    this.vertx = vertx;
    this.client = client;
    this.poolMetrics = poolMetrics;
    this.clientMetrics = clientMetrics;
    this.connector = connector;
    this.pool = pool;
  }

  @Override
  public Future<ConnectResult<HttpClientConnectionInternal>> connect(ContextInternal context, Listener listener) {
    return connector
      .httpConnect(context)
      .map(connection -> {
        incRefCount();
        connection.evictionHandler(v -> {
          decRefCount();
          listener.onRemove();
        });
        connection.concurrencyChangeHandler(listener::onConcurrencyChange);
        long capacity = connection.concurrency();
        Handler<HttpConnection> connectionHandler = client.connectionHandler();
        if (connectionHandler != null) {
          context.emit(connection, connectionHandler);
        }
        int idx;
        if (connection instanceof Http1xClientConnection) {
          idx = 0;
        } else {
          idx = 1;
        }
        return new ConnectResult<>(connection, capacity, idx);
    });
  }

  @Override
  public boolean isValid(HttpClientConnectionInternal connection) {
    return connection.isValid();
  }

  protected void checkExpired() {
    pool
      .evict(conn -> !conn.isValid(), (lst, err) -> {
        if (err == null) {
          lst.forEach(HttpConnection::close);
        }
      });
  }

  private class Request implements PoolWaiter.Listener<HttpClientConnectionInternal>, Completable<Lease<HttpClientConnectionInternal>> {

    private final ContextInternal context;
    private final HttpVersion protocol;
    private final long timeout;
    private final Promise<Lease<HttpClientConnectionInternal>> promise;
    private long timerID;

    Request(ContextInternal context, HttpVersion protocol, long timeout, Promise<Lease<HttpClientConnectionInternal>> promise) {
      this.context = context;
      this.protocol = protocol;
      this.timeout = timeout;
      this.promise = promise;
      this.timerID = -1L;
    }

    @Override
    public void onEnqueue(PoolWaiter<HttpClientConnectionInternal> waiter) {
      onConnect(waiter);
    }

    @Override
    public void onConnect(PoolWaiter<HttpClientConnectionInternal> waiter) {
      if (timeout > 0L && timerID == -1L) {
        timerID = context.setTimer(timeout, id -> {
          pool.cancel(waiter, (res, err) -> {
            if (err == null & res)
              promise.fail(new NoStackTraceTimeoutException("The timeout of " + timeout + " ms has been exceeded when getting a connection to " + connector.server()));
            });
        });
      }
    }

    @Override
    public void complete(Lease<HttpClientConnectionInternal> result, Throwable failure) {
      if (timerID >= 0) {
        context.owner().cancelTimer(timerID);
      }
      promise.complete(result, failure);
    }

    void acquire() {
<<<<<<< HEAD
      pool.acquire(context, this, HttpVersion.isFrameBased(protocol) ? 1 : 0)
        .onComplete(this);
=======
      pool.acquire(context, this, protocol == HttpVersion.HTTP_2 ? 1 : 0, this);
>>>>>>> 356ba17e
    }
  }

  public Future<Lease<HttpClientConnectionInternal>> requestConnection(ContextInternal ctx, long timeout) {
    Future<Lease<HttpClientConnectionInternal>> fut = requestConnection2(ctx, timeout);
    if (poolMetrics != null) {
      Object metric = poolMetrics.enqueue();
      fut = fut.andThen(ar -> {
        poolMetrics.dequeue(metric);
      });
    }
    return fut;
  }

  private Future<Lease<HttpClientConnectionInternal>> requestConnection2(ContextInternal ctx, long timeout) {
    PromiseInternal<Lease<HttpClientConnectionInternal>> promise = ctx.promise();
    // ctx.workerPool() -> not sure we want that in a pool
    ContextInternal connCtx = ctx.toBuilder().withThreadingModel(ThreadingModel.EVENT_LOOP).build();
    Request request = new Request(connCtx, client.options().getProtocolVersion(), timeout, promise);
    request.acquire();
    return promise.future();
  }

  @Override
  protected void handleClose() {
    pool.close((res, err) -> {});
  }

  @Override
  protected void cleanup() {
    if (clientMetrics != null) {
      clientMetrics.close();
    }
    if (poolMetrics != null) {
      poolMetrics.close();
    }
  }
}<|MERGE_RESOLUTION|>--- conflicted
+++ resolved
@@ -166,12 +166,7 @@
     }
 
     void acquire() {
-<<<<<<< HEAD
-      pool.acquire(context, this, HttpVersion.isFrameBased(protocol) ? 1 : 0)
-        .onComplete(this);
-=======
-      pool.acquire(context, this, protocol == HttpVersion.HTTP_2 ? 1 : 0, this);
->>>>>>> 356ba17e
+      pool.acquire(context, this, HttpVersion.isFrameBased(protocol) ? 1 : 0, this);
     }
   }
 
