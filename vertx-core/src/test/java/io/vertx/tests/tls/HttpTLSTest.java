/*
 * Copyright (c) 2011-2019 Contributors to the Eclipse Foundation
 *
 * This program and the accompanying materials are made available under the
 * terms of the Eclipse Public License 2.0 which is available at
 * http://www.eclipse.org/legal/epl-2.0, or the Apache License, Version 2.0
 * which is available at https://www.apache.org/licenses/LICENSE-2.0.
 *
 * SPDX-License-Identifier: EPL-2.0 OR Apache-2.0
 */

package io.vertx.tests.tls;

import static org.hamcrest.core.StringEndsWith.endsWith;
import static org.junit.Assume.assumeTrue;

import java.io.*;
import java.lang.reflect.UndeclaredThrowableException;
import java.math.BigInteger;
import java.net.Socket;
import java.nio.file.Files;
import java.nio.file.NoSuchFileException;
import java.nio.file.Path;
import java.security.*;
import java.security.cert.Certificate;
import java.security.cert.CertificateException;
import java.security.cert.X509Certificate;
import java.security.interfaces.RSAPrivateKey;
import java.util.*;
import java.util.concurrent.CountDownLatch;
import java.util.concurrent.atomic.AtomicBoolean;
import java.util.concurrent.atomic.AtomicInteger;
import java.util.concurrent.atomic.AtomicReference;
import java.util.function.BiConsumer;
import java.util.function.Function;
import java.util.function.Supplier;

import javax.net.ssl.*;

import io.netty.incubator.codec.quic.QuicSslEngine;
import io.vertx.core.*;
import io.vertx.core.http.*;
import io.vertx.core.impl.VertxThread;
import io.vertx.core.net.*;
import io.vertx.core.net.impl.KeyStoreHelper;
import io.vertx.core.transport.Transport;
import io.vertx.test.core.Repeat;
import io.vertx.test.http.HttpTestBase;
import org.junit.Assume;
import org.junit.Ignore;
import org.junit.Rule;
import org.junit.Test;
import org.junit.rules.TemporaryFolder;

import io.netty.util.internal.PlatformDependent;
import io.vertx.core.buffer.Buffer;
import io.vertx.core.net.impl.TrustAllTrustManager;
import io.vertx.test.core.TestUtils;
import io.vertx.test.proxy.HAProxy;
import io.vertx.test.tls.Cert;
import io.vertx.test.tls.Trust;

/**
 * @author <a href="mailto:julien@julienviet.com">Julien Viet</a>
 */
public abstract class HttpTLSTest extends HttpTestBase {

  @Rule
  public TemporaryFolder testFolder = new TemporaryFolder();

  @Override
  protected VertxOptions getOptions() {
    VertxOptions options = super.getOptions();
    options.getAddressResolverOptions().setHostsValue(Buffer.buffer("" +
        "127.0.0.1 localhost\n" +
        "127.0.0.1 host1\n" +
        "127.0.0.1 host2.com\n" +
        "127.0.0.1 sub.host3.com\n" +
        "127.0.0.1 host4.com\n" +
        "127.0.0.1 www.host4.com\n" +
        "127.0.0.1 host5.com\n" +
        "127.0.0.1 www.host5.com\n" +
        "127.0.0.1 unknown.com"));
    return options;
  }

  @Override
  protected void tearDown() throws Exception {
    if (proxy != null) {
      proxy.stop();
    }
    super.tearDown();
  }

  @Test
  // Client trusts all server certs
  public void testTLSClientTrustAll() throws Exception {
    testTLS(Cert.NONE, Trust.NONE, Cert.SERVER_JKS, Trust.NONE).clientTrustAll().pass();
  }

  @Test
  // Server specifies cert that the client trusts (not trust all)
  public void testTLSClientTrustServerCert() throws Exception {
    testTLS(Cert.NONE, Trust.SERVER_JKS, Cert.SERVER_JKS, Trust.NONE).pass();
  }

  @Test
  // Server specifies cert that the client trusts (not trust all)
  public void testTLSClientTrustServerCertKeyStore() throws Exception {
    testTLS(Cert.NONE, () -> {
      JksOptions opts = Trust.SERVER_JKS.get();
      return new KeyStoreOptions().setType("JKS").setPath(opts.getPath()).setPassword(opts.getPassword());
    }, () -> {
      JksOptions opts = Cert.SERVER_JKS.get();
      return new KeyStoreOptions().setType("JKS").setPath(opts.getPath()).setPassword(opts.getPassword());
    }, Trust.NONE).pass();
  }

  @Test
  // Server specifies cert that the client trusts (not trust all)
  public void testTLSClientTrustServerCertPKCS12() throws Exception {
    testTLS(Cert.NONE, Trust.SERVER_JKS, Cert.SERVER_PKCS12, Trust.NONE).pass();
  }

  @Test
  // Server specifies cert that the client trusts (not trust all)
  public void testTLSClientTrustServerCertPEM() throws Exception {
    testTLS(Cert.NONE, Trust.SERVER_JKS, Cert.SERVER_PEM, Trust.NONE).pass();
  }

  @Test
  // Server specifies cert that the client trusts via a root CA (not trust all)
  public void testTLSClientTrustServerCertJKSRootCAWithJKSRootCA() throws Exception {
    testTLS(Cert.NONE, Trust.SERVER_JKS_ROOT_CA, Cert.SERVER_JKS_ROOT_CA, Trust.NONE).pass();
  }

  @Test
  // Server specifies cert that the client trusts via a root CA (not trust all)
  public void testTLSClientTrustServerCertJKSRootCAWithPKCS12RootCA() throws Exception {
    testTLS(Cert.NONE, Trust.SERVER_PKCS12_ROOT_CA, Cert.SERVER_JKS_ROOT_CA, Trust.NONE).pass();
  }

  @Test
  // Server specifies cert that the client trusts via a root CA (not trust all)
  public void testTLSClientTrustServerCertJKSRootRootCAWithPEMRootCA() throws Exception {
    testTLS(Cert.NONE, Trust.SERVER_PEM_ROOT_CA, Cert.SERVER_JKS_ROOT_CA, Trust.NONE).pass();
  }

  @Test
  // Server specifies cert that the client trusts via a root CA (not trust all)
  public void testTLSClientTrustServerCertPKCS12RootCAWithJKSRootCA() throws Exception {
    testTLS(Cert.NONE, Trust.SERVER_JKS_ROOT_CA, Cert.SERVER_PKCS12_ROOT_CA, Trust.NONE).pass();
  }

  @Test
  // Server specifies cert that the client trusts via a root CA (not trust all)
  public void testTLSClientTrustServerCertPKCS12RootCAWithPKCS12RootCA() throws Exception {
    testTLS(Cert.NONE, Trust.SERVER_PKCS12_ROOT_CA, Cert.SERVER_PKCS12_ROOT_CA, Trust.NONE).pass();
  }

  @Test
  // Server specifies cert that the client trusts via a root CA (not trust all)
  public void testTLSClientTrustServerCertPKCS12RootCAWithPEMRootCA() throws Exception {
    testTLS(Cert.NONE, Trust.SERVER_PEM_ROOT_CA, Cert.SERVER_PKCS12_ROOT_CA, Trust.NONE).pass();
  }

  @Test
  // Server specifies cert that the client trusts via a root CA (not trust all)
  public void testTLSClientTrustServerCertPEMRootCAWithJKSRootCA() throws Exception {
    testTLS(Cert.NONE, Trust.SERVER_JKS_ROOT_CA, Cert.SERVER_PEM_ROOT_CA, Trust.NONE).pass();
  }

  @Test
  // Server specifies cert that the client trusts via a root CA (not trust all)
  public void testTLSClientTrustServerCertPEMRootCAWithPKCS12RootCA() throws Exception {
    testTLS(Cert.NONE, Trust.SERVER_PKCS12_ROOT_CA, Cert.SERVER_PEM_ROOT_CA, Trust.NONE).pass();
  }

  @Test
  // Server specifies cert that the client trusts via a root CA (not trust all)
  public void testTLSClientTrustServerCertPEMRootCAWithPEMRootCA() throws Exception {
    testTLS(Cert.NONE, Trust.SERVER_PEM_ROOT_CA, Cert.SERVER_PEM_ROOT_CA, Trust.NONE).pass();
  }

  // These two tests should be grouped in same method - todo later
  @Test
  // Server specifies cert that the client trusts via a root CA that is in a multi pem store (not trust all)
  public void testTLSClientTrustServerCertMultiPemWithPEMRootCA() throws Exception {
    testTLS(Cert.NONE, Trust.SERVER_PEM_ROOT_CA_AND_OTHER_CA, Cert.SERVER_PEM_ROOT_CA, Trust.NONE).pass();
  }
  @Test
  // Server specifies cert that the client trusts via a other CA that is in a multi pem store (not trust all)
  public void testTLSClientTrustServerCertMultiPemWithPEMOtherCA() throws Exception {
    testTLS(Cert.NONE, Trust.SERVER_PEM_ROOT_CA_AND_OTHER_CA, Cert.SERVER_PEM_OTHER_CA, Trust.NONE).pass();
  }

  @Test
  // Server specifies cert chain that the client trusts via a CA (not trust all)
  public void testTLSClientTrustServerCertPEMRootCAWithPEMCAChain() throws Exception {
    testTLS(Cert.NONE, Trust.SERVER_PEM_ROOT_CA, Cert.SERVER_PEM_CA_CHAIN, Trust.NONE).pass();
  }

  @Test
  // Server specifies intermediate cert that the client doesn't trust because it is missing the intermediate CA signed by the root CA
  public void testTLSClientUntrustedServerCertPEMRootCAWithPEMCA() throws Exception {
    testTLS(Cert.NONE, Trust.SERVER_PEM_ROOT_CA, Cert.SERVER_PEM_INT_CA, Trust.NONE).fail();
  }

  @Test
  // Server specifies cert that the client trusts (not trust all)
  public void testTLSClientTrustPKCS12ServerCert() throws Exception {
    testTLS(Cert.NONE, Trust.SERVER_PKCS12, Cert.SERVER_JKS, Trust.NONE).pass();
  }

  @Test
  // Server specifies cert that the client trusts (not trust all)
  public void testTLSClientTrustPEMServerCert() throws Exception {
    testTLS(Cert.NONE, Trust.SERVER_PEM, Cert.SERVER_JKS, Trust.NONE).pass();
  }

  @Test
  // Server specifies cert that the client doesn't trust
  public void testTLSClientUntrustedServer() throws Exception {
    testTLS(Cert.NONE, Trust.NONE, Cert.SERVER_JKS, Trust.NONE).fail();
  }

  @Test
  // Server specifies cert that the client doesn't trust
  public void testTLSClientUntrustedServerPEM() throws Exception {
    testTLS(Cert.NONE, Trust.NONE, Cert.SERVER_PEM, Trust.NONE).fail();
  }

  @Test
  // Client specifies cert even though it's not required
  public void testTLSClientCertNotRequired() throws Exception {
    testTLS(Cert.CLIENT_JKS, Trust.SERVER_JKS, Cert.SERVER_JKS, Trust.CLIENT_JKS).pass();
  }

  @Test
  // Client specifies cert even though it's not required
  public void testTLSClientCertNotRequiredPEM() throws Exception {
    testTLS(Cert.CLIENT_JKS, Trust.SERVER_JKS, Cert.SERVER_PEM, Trust.CLIENT_JKS).pass();
  }

  @Test
  // Client specifies cert and it is required
  public void testTLSClientCertRequired() throws Exception {
    testTLS(Cert.CLIENT_JKS, Trust.SERVER_JKS, Cert.SERVER_JKS, Trust.CLIENT_JKS).requiresClientAuth().pass();
  }

  @Test
  // Client specifies cert and it is required
  public void testTLSClientCertRequiredPKCS12() throws Exception {
    testTLS(Cert.CLIENT_JKS, Trust.SERVER_JKS, Cert.SERVER_JKS, Trust.CLIENT_PKCS12).requiresClientAuth().pass();
  }

  @Test
  // Client specifies cert and it is required
  public void testTLSClientCertRequiredPEM() throws Exception {
    testTLS(Cert.CLIENT_JKS, Trust.SERVER_JKS, Cert.SERVER_JKS, Trust.CLIENT_PEM).requiresClientAuth().pass();
  }

  @Test
  // Client specifies cert and it is required
  public void testTLSClientCertPKCS12Required() throws Exception {
    testTLS(Cert.CLIENT_PKCS12, Trust.SERVER_JKS, Cert.SERVER_JKS, Trust.CLIENT_JKS).requiresClientAuth().pass();
  }

  @Test
  // Client specifies cert and it is required
  public void testTLSClientCertPEMRequired() throws Exception {
    testTLS(Cert.CLIENT_PEM, Trust.SERVER_JKS, Cert.SERVER_JKS, Trust.CLIENT_JKS).requiresClientAuth().pass();
  }

  @Test
  // Client specifies cert by CA and it is required
  public void testTLSClientCertPEM_CARequired() throws Exception {
    testTLS(Cert.CLIENT_PEM_ROOT_CA, Trust.SERVER_JKS, Cert.SERVER_JKS, Trust.CLIENT_PEM_ROOT_CA).requiresClientAuth().pass();
  }

  @Test
  // Client doesn't specify cert but it's required
  public void testTLSClientCertRequiredNoClientCert() throws Exception {
    testTLS(Cert.NONE, Trust.SERVER_JKS, Cert.SERVER_JKS, Trust.CLIENT_JKS).requiresClientAuth().fail();
  }

  @Test
  // Client specifies cert but it's not trusted
  public void testTLSClientCertClientNotTrusted() throws Exception {
    testTLS(Cert.CLIENT_JKS, Trust.SERVER_JKS, Cert.SERVER_JKS, Trust.NONE).requiresClientAuth().fail();
  }

  @Test
  // Server specifies cert that the client does not trust via a revoked certificate of the CA
  public void testTLSClientRevokedServerCert() throws Exception {
    testTLS(Cert.NONE, Trust.SERVER_PEM_ROOT_CA, Cert.SERVER_PEM_ROOT_CA, Trust.NONE).clientUsesCrl().fail();
  }

  @Test
  // Client specifies cert that the server does not trust via a revoked certificate of the CA
  public void testTLSRevokedClientCertServer() throws Exception {
    testTLS(Cert.CLIENT_PEM_ROOT_CA, Trust.SERVER_JKS, Cert.SERVER_JKS, Trust.CLIENT_PEM_ROOT_CA).requiresClientAuth().serverUsesCrl().fail();
  }

  @Test
  // Specify some matching cipher suites
  public void testTLSMatchingCipherSuites() throws Exception {
    testTLS(Cert.NONE, Trust.NONE, Cert.SERVER_JKS, Trust.NONE).clientTrustAll().serverEnabledCipherSuites(ENABLED_CIPHER_SUITES).pass();
  }

  @Test
  // Specify some non matching cipher suites
  public void testTLSNonMatchingCipherSuites() throws Exception {
    testTLS(Cert.NONE, Trust.NONE, Cert.SERVER_JKS, Trust.NONE).clientTrustAll().serverEnabledCipherSuites(new String[]{"TLS_ECDHE_ECDSA_WITH_AES_128_CBC_SHA256"}).clientEnabledCipherSuites(new String[]{"TLS_ECDHE_RSA_WITH_AES_128_CBC_SHA256"}).fail();
  }

  @Test
  // Specify some matching TLS protocols
  public void testTLSMatchingProtocolVersions() throws Exception {
    testTLS(Cert.NONE, Trust.NONE, Cert.SERVER_JKS, Trust.NONE).clientTrustAll()

      .serverEnabledSecureTransportProtocol(new String[]{"TLSv1", "TLSv1.1", "TLSv1.2"}).pass();
  }

  @Test
  // Provide an host name with a trailing dot
  public void testTLSTrailingDotHost() throws Exception {
    assumeTrue(PlatformDependent.javaVersion() < 9);
    // We just need a vanilla cert for this test
    SelfSignedCertificate cert = SelfSignedCertificate.create("host2.com");
    TLSTest test = testTLS(Cert.NONE, cert::trustOptions, cert::keyCertOptions, Trust.NONE)
      .requestOptions(new RequestOptions().setSsl(true).setPort(DEFAULT_HTTPS_PORT).setHost("host2.com."))
      .pass();
    assertEquals("host2.com", TestUtils.cnOf(test.clientPeerCert()));
  }

  /*

  checks that we can enable algorithms

  static
  {
    Security.setProperty("jdk.tls.disabledAlgorithms", "");
  }

  @Test
  public void testEnableProtocols() throws Exception {
    testTLS(Cert.NONE, Trust.NONE, Cert.SERVER_JKS, Trust.NONE).clientTrustAll()
      .clientEnabledSecureTransportProtocol(new String[]{"SSLv3"})
      .serverEnabledSecureTransportProtocol(new String[]{"SSLv3"})
      .pass();
  }
  */

  @Test
  // Specify some matching TLS protocols
  public void testTLSInvalidProtocolVersion() throws Exception {
    testTLS(Cert.NONE, Trust.NONE, Cert.SERVER_JKS, Trust.NONE).clientTrustAll().serverEnabledSecureTransportProtocol(new String[]{"HelloWorld"}).fail();
  }

  @Test
  // Specify some non matching TLS protocols
  public void testTLSNonMatchingProtocolVersions() throws Exception {
    testTLS(Cert.NONE, Trust.NONE, Cert.SERVER_JKS, Trust.NONE).clientTrustAll().serverEnabledSecureTransportProtocol(new String[]{"TLSv1.2"}).clientEnabledSecureTransportProtocol(new String[]{"SSLv2Hello", "TLSv1.1"}).fail();
  }

  @Test
  // Test host verification with a CN matching localhost
  public void testTLSVerifyMatchingHost() throws Exception {
    testTLS(Cert.NONE, Trust.SERVER_JKS, Cert.SERVER_JKS, Trust.NONE).clientVerifyHost().pass();
  }

  @Test
  // Test host verification with a CN NOT matching localhost
  public void testTLSVerifyNonMatchingHost() throws Exception {
    testTLS(Cert.NONE, Trust.SERVER_JKS, Cert.SERVER_MIM, Trust.NONE).clientVerifyHost().fail();
  }

  @Test
  // Test host verification with a CN matching localhost
  public void testTLSVerifyMatchingHostOpenSSL() throws Exception {
    testTLS(Cert.NONE, Trust.SERVER_JKS, Cert.SERVER_JKS, Trust.NONE).clientVerifyHost().clientOpenSSL().pass();
  }

  @Test
  // Test host verification with a CN NOT matching localhost
  public void testTLSVerifyNonMatchingHostOpenSSL() throws Exception {
    testTLS(Cert.NONE, Trust.SERVER_JKS, Cert.SERVER_MIM, Trust.NONE).clientVerifyHost().clientOpenSSL().fail();
  }

  // OpenSSL tests

  @Test
  // Server uses OpenSSL with JKS
  public void testTLSClientTrustServerCertJKSOpenSSL() throws Exception {
    testTLS(Cert.NONE, Trust.SERVER_JKS, Cert.SERVER_JKS, Trust.NONE).serverOpenSSL().pass();
  }

  @Test
  // Server uses OpenSSL with PKCS12
  public void testTLSClientTrustServerCertPKCS12OpenSSL() throws Exception {
    testTLS(Cert.NONE, Trust.SERVER_JKS, Cert.SERVER_PKCS12, Trust.NONE).serverOpenSSL().pass();
  }

  @Test
  // Server uses OpenSSL with PEM
  public void testTLSClientTrustServerCertPEMOpenSSL() throws Exception {
    testTLS(Cert.NONE, Trust.SERVER_JKS, Cert.SERVER_PEM, Trust.NONE).serverOpenSSL().pass();
  }

  @Test
  // Client trusts OpenSSL with PEM
  public void testTLSClientTrustServerCertWithJKSOpenSSL() throws Exception {
    testTLS(Cert.NONE, Trust.SERVER_JKS, Cert.SERVER_JKS, Trust.NONE).clientOpenSSL().pass();
  }

  @Test
  // Server specifies cert that the client trusts (not trust all)
  public void testTLSClientTrustServerCertWithPKCS12OpenSSL() throws Exception {
    testTLS(Cert.NONE, Trust.SERVER_PKCS12, Cert.SERVER_JKS, Trust.NONE).clientOpenSSL().pass();
  }

  @Test
  // Server specifies cert that the client trusts (not trust all)
  public void testTLSClientTrustServerCertWithPEMOpenSSL() throws Exception {
    testTLS(Cert.NONE, Trust.SERVER_PEM, Cert.SERVER_JKS, Trust.NONE).clientOpenSSL().pass();
  }

  @Test
  // Client specifies cert and it is required
  public void testTLSClientCertRequiredOpenSSL() throws Exception {
    testTLS(Cert.CLIENT_JKS, Trust.SERVER_JKS, Cert.SERVER_JKS, Trust.CLIENT_JKS).clientOpenSSL().requiresClientAuth().pass();
  }

  @Test
  // Client specifies cert and it is required
  public void testTLSClientCertPKCS12RequiredOpenSSL() throws Exception {
    testTLS(Cert.CLIENT_PKCS12, Trust.SERVER_JKS, Cert.SERVER_JKS, Trust.CLIENT_JKS).clientOpenSSL().requiresClientAuth().pass();
  }

  @Test
  // Client specifies cert and it is required
  public void testTLSClientCertPEMRequiredOpenSSL() throws Exception {
    testTLS(Cert.CLIENT_PEM, Trust.SERVER_JKS, Cert.SERVER_JKS, Trust.CLIENT_JKS).clientOpenSSL().requiresClientAuth().pass();
  }

  @Test
  // TLSv1.3
  public void testTLSv1_3() throws Exception {
    Assume.assumeFalse(System.getProperty("java.version").startsWith("1.8"));
    testTLS(Cert.NONE, Trust.NONE, Cert.SERVER_JKS, Trust.NONE).clientTrustAll()
      .clientEnabledSecureTransportProtocol(new String[]{"TLSv1.3"})
      .serverEnabledSecureTransportProtocol(new String[]{"TLSv1.3"}).pass();
  }

  @Test
  // TLSv1.3 with OpenSSL
  public void testTLSv1_3OpenSSL() throws Exception {
    testTLS(Cert.NONE, Trust.NONE, Cert.SERVER_JKS, Trust.NONE).clientTrustAll()
      .clientOpenSSL()
      .clientEnabledSecureTransportProtocol(new String[]{"TLSv1.3"})
      .serverOpenSSL()
      .serverEnabledSecureTransportProtocol(new String[]{"TLSv1.3"}).pass();
  }

  @Test
  // Disable TLSv1.3
  public void testDisableTLSv1_3() throws Exception {
    Assume.assumeFalse(System.getProperty("java.version").startsWith("1.8"));
    testTLS(Cert.NONE, Trust.NONE, Cert.SERVER_JKS, Trust.NONE).clientTrustAll()
      .clientEnabledSecureTransportProtocol(new String[]{"TLSv1.3"})
      .serverEnabledSecureTransportProtocol(new String[]{"TLSv1.2"})
      .fail();
  }

  @Test
  // Disable TLSv1.3 with OpenSSL
  public void testDisableTLSv1_3OpenSSL() throws Exception {
    testTLS(Cert.NONE, Trust.NONE, Cert.SERVER_JKS, Trust.NONE).clientTrustAll()
      .clientEnabledSecureTransportProtocol(new String[]{"TLSv1.3"})
      .serverEnabledSecureTransportProtocol(new String[]{"TLSv1.2"})
      .serverOpenSSL()
      .fail();
  }

  @Test
  // Disable TLSv1.2
  public void testDisableTLSv1_2() throws Exception {
    Assume.assumeFalse(System.getProperty("java.version").startsWith("1.8"));
    testTLS(Cert.NONE, Trust.NONE, Cert.SERVER_JKS, Trust.NONE).clientTrustAll()
      .clientEnabledSecureTransportProtocol(new String[]{"TLSv1.2"})
      .serverEnabledSecureTransportProtocol(new String[]{"TLSv1.3"})
      .fail();
  }

  @Test
  // Disable TLSv1.2 with OpenSSL
  public void testDisableTLSv1_2OpenSSL() throws Exception {
    testTLS(Cert.NONE, Trust.NONE, Cert.SERVER_JKS, Trust.NONE).clientTrustAll()
      .clientEnabledSecureTransportProtocol(new String[]{"TLSv1.2"})
      .serverEnabledSecureTransportProtocol(new String[]{"TLSv1.3"})
      .serverOpenSSL()
      .fail();
  }

  // SNI tests

  @Test
  // Client provides SNI and server responds with a matching certificate for the indicated server name
  public void testSNITrust() throws Exception {
    TLSTest test = testTLS(Cert.NONE, Trust.SNI_JKS_HOST2, Cert.SNI_JKS, Trust.NONE)
        .serverSni()
        .requestOptions(new RequestOptions().setSsl(true).setPort(DEFAULT_HTTPS_PORT).setHost("host2.com"))
        .pass();
    assertEquals("host2.com", TestUtils.cnOf(test.clientPeerCert()));
    assertEquals("host2.com", test.indicatedServerName);
  }

  @Test
  // Client provides SNI and server responds with a matching certificate for the indicated server name
  public void testSNITrustPKCS12() throws Exception {
    Certificate cert = testTLS(Cert.NONE, Trust.SNI_JKS_HOST2, Cert.SNI_PKCS12, Trust.NONE)
        .serverSni()
        .requestOptions(new RequestOptions().setSsl(true).setPort(DEFAULT_HTTPS_PORT).setHost("host2.com"))
        .pass()
        .clientPeerCert();
    assertEquals("host2.com", TestUtils.cnOf(cert));
  }

  @Test
  // Client provides SNI and server responds with a matching certificate for the indicated server name
  public void testSNITrustPEM() throws Exception {
    Certificate cert = testTLS(Cert.NONE, Trust.SNI_JKS_HOST2, Cert.SNI_PEM, Trust.NONE)
        .serverSni()
        .requestOptions(new RequestOptions().setSsl(true).setPort(DEFAULT_HTTPS_PORT).setHost("host2.com"))
        .pass()
        .clientPeerCert();
    assertEquals("host2.com", TestUtils.cnOf(cert));
  }

  @Test
  // Client provides SNI but server ignores it and provides a different cerficate
  public void testSNIServerIgnoresExtension1() throws Exception {
    testTLS(Cert.NONE, Trust.SNI_JKS_HOST2, Cert.SNI_JKS, Trust.NONE)
        .requestOptions(new RequestOptions().setSsl(true).setPort(DEFAULT_HTTPS_PORT).setHost("host2.com"))
        .fail();
  }

  @Test
  // Client provides SNI but server ignores it and provides a different cerficate - check we get a certificate
  public void testSNIServerIgnoresExtension2() throws Exception {
    Certificate cert = testTLS(Cert.NONE, Trust.SERVER_JKS, Cert.SNI_JKS, Trust.NONE)
        .clientVerifyHost(false)
        .requestOptions(new RequestOptions().setSsl(true).setPort(DEFAULT_HTTPS_PORT).setHost("host2.com"))
        .pass()
        .clientPeerCert();
    assertEquals("localhost", TestUtils.cnOf(cert));
  }

  @Test
  // Client provides SNI unknown to the server and server responds with the default certificate (first)
  public void testSNIUnknownServerName1() throws Exception {
    testTLS(Cert.NONE, Trust.SNI_JKS_HOST2, Cert.SNI_JKS, Trust.NONE)
        .serverSni()
        .requestOptions(new RequestOptions().setSsl(true).setPort(DEFAULT_HTTPS_PORT).setHost("unknown.com")).fail();
  }

  @Test
  // Client provides SNI unknown to the server and server responds with the default certificate (first)
  public void testSNIUnknownServerName2() throws Exception {
    TLSTest test = testTLS(Cert.NONE, Trust.SERVER_JKS, Cert.SNI_JKS, Trust.NONE)
        .serverSni()
        .clientVerifyHost(false)
        .requestOptions(new RequestOptions().setSsl(true).setPort(DEFAULT_HTTPS_PORT).setHost("unknown.com"))
        .pass();
    assertEquals("localhost", TestUtils.cnOf(test.clientPeerCert()));
    assertEquals("unknown.com", test.indicatedServerName);
  }

  @Test
  // Client provides SNI matched on the server by a wildcard certificate
  public void testSNIWildcardMatch() throws Exception {
    TLSTest test = testTLS(Cert.NONE, Trust.SNI_JKS_HOST3, Cert.SNI_JKS, Trust.NONE)
        .serverSni()
        .requestOptions(new RequestOptions().setSsl(true).setPort(DEFAULT_HTTPS_PORT).setHost("sub.host3.com"))
        .pass();
    assertEquals("*.host3.com", TestUtils.cnOf(test.clientPeerCert()));
    assertEquals("sub.host3.com", test.indicatedServerName);
  }

  @Test
  // Client provides SNI matched on the server by a wildcard certificate
  public void testSNIWildcardMatchPKCS12() throws Exception {
    Certificate cert = testTLS(Cert.NONE, Trust.SNI_JKS_HOST3, Cert.SNI_PKCS12, Trust.NONE)
        .serverSni()
        .requestOptions(new RequestOptions().setSsl(true).setPort(DEFAULT_HTTPS_PORT).setHost("sub.host3.com"))
        .pass()
        .clientPeerCert();
    assertEquals("*.host3.com", TestUtils.cnOf(cert));
  }

  @Test
  // Client provides SNI matched on the server by a wildcard certificate
  public void testSNIWildcardMatchPEM() throws Exception {
    Certificate cert = testTLS(Cert.NONE, Trust.SNI_JKS_HOST3, Cert.SNI_PEM, Trust.NONE)
        .serverSni()
        .requestOptions(new RequestOptions().setSsl(true).setPort(DEFAULT_HTTPS_PORT).setHost("sub.host3.com"))
        .pass()
        .clientPeerCert();
    assertEquals("*.host3.com", TestUtils.cnOf(cert));
  }

  @Test
  public void testSNISubjectAlternativeNameMatch1() throws Exception {
    Certificate cert = testTLS(Cert.NONE, Trust.SNI_JKS_HOST4, Cert.SNI_JKS, Trust.NONE)
        .serverSni()
        .requestOptions(new RequestOptions().setSsl(true).setPort(DEFAULT_HTTPS_PORT).setHost("host4.com"))
        .pass()
        .clientPeerCert();
    assertEquals("host4.com certificate", TestUtils.cnOf(cert));
  }

  @Test
  public void testSNISubjectAlternativeNameMatch1PKCS12() throws Exception {
    Certificate cert = testTLS(Cert.NONE, Trust.SNI_JKS_HOST4, Cert.SNI_PKCS12, Trust.NONE)
        .serverSni()
        .requestOptions(new RequestOptions().setSsl(true).setPort(DEFAULT_HTTPS_PORT).setHost("host4.com"))
        .pass()
        .clientPeerCert();
    assertEquals("host4.com certificate", TestUtils.cnOf(cert));
  }

  @Test
  public void testSNISubjectAlternativeNameMatch1PEM() throws Exception {
    Certificate cert = testTLS(Cert.NONE, Trust.SNI_JKS_HOST4, Cert.SNI_PEM, Trust.NONE)
        .serverSni()
        .requestOptions(new RequestOptions().setSsl(true).setPort(DEFAULT_HTTPS_PORT).setHost("host4.com"))
        .pass()
        .clientPeerCert();
    assertEquals("host4.com certificate", TestUtils.cnOf(cert));
  }

  @Test
  public void testSNISubjectAlternativeNameMatch2() throws Exception {
    Certificate cert = testTLS(Cert.NONE, Trust.SNI_JKS_HOST4, Cert.SNI_JKS, Trust.NONE)
        .serverSni()
        .requestOptions(new RequestOptions().setSsl(true).setPort(DEFAULT_HTTPS_PORT).setHost("www.host4.com"))
        .pass()
        .clientPeerCert();
    assertEquals("host4.com certificate", TestUtils.cnOf(cert));
  }

  @Test
  public void testSNISubjectAlternativeNameMatch2PKCS12() throws Exception {
    Certificate cert = testTLS(Cert.NONE, Trust.SNI_JKS_HOST4, Cert.SNI_PKCS12, Trust.NONE)
        .serverSni()
        .requestOptions(new RequestOptions().setSsl(true).setPort(DEFAULT_HTTPS_PORT).setHost("www.host4.com"))
        .pass()
        .clientPeerCert();
    assertEquals("host4.com certificate", TestUtils.cnOf(cert));
  }

  @Test
  public void testSNISubjectAlternativeNameMatch2PEM() throws Exception {
    Certificate cert = testTLS(Cert.NONE, Trust.SNI_JKS_HOST4, Cert.SNI_PEM, Trust.NONE)
        .serverSni()
        .requestOptions(new RequestOptions().setSsl(true).setPort(DEFAULT_HTTPS_PORT).setHost("www.host4.com"))
        .pass()
        .clientPeerCert();
    assertEquals("host4.com certificate", TestUtils.cnOf(cert));
  }

  @Test
  public void testSNISubjectAlternativeNameWildcardMatch() throws Exception {
    Certificate cert = testTLS(Cert.NONE, Trust.SNI_JKS_HOST5, Cert.SNI_JKS, Trust.NONE)
        .serverSni()
        .requestOptions(new RequestOptions().setSsl(true).setPort(DEFAULT_HTTPS_PORT).setHost("www.host5.com"))
        .pass()
        .clientPeerCert();
    assertEquals("host5.com", TestUtils.cnOf(cert));
  }

  @Test
  public void testSNISubjectAlternativeNameWildcardMatchPKCS12() throws Exception {
    Certificate cert = testTLS(Cert.NONE, Trust.SNI_JKS_HOST5, Cert.SNI_PKCS12, Trust.NONE)
        .serverSni()
        .requestOptions(new RequestOptions().setSsl(true).setPort(DEFAULT_HTTPS_PORT).setHost("www.host5.com"))
        .pass()
        .clientPeerCert();
    assertEquals("host5.com", TestUtils.cnOf(cert));
  }

  @Test
  public void testSNISubjectAlternativeNameWildcardMatchPEM() throws Exception {
    Certificate cert = testTLS(Cert.NONE, Trust.SNI_JKS_HOST5, Cert.SNI_PEM, Trust.NONE)
        .serverSni()
        .requestOptions(new RequestOptions().setSsl(true).setPort(DEFAULT_HTTPS_PORT).setHost("www.host5.com"))
        .pass()
        .clientPeerCert();
    assertEquals("host5.com", TestUtils.cnOf(cert));
  }

  @Test
  public void testSNISubjectAltenativeNameCNMatch1() throws Exception {
    testTLS(Cert.NONE, Trust.SNI_JKS_HOST5, Cert.SNI_JKS, Trust.NONE)
        .serverSni()
        .requestOptions(new RequestOptions().setSsl(true).setPort(DEFAULT_HTTPS_PORT).setHost("host5.com"))
        .fail()
        .clientPeerCert();
  }

  @Test
  public void testSNISubjectAltenativeNameCNMatch1PKCS12() throws Exception {
    testTLS(Cert.NONE, Trust.SNI_JKS_HOST5, Cert.SNI_PKCS12, Trust.NONE)
        .serverSni()
        .requestOptions(new RequestOptions().setSsl(true).setPort(DEFAULT_HTTPS_PORT).setHost("host5.com"))
        .fail()
        .clientPeerCert();
  }

  @Test
  public void testSNISubjectAltenativeNameCNMatch1PEM() throws Exception {
    testTLS(Cert.NONE, Trust.SNI_JKS_HOST5, Cert.SNI_PEM, Trust.NONE)
        .serverSni()
        .requestOptions(new RequestOptions().setSsl(true).setPort(DEFAULT_HTTPS_PORT).setHost("host5.com"))
        .fail()
        .clientPeerCert();
  }

  @Test
  public void testSNISubjectAltenativeNameCNMatch2() throws Exception {
    Certificate cert = testTLS(Cert.NONE, Trust.SNI_JKS_HOST5, Cert.SNI_JKS, Trust.NONE)
        .serverSni()
        .clientVerifyHost(false)
        .requestOptions(new RequestOptions().setSsl(true).setPort(DEFAULT_HTTPS_PORT).setHost("host5.com"))
        .pass()
        .clientPeerCert();
    assertEquals("host5.com", TestUtils.cnOf(cert));
  }

  @Test
  public void testSNISubjectAltenativeNameCNMatch2PKCS12() throws Exception {
    Certificate cert = testTLS(Cert.NONE, Trust.SNI_JKS_HOST5, Cert.SNI_PKCS12, Trust.NONE)
        .serverSni()
        .clientVerifyHost(false)
        .requestOptions(new RequestOptions().setSsl(true).setPort(DEFAULT_HTTPS_PORT).setHost("host5.com"))
        .pass()
        .clientPeerCert();
    assertEquals("host5.com", TestUtils.cnOf(cert));
  }

  @Test
  public void testSNISubjectAltenativeNameCNMatch2PEM() throws Exception {
    Certificate cert = testTLS(Cert.NONE, Trust.SNI_JKS_HOST5, Cert.SNI_PEM, Trust.NONE)
        .serverSni()
        .clientVerifyHost(false)
        .requestOptions(new RequestOptions().setSsl(true).setPort(DEFAULT_HTTPS_PORT).setHost("host5.com"))
        .pass()
        .clientPeerCert();
    assertEquals("host5.com", TestUtils.cnOf(cert));
  }

  @Test
  public void testSNIWithALPN() throws Exception {
    Certificate cert = testTLS(Cert.NONE, Trust.SNI_JKS_HOST2, Cert.SNI_JKS, Trust.NONE)
        .serverSni()
        .clientUsesAlpn()
        .serverUsesAlpn()
        .requestOptions(new RequestOptions().setSsl(true).setPort(DEFAULT_HTTPS_PORT).setHost("host2.com"))
        .pass()
        .clientPeerCert();
    assertEquals("host2.com", TestUtils.cnOf(cert));
  }

  @Test
  // Client provides SNI and server responds with a matching certificate for the indicated server name
  public void testSNIWithHostHeader() throws Exception {

    Certificate cert = testTLS(Cert.NONE, Trust.SNI_JKS_HOST2, Cert.SNI_JKS, Trust.NONE)
        .serverSni()
        .requestProvider(client -> client.request(new RequestOptions()
          .setServer(SocketAddress.inetSocketAddress(DEFAULT_HTTPS_PORT, DEFAULT_HTTPS_HOST))
          .setMethod(HttpMethod.POST)
          .setPort(DEFAULT_HTTPS_PORT)
          .setHost("host2.com")
          .setURI("/somepath")))
        .pass()
        .clientPeerCert();
    assertEquals("host2.com", TestUtils.cnOf(cert));
  }

  @Test
  public void testSNIWithOpenSSL() throws Exception {
    Certificate cert = testTLS(Cert.NONE, Trust.SNI_JKS_HOST2, Cert.SNI_JKS, Trust.NONE)
        .clientOpenSSL()
        .serverOpenSSL()
        .serverSni()
        .requestOptions(new RequestOptions().setSsl(true).setPort(DEFAULT_HTTPS_PORT).setHost("host2.com"))
        .pass()
        .clientPeerCert();
    assertEquals("host2.com", TestUtils.cnOf(cert));
  }

  @Test
  public void testSNIDontSendServerNameForShortnames1() throws Exception {
    testTLS(Cert.NONE, Trust.SNI_JKS_HOST1, Cert.SNI_JKS, Trust.NONE)
        .serverSni()
        .requestOptions(new RequestOptions().setSsl(true).setPort(DEFAULT_HTTPS_PORT).setHost("host1"))
        .fail();
  }

  @Test
  public void testSNIDontSendServerNameForShortnames2() throws Exception {
    TLSTest test = testTLS(Cert.NONE, Trust.SERVER_JKS, Cert.SNI_JKS, Trust.NONE)
        .clientVerifyHost(false)
        .serverSni()
        .requestOptions(new RequestOptions().setSsl(true).setPort(DEFAULT_HTTPS_PORT).setHost("host1"))
        .pass();
    assertEquals(null, test.indicatedServerName);
  }

  @Test
  public void testSNIForceSend() throws Exception {
    TLSTest test = testTLS(Cert.NONE, Trust.SNI_JKS_HOST2, Cert.SNI_JKS, Trust.NONE)
        .clientForceSni()
        .serverSni()
        .requestOptions(new RequestOptions().setSsl(true).setPort(DEFAULT_HTTPS_PORT).setHost("host2.com"))
        .pass();
    assertEquals("host2.com", test.indicatedServerName);
  }

  @Test
  public void testSNIWithServerNameTrust() throws Exception {
    testTLS(Cert.CLIENT_PEM_ROOT_CA, Trust.SNI_JKS_HOST2, Cert.SNI_JKS, Trust.SNI_SERVER_ROOT_CA_AND_OTHER_CA_1)
        .serverSni()
        .requestOptions(new RequestOptions().setSsl(true)
            .setPort(DEFAULT_HTTPS_PORT)
            .setHost("host2.com"))
        .requiresClientAuth()
        .pass();
  }

  @Test
  public void testSNIWithServerNameTrustFallback() throws Exception {
    testTLS(Cert.CLIENT_PEM_ROOT_CA, Trust.SNI_JKS_HOST2, Cert.SNI_JKS, Trust.SNI_SERVER_ROOT_CA_FALLBACK)
        .serverSni()
        .requestOptions(new RequestOptions().setSsl(true)
            .setPort(DEFAULT_HTTPS_PORT)
            .setHost("host2.com"))
        .requiresClientAuth()
        .pass();
  }

  @Test
  public void testSNIWithServerNameTrustFallbackFail() throws Exception {
    testTLS(Cert.CLIENT_PEM_ROOT_CA, Trust.SNI_JKS_HOST2, Cert.SNI_JKS, Trust.SNI_SERVER_OTHER_CA_FALLBACK)
        .serverSni()
        .requestOptions(new RequestOptions().setSsl(true)
            .setPort(DEFAULT_HTTPS_PORT)
            .setHost("host2.com"))
        .requiresClientAuth()
        .fail();
  }

  @Test
  public void testSNIWithServerNameTrustFail() throws Exception {
    testTLS(Cert.CLIENT_PEM_ROOT_CA, Trust.SNI_JKS_HOST2, Cert.SNI_JKS, Trust.SNI_SERVER_ROOT_CA_AND_OTHER_CA_2).serverSni()
        .requestOptions(new RequestOptions().setSsl(true)
            .setPort(DEFAULT_HTTPS_PORT)
            .setHost("host2.com"))
        .requiresClientAuth()
        .fail();
  }

  @Test
  public void testSNICustomTrustManagerFactoryMapper() throws Exception {
    testTLS(Cert.CLIENT_PEM, Trust.SNI_JKS_HOST2, Cert.SNI_JKS, () -> new TrustOptions() {
      @Override
      public Function<String, TrustManager[]> trustManagerMapper(Vertx vertx) throws Exception {
        return null;
      }
      @Override
      public TrustManagerFactory getTrustManagerFactory(Vertx v) throws Exception {
        return new TrustManagerFactory(new TrustManagerFactorySpi() {
          @Override
          protected void engineInit(KeyStore keyStore) throws KeyStoreException {
          }

          @Override
          protected void engineInit(ManagerFactoryParameters managerFactoryParameters) throws
              InvalidAlgorithmParameterException {
          }

          @Override
          protected TrustManager[] engineGetTrustManagers() {
            return new TrustManager[]{TrustAllTrustManager.INSTANCE};
          }
        }, KeyPairGenerator.getInstance("RSA")
            .getProvider(), KeyPairGenerator.getInstance("RSA")
            .getAlgorithm()) {
        };
      }

      @Override
      public TrustOptions copy() {
        return this;
      }
    }).serverSni()
        .requestOptions(new RequestOptions().setSsl(true)
            .setPort(DEFAULT_HTTPS_PORT)
            .setHost("host2.com"))
        .requiresClientAuth()
        .pass();
  }

  @Test
  public void testSNICustomTrustManagerFactoryMapper2() throws Exception {
    testTLS(Cert.CLIENT_PEM, Trust.SNI_JKS_HOST2, Cert.SNI_JKS, () -> new TrustOptions() {

      @Override
      public Function<String, TrustManager[]> trustManagerMapper(Vertx v) throws Exception {
        return (serverName) -> new TrustManager[]{TrustAllTrustManager.INSTANCE};
      }

      @Override
      public TrustManagerFactory getTrustManagerFactory(Vertx v) throws Exception {
        return new TrustManagerFactory(new TrustManagerFactorySpi() {
          @Override
          protected void engineInit(KeyStore keyStore) throws KeyStoreException {
          }

          @Override
          protected void engineInit(ManagerFactoryParameters managerFactoryParameters) throws
              InvalidAlgorithmParameterException {
          }

          @Override
          protected TrustManager[] engineGetTrustManagers() {
            return new TrustManager[]{TrustAllTrustManager.INSTANCE};
          }
        }, KeyPairGenerator.getInstance("RSA")
            .getProvider(), KeyPairGenerator.getInstance("RSA")
            .getAlgorithm()) {
        };
      }

      @Override
      public TrustOptions copy() {
        return this;
      }
    }).serverSni()
        .requestOptions(new RequestOptions().setSsl(true)
            .setPort(DEFAULT_HTTPS_PORT)
            .setHost("host2.com"))
        .requiresClientAuth()
        .pass();
  }

  @Test
  // Provide an host name with a trailing dot validated on the server with SNI
  public void testSniWithTrailingDotHost() throws Exception {
    TLSTest test = testTLS(Cert.NONE, Trust.SNI_JKS_HOST2, Cert.SNI_JKS, Trust.NONE)
      .serverSni()
      .requestOptions(new RequestOptions().setSsl(true).setPort(DEFAULT_HTTPS_PORT).setHost("host2.com."))
      .pass();
    assertEquals("host2.com", TestUtils.cnOf(test.clientPeerCert()));
    assertEquals("host2.com", test.indicatedServerName);
  }

  // Other tests

  @Test
  // Test custom trust manager factory
  public void testCustomTrustManagerFactory() throws Exception {
    testTLS(Cert.NONE, () -> new TrustOptions() {
      @Override
      public Function<String, TrustManager[]> trustManagerMapper(Vertx vertx) throws Exception {
        return null;
      }
      @Override
      public TrustManagerFactory getTrustManagerFactory(Vertx v) throws Exception {
        return new TrustManagerFactory(new TrustManagerFactorySpi() {
          @Override
          protected void engineInit(KeyStore keyStore) throws KeyStoreException {
          }
          @Override
          protected void engineInit(ManagerFactoryParameters managerFactoryParameters) throws InvalidAlgorithmParameterException {
          }
          @Override
          protected TrustManager[] engineGetTrustManagers() {
            return new TrustManager[]{TrustAllTrustManager.INSTANCE};
          }
        }, KeyPairGenerator.getInstance("RSA").getProvider(), KeyPairGenerator.getInstance("RSA").getAlgorithm()) {
        };
      }
      @Override
      public TrustOptions copy() {
        return this;
      }
    }, Cert.SERVER_JKS, Trust.NONE).pass();
  }

  class TLSTest {

    HttpVersion version;
    KeyCertOptions clientCert;
    TrustOptions clientTrust;
    boolean clientTrustAll;
    boolean clientUsesCrl;
    boolean clientUsesAlpn;
    boolean clientOpenSSL;
    boolean clientVerifyHost = true;
    boolean clientSSL = true;
    boolean requiresClientAuth;
    KeyCertOptions serverCert;
    TrustOptions serverTrust;
    boolean serverUsesCrl;
    boolean serverOpenSSL;
    Boolean serverUsesAlpn;
    boolean serverSSL = true;
    boolean serverUsesProxyProtocol = false;
    ProxyType proxyType;
    boolean useProxyAuth;
    String[] clientEnabledCipherSuites = new String[0];
    String[] serverEnabledCipherSuites = new String[0];
    String[] clientEnabledSecureTransportProtocol   = new String[0];
    String[] serverEnabledSecureTransportProtocol   = new String[0];
    private String connectHostname;
    private Integer connectPort;
    private boolean followRedirects;
    private boolean serverSNI;
    private boolean clientForceSNI;
    private Function<HttpClient, Future<HttpClientRequest>> requestProvider = client -> {
      String httpHost;
      if (connectHostname != null) {
        httpHost = connectHostname;
      } else {
        httpHost = DEFAULT_HTTPS_HOST;
      }

      int httpPort;
      if(connectPort != null) {
        httpPort = connectPort;
      } else {
        httpPort = DEFAULT_HTTPS_PORT;
      }
      return client.request(new RequestOptions()
        .setMethod(HttpMethod.POST)
        .setHost(httpHost)
        .setPort(httpPort)
        .setURI(DEFAULT_TEST_URI));
    };
    Certificate clientPeerCert;
    String indicatedServerName;

    public TLSTest(Cert<?> clientCert, Trust<?> clientTrust, Cert<?> serverCert, Trust<?> serverTrust) {
      this.version = HttpVersion.HTTP_1_1;
      this.clientCert = clientCert.get();
      this.clientTrust = clientTrust.get();
      this.serverCert = serverCert.get();
      this.serverTrust = serverTrust.get();
    }

    TLSTest version(HttpVersion version) {
      this.version = version;
      return this;
    }

    TLSTest requiresClientAuth() {
      requiresClientAuth = true;
      return this;
    }

    TLSTest serverUsesCrl() {
      serverUsesCrl = true;
      return this;
    }

    TLSTest serverOpenSSL() {
      serverOpenSSL = true;
      return this;
    }

    TLSTest clientOpenSSL() {
      clientOpenSSL = true;
      return this;
    }

    TLSTest clientUsesCrl() {
      clientUsesCrl = true;
      return this;
    }

    TLSTest clientTrustAll() {
      clientTrustAll = true;
      return this;
    }

    TLSTest clientVerifyHost() {
      clientVerifyHost = true;
      return this;
    }

    TLSTest clientVerifyHost(boolean verify) {
      clientVerifyHost = verify;
      return this;
    }

    TLSTest clientEnabledCipherSuites(String[] value) {
      clientEnabledCipherSuites = value;
      return this;
    }

    TLSTest serverEnabledCipherSuites(String[] value) {
     serverEnabledCipherSuites = value;
     return this;
    }

    TLSTest clientEnabledSecureTransportProtocol(String[] value) {
      clientEnabledSecureTransportProtocol = value;
      return this;
    }

    TLSTest serverEnabledSecureTransportProtocol(String[] value) {
      serverEnabledSecureTransportProtocol = value;
      return this;
    }

    TLSTest serverSni() {
      serverSNI = true;
      return this;
    }

    TLSTest clientForceSni() {
      clientForceSNI = true;
      return this;
    }

    TLSTest clientUsesAlpn() {
      clientUsesAlpn = true;
      return this;
    }

    TLSTest serverUsesAlpn() {
      serverUsesAlpn = true;
      return this;
    }

    TLSTest useProxy(ProxyType type) {
      proxyType = type;
      return this;
    }

    TLSTest useProxyAuth() {
      useProxyAuth = true;
      return this;
    }

    TLSTest serverUsesProxyProtocol() {
      serverUsesProxyProtocol = true;
      return this;
    }

    TLSTest connectHostname(String connectHostname) {
      this.connectHostname = connectHostname;
      return this;
    }

    TLSTest connectPort(int connectPort) {
      this.connectPort = connectPort;
      return this;
    }

    TLSTest requestOptions(RequestOptions requestOptions) {
      this.requestProvider = client -> client.request(requestOptions);
      return this;
    }

    TLSTest requestProvider(Function<HttpClient, Future<HttpClientRequest>> requestProvider) {
      this.requestProvider = requestProvider;
      return this;
    }

    TLSTest clientSSL(boolean ssl) {
      clientSSL = ssl;
      return this;
    }

    TLSTest serverSSL(boolean ssl) {
      serverSSL = ssl;
      return this;
    }

    TLSTest followRedirects(boolean follow) {
      followRedirects = follow;
      return this;
    }

    public Certificate clientPeerCert() {
      return clientPeerCert;
    }

    TLSTest pass() {
      return run(true);
    }

    TLSTest fail() {
      return run(false);
    }

    TLSTest run(boolean shouldPass) {
      if (proxyType == null || shouldPass) {
        // The test with proxy that fails will not connect
        waitFor(2);
      }
      HttpClientOptions options = createBaseClientOptions();
      options.setProtocolVersion(version);
      options.setSsl(clientSSL);
      options.setForceSni(clientForceSNI);
      if (clientTrustAll) {
        options.setTrustAll(true);
      }
      if (clientUsesCrl) {
        options.addCrlPath("tls/root-ca/crl.pem");
      }
      if (clientOpenSSL) {
        options.setSslEngineOptions(new OpenSSLEngineOptions());
      } else {
        options.setSslEngineOptions(new JdkSSLEngineOptions());
      }
      if (clientUsesAlpn) {
        options.setUseAlpn(true);
      }
      options.setVerifyHost(clientVerifyHost);
      options.setTrustOptions(clientTrust);
      options.setKeyCertOptions(clientCert);
      for (String suite: clientEnabledCipherSuites) {
        options.addEnabledCipherSuite(suite);
      }
      if(clientEnabledSecureTransportProtocol.length > 0) {
        options.getEnabledSecureTransportProtocols().forEach(options::removeEnabledSecureTransportProtocol);
      }
      for (String protocol : clientEnabledSecureTransportProtocol) {
        options.addEnabledSecureTransportProtocol(protocol);
      }
      if (proxyType != null) {
        ProxyOptions proxyOptions;
        if (proxyType == ProxyType.SOCKS5) {
          proxyOptions = new ProxyOptions().setHost("localhost").setPort(11080).setType(ProxyType.SOCKS5);
        } else {
          proxyOptions = new ProxyOptions().setHost("localhost").setPort(13128).setType(ProxyType.HTTP);
        }
        if (useProxyAuth) {
          proxyOptions.setUsername("username").setPassword("username");
        }
        options.setProxyOptions(proxyOptions);
      }
      client = vertx.createHttpClient(options);
      HttpServerOptions serverOptions = createBaseServerOptions();
      serverOptions.setTrustOptions(serverTrust);
      serverOptions.setAlpnVersions(Arrays.asList(version));
      serverOptions.setKeyCertOptions(serverCert);
      if (requiresClientAuth) {
        serverOptions.setClientAuth(ClientAuth.REQUIRED);
      }
      if (serverUsesCrl) {
        serverOptions.addCrlPath("tls/root-ca/crl.pem");
      }
      if (serverOpenSSL) {
        serverOptions.setSslEngineOptions(new OpenSSLEngineOptions());
      }
      if (serverUsesAlpn == Boolean.TRUE) {
        serverOptions.setUseAlpn(serverUsesAlpn);
      }
      serverOptions.setSsl(serverSSL);
      serverOptions.setSni(serverSNI);
      serverOptions.setUseProxyProtocol(serverUsesProxyProtocol);
      for (String suite: serverEnabledCipherSuites) {
        serverOptions.addEnabledCipherSuite(suite);
      }
      if(serverEnabledSecureTransportProtocol.length > 0) {
        serverOptions.getEnabledSecureTransportProtocols().forEach(serverOptions::removeEnabledSecureTransportProtocol);
      }
      for (String protocol : serverEnabledSecureTransportProtocol) {
        serverOptions.addEnabledSecureTransportProtocol(protocol);
      }
      server.close();
      server = vertx.createHttpServer(serverOptions.setPort(DEFAULT_HTTPS_PORT));
      server.connectionHandler(conn -> complete());
      AtomicInteger count = new AtomicInteger();
      server.exceptionHandler(err -> {
        if (!shouldPass) {
          if (count.incrementAndGet() == 1) {
            complete();
          }
        }
      });
      server.requestHandler(req -> {
        indicatedServerName = req.connection().indicatedServerName();
        assertEquals(version, req.version());
        assertEquals(serverSSL, req.isSSL());
        if (req.method() == HttpMethod.GET || req.method() == HttpMethod.HEAD) {
          req.response().end();
        } else {
          req.bodyHandler(buffer -> {
            assertEquals("foo", buffer.toString());
            req.response().end("bar");
          });
        }
      });
      server.listen().onComplete(onSuccess(v -> {
        String httpHost;
        if (connectHostname != null) {
          httpHost = connectHostname;
        } else {
          httpHost = DEFAULT_HTTP_HOST;
        }
        Future<Void> fut = requestProvider.apply(client).compose(req -> {
          req.setFollowRedirects(followRedirects);
          return req.send("foo").compose(resp -> {
            HttpConnection conn = resp.request().connection();
            if (conn.isSsl()) {
              try {
                clientPeerCert = conn.peerCertificates().get(0);
              } catch (SSLPeerUnverifiedException ignore) {
              }
            }
            if (shouldPass) {
              resp.version();
              HttpMethod method = resp.request().getMethod();
              if (method == HttpMethod.GET || method == HttpMethod.HEAD) {
                return resp.end();
              } else {
                return resp.body().map(body -> {
                  assertEquals("bar", body.toString());
                  return null;
                });
              }
            } else {
              HttpTLSTest.this.fail("Should not get a response");
              return null;
            }
          });
        });
        fut.onSuccess(v2 -> {
          assertTrue(shouldPass);
          complete();
        });
        fut.onFailure(err -> {
          assertFalse("Should not fail " + err.getMessage(), shouldPass);
          complete();
        });
      }));
      await();
      return this;
    }
  }

  protected TLSTest testTLS(Cert<?> clientCert, Trust<?> clientTrust,
                          Cert<?> serverCert, Trust<?> serverTrust) throws Exception {
    return new TLSTest(clientCert, clientTrust, serverCert, serverTrust);
  }

  @Test
  public void testJKSInvalidPath() {
    testInvalidKeyStore(Cert.SERVER_JKS.get().setPath("/invalid.jks"), "Unable to read file at path", "invalid.jks'");
  }

  @Test
  public void testJKSMissingPassword() {
    testInvalidKeyStore(Cert.SERVER_JKS.get().setPassword(null), "Password must not be null", null);
  }

  @Test
  public void testJKSInvalidPassword() {
    testInvalidKeyStore(Cert.SERVER_JKS.get().setPassword("wrongpassword"), "Keystore was tampered with, or password was incorrect", null);
  }

  @Test
  public void testPKCS12InvalidPath() {
    testInvalidKeyStore(Cert.SERVER_PKCS12.get().setPath("/invalid.p12"), "Unable to read file at path", "invalid.p12'");
  }

  @Test
  public void testPKCS12MissingPassword() {
    String msg;
    if (PlatformDependent.javaVersion() < 15) {
      msg = "Get Key failed: null";
    } else {
      msg = "Get Key failed: Cannot read the array length because \"password\" is null";
    }
    testInvalidKeyStore(Cert.SERVER_PKCS12.get().setPassword(null), msg, null);
  }

  @Test
  public void testPKCS12InvalidPassword() {
    testInvalidKeyStore(Cert.SERVER_PKCS12.get().setPassword("wrongpassword"), Arrays.asList(
        "failed to decrypt safe contents entry: javax.crypto.BadPaddingException: Given final block not properly padded",
        "keystore password was incorrect"), null);
  }

  @Test
  public void testKeyCertMissingKeyPath() {
    testInvalidKeyStore(Cert.SERVER_PEM.get().setKeyPath(null), "Missing private key", null);
  }

  @Test
  public void testKeyCertInvalidKeyPath() {
    testInvalidKeyStore(Cert.SERVER_PEM.get().setKeyPath("/invalid.pem"), "Unable to read file at path", "invalid.pem'");
  }

  @Test
  public void testKeyCertMissingCertPath() {
    testInvalidKeyStore(Cert.SERVER_PEM.get().setCertPath(null), "Missing X.509 certificate", null);
  }

  @Test
  public void testKeyCertInvalidCertPath() {
    testInvalidKeyStore(Cert.SERVER_PEM.get().setCertPath("/invalid.pem"), "Unable to read file at path", "invalid.pem'");
  }

  @Test
  public void testKeyCertInvalidPem() throws IOException {
    String[] contents = {
        "",
        "-----BEGIN PRIVATE KEY-----",
        "-----BEGIN RSA PRIVATE KEY-----",
        "-----BEGIN EC PRIVATE KEY-----",
        "-----BEGIN PRIVATE KEY-----\n-----END PRIVATE KEY-----",
        "-----BEGIN RSA PRIVATE KEY-----\n-----END RSA PRIVATE KEY-----",
        "-----BEGIN EC PRIVATE KEY-----\n-----END EC PRIVATE KEY-----",
        "-----BEGIN PRIVATE KEY-----\n*\n-----END PRIVATE KEY-----",
        "-----BEGIN RSA PRIVATE KEY-----\n*\n-----END RSA PRIVATE KEY-----",
        "-----BEGIN EC PRIVATE KEY-----\n*\n-----END EC PRIVATE KEY-----"
    };
    String[] messages = {
        "Missing -----BEGIN PRIVATE KEY----- or -----BEGIN RSA PRIVATE KEY----- or -----BEGIN EC PRIVATE KEY----- delimiter",
        "Missing -----END PRIVATE KEY----- delimiter",
        "Missing -----END RSA PRIVATE KEY----- delimiter",
        "Missing -----END EC PRIVATE KEY----- delimiter",
        "Empty pem file",
        "Empty pem file",
        "Empty pem file",
        "Input byte[] should at least have 2 bytes for base64 bytes",
        "Input byte[] should at least have 2 bytes for base64 bytes",
        "Input byte[] should at least have 2 bytes for base64 bytes"
    };
    for (int i = 0;i < contents.length;i++) {
      Path file = testFolder.newFile("vertx" + UUID.randomUUID().toString() + ".pem").toPath();
      Files.write(file, Collections.singleton(contents[i]));
      String expectedMessage = messages[i];
      testInvalidKeyStore(Cert.SERVER_PEM.get().setKeyPath(file.toString()), expectedMessage, null);
    }
  }

  @Test
  public void testNoKeyCert() {
    testInvalidKeyStore(null, "Key/certificate is mandatory for SSL", null);
  }

  @Test
  public void testCaInvalidPath() {
    testInvalidTrustStore(new PemTrustOptions().addCertPath("/invalid.pem"), "Unable to read file at path", "invalid.pem'");
  }

  @Test
  public void testCaInvalidPem() throws IOException {
    String[] contents = {
        "",
        "-----BEGIN CERTIFICATE-----",
        "-----BEGIN CERTIFICATE-----\n-----END CERTIFICATE-----",
        "-----BEGIN CERTIFICATE-----\n*\n-----END CERTIFICATE-----"
    };
    String[] messages = {
        "Missing -----BEGIN CERTIFICATE----- delimiter",
        "Missing -----END CERTIFICATE----- delimiter",
        "Empty pem file",
        "Input byte[] should at least have 2 bytes for base64 bytes"
    };
    for (int i = 0;i < contents.length;i++) {
      Path file = testFolder.newFile("vertx" + UUID.randomUUID().toString() + ".pem").toPath();
      Files.write(file, Collections.singleton(contents[i]));
      String expectedMessage = messages[i];
      testInvalidTrustStore(new PemTrustOptions().addCertPath(file.toString()), expectedMessage, null);
    }
  }

  private void testInvalidKeyStore(KeyCertOptions options, String expectedPrefix, String expectedSuffix) {
    testStore(new HttpServerOptions().setKeyCertOptions(options), Collections.singletonList(expectedPrefix), expectedSuffix);
  }

  private void testInvalidKeyStore(KeyCertOptions options, List<String> expectedPossiblePrefixes, String expectedSuffix) {
    testStore(new HttpServerOptions().setKeyCertOptions(options), expectedPossiblePrefixes, expectedSuffix);
  }

  private void testInvalidTrustStore(TrustOptions options, String expectedPrefix, String expectedSuffix) {
    HttpServerOptions serverOptions = new HttpServerOptions();
    serverOptions.setTrustOptions(options);
    testStore(serverOptions, Collections.singletonList(expectedPrefix), expectedSuffix);
  }

  private void testStore(HttpServerOptions serverOptions, List<String> expectedPossiblePrefixes, String expectedSuffix) {
    serverOptions.setSsl(true);
    serverOptions.setPort(DEFAULT_HTTPS_PORT);
    HttpServer server = vertx.createHttpServer(serverOptions);
    server.requestHandler(req -> {
    });
    AtomicReference<Throwable> failure = new AtomicReference<>();
    server.listen().onComplete(onFailure(failure::set));
    assertWaitUntil(() -> failure.get() != null);
    Throwable cause = failure.get();
    String exceptionMessage = cause.getMessage();
    if (expectedSuffix == null) {
      boolean ok = expectedPossiblePrefixes.isEmpty();
      for (String expectedPossiblePrefix : expectedPossiblePrefixes) {
        ok |= expectedPossiblePrefix.equals(exceptionMessage);
      }
      if (!ok) {
        fail("Was expecting <" + exceptionMessage + ">  to be equals to one of " + expectedPossiblePrefixes);
      }
    } else {
      boolean ok = expectedPossiblePrefixes.isEmpty();
      for (String expectedPossiblePrefix : expectedPossiblePrefixes) {
        ok |= exceptionMessage.startsWith(expectedPossiblePrefix);
      }
      if (!ok) {
        fail("Was expecting <" + exceptionMessage + "> e.getCause().getMessage() to be prefixed by one of " + expectedPossiblePrefixes);
      }
      assertThat(exceptionMessage, endsWith(expectedSuffix));
    }
  }

  @Test
  public void testCrlInvalidPath() {
    HttpClientOptions clientOptions = createBaseClientOptions();
    clientOptions.setTrustOptions(Trust.SERVER_PEM_ROOT_CA.get());
    clientOptions.setSsl(true);
    clientOptions.addCrlPath("/invalid.pem");
    HttpClient client = vertx.createHttpClient(clientOptions);
    client.request(HttpMethod.GET, 9292, "localhost", "/").onComplete(onFailure(err -> {
      assertEquals(NoSuchFileException.class, TestUtils.rootCause(err).getClass());
      testComplete();
    }));
    await();
  }

  // Proxy tests

  @Test
  // Access https server via connect proxy
  public void testHttpsProxy() throws Exception {
    testProxy(ProxyType.HTTP);
    assertEquals("Host header doesn't contain target host", DEFAULT_HTTPS_HOST_AND_PORT, proxy.getLastRequestHeaders().get("Host"));
    assertEquals("Host header doesn't contain target host", HttpMethod.CONNECT, proxy.getLastMethod());
  }

  private void testProxy(ProxyType proxyType) throws Exception {
    startProxy(null, proxyType);
    testTLS(Cert.NONE, Trust.SERVER_JKS, Cert.SERVER_JKS, Trust.NONE).useProxy(proxyType).pass();
    assertNotNull("connection didn't access the proxy", proxy.getLastUri());
    assertEquals("hostname resolved but it shouldn't be", DEFAULT_HTTPS_HOST_AND_PORT, proxy.getLastUri());
  }

  @Test
  // Access https server via connect proxy
  public void testHttpsProxyWithSNI() throws Exception {
    testProxyWithSNI(ProxyType.HTTP);
    assertEquals("Host header doesn't contain target host", "host2.com:" + DEFAULT_HTTPS_PORT, proxy.getLastRequestHeaders().get("Host"));
    assertEquals("Host header doesn't contain target host", HttpMethod.CONNECT, proxy.getLastMethod());
  }

  private void testProxyWithSNI(ProxyType proxyType) throws Exception {
    startProxy(null, proxyType);
    Certificate cert = testTLS(Cert.NONE, Trust.SNI_JKS_HOST2, Cert.SNI_JKS, Trust.NONE)
        .serverSni()
        .useProxy(proxyType)
        .requestOptions(new RequestOptions().setSsl(true).setPort(DEFAULT_HTTPS_PORT).setHost("host2.com"))
        .pass()
        .clientPeerCert();
    assertNotNull("connection didn't access the proxy", proxy.getLastUri());
    assertEquals("hostname resolved but it shouldn't be", "host2.com:" + DEFAULT_HTTPS_PORT, proxy.getLastUri());
    assertEquals("host2.com", TestUtils.cnOf(cert));
  }

  @Test
  // Check that proxy auth fails if it is missing
  public void testHttpsProxyAuthFail() throws Exception {
    startProxy("username", ProxyType.HTTP);
    testTLS(Cert.NONE, Trust.SERVER_JKS, Cert.SERVER_JKS, Trust.NONE).useProxy(ProxyType.HTTP).fail();
  }

  @Test
  // Access https server via connect proxy with proxy auth required
  public void testHttpsProxyAuth() throws Exception {
    startProxy("username", ProxyType.HTTP);
    testTLS(Cert.NONE, Trust.SERVER_JKS, Cert.SERVER_JKS, Trust.NONE).useProxy(ProxyType.HTTP).useProxyAuth().pass();
    assertNotNull("connection didn't access the proxy", proxy.getLastUri());
    assertEquals("hostname resolved but it shouldn't be", DEFAULT_HTTPS_HOST_AND_PORT, proxy.getLastUri());
    assertEquals("Host header doesn't contain target host", DEFAULT_HTTPS_HOST_AND_PORT, proxy.getLastRequestHeaders().get("Host"));
    assertEquals("Host header doesn't contain target host", HttpMethod.CONNECT, proxy.getLastMethod());
  }

  @Test
  // Access https server via connect proxy with a hostname that doesn't resolve
  // the hostname may resolve at the proxy if that is accessing another DNS
  // we simulate this by mapping the hostname to localhost:xxx in the test proxy code
  public void testHttpsProxyUnknownHost() throws Exception {
    startProxy(null, ProxyType.HTTP);
    proxy.setForceUri(DEFAULT_HTTPS_HOST_AND_PORT);
    testTLS(Cert.NONE, Trust.SERVER_JKS, Cert.SERVER_JKS, Trust.NONE).useProxy(ProxyType.HTTP)
        .connectHostname("doesnt-resolve.host-name").clientTrustAll().clientVerifyHost(false).pass();
    assertNotNull("connection didn't access the proxy", proxy.getLastUri());
    assertEquals("hostname resolved but it shouldn't be", "doesnt-resolve.host-name:" + DEFAULT_HTTPS_PORT, proxy.getLastUri());
    assertEquals("Host header doesn't contain target host", "doesnt-resolve.host-name:" + DEFAULT_HTTPS_PORT, proxy.getLastRequestHeaders().get("Host"));
    assertEquals("Host header doesn't contain target host", HttpMethod.CONNECT, proxy.getLastMethod());
  }

  @Test
  // Access https server via socks5 proxy
  public void testHttpsSocks() throws Exception {
    testProxy(ProxyType.SOCKS5);
  }

  @Test
  // Access https server via socks5 proxy
  public void testHttpsSocksWithSNI() throws Exception {
    testProxyWithSNI(ProxyType.SOCKS5);
  }

  @Test
  // Access https server via socks5 proxy with authentication
  public void testHttpsSocksAuth() throws Exception {
    startProxy("username", ProxyType.SOCKS5);
    testTLS(Cert.NONE, Trust.SERVER_JKS, Cert.SERVER_JKS, Trust.NONE).useProxy(ProxyType.SOCKS5).useProxyAuth().pass();
    assertNotNull("connection didn't access the proxy", proxy.getLastUri());
    assertEquals("hostname resolved but it shouldn't be", DEFAULT_HTTPS_HOST_AND_PORT, proxy.getLastUri());
  }

  @Test
  // Access https server via socks proxy with a hostname that doesn't resolve
  // the hostname may resolve at the proxy if that is accessing another DNS
  // we simulate this by mapping the hostname to localhost:xxx in the test proxy code
  public void testSocksProxyUnknownHost() throws Exception {
    startProxy(null, ProxyType.SOCKS5);
    proxy.setForceUri(DEFAULT_HTTPS_HOST_AND_PORT);
    testTLS(Cert.NONE, Trust.SERVER_JKS, Cert.SERVER_JKS, Trust.NONE).useProxy(ProxyType.SOCKS5)
        .connectHostname("doesnt-resolve.host-name").clientTrustAll().clientVerifyHost(false).pass();
    assertNotNull("connection didn't access the proxy", proxy.getLastUri());
    assertEquals("hostname resolved but it shouldn't be", "doesnt-resolve.host-name:" + DEFAULT_HTTPS_PORT, proxy.getLastUri());
  }

  @Test
  public void testHAProxy() throws Exception {
    SocketAddress remote = SocketAddress.inetSocketAddress(56324, "192.168.0.1");
    SocketAddress local = SocketAddress.inetSocketAddress(443, "192.168.0.11");
    Buffer header = HAProxy.createVersion1TCP4ProtocolHeader(remote, local);
    HAProxy proxy = new HAProxy(DEFAULT_HTTPS_HOST, DEFAULT_HTTPS_PORT, header);
    proxy.start(vertx);
    try {
      testTLS(Cert.NONE, Trust.SERVER_JKS, Cert.SERVER_JKS, Trust.NONE)
        .serverUsesProxyProtocol()
        .connectHostname(proxy.getHost())
        .connectPort(proxy.getPort())
        .pass();
    } finally {
      proxy.stop();
    }
  }

  @Test
  public void testUpdateSSLOptions() throws Exception {
    testUpdateSSLOptions(idx -> {
      switch (idx) {
        case 0:
          return Cert.SERVER_JKS.get();
        case 1:
          return Cert.SERVER_JKS_ROOT_CA.get();
      }
      return null;
    }, idx -> {
      switch (idx) {
        case 0:
          return Trust.SERVER_JKS.get();
        case 1:
          return Trust.SERVER_JKS_ROOT_CA.get();
      }
      return null;
    }, false, true);
  }

  @Test
  public void testUpdateSSLOptionsSamePath() throws Exception {
    testUpdateSSLOptionsSamePath(false);
  }

  @Test
  public void testUpdateSSLOptionsSamePathAndForce() throws Exception {
    testUpdateSSLOptionsSamePath(true);
  }

  private void testUpdateSSLOptionsSamePath(boolean force) throws Exception {
    Path cert = Files.createTempFile("vertx", ".jks").toAbsolutePath();
    Buffer serverJks = vertx.fileSystem().readFileBlocking(Cert.SERVER_JKS.get().getPath());
    Buffer serverJksRootCA = vertx.fileSystem().readFileBlocking(Cert.SERVER_JKS_ROOT_CA.get().getPath());
    testUpdateSSLOptions(idx -> {
      try {
        switch (idx) {
          case 0:
            Files.write(cert, serverJks.getBytes());
            return Cert.SERVER_JKS.get().copy().setPath(cert.toFile().getAbsolutePath());
          case 1:
            Files.write(cert, serverJksRootCA.getBytes());
            return Cert.SERVER_JKS.get().copy().setPath(cert.toFile().getAbsolutePath());
        }
      } catch (IOException e) {
        fail(e);
      }
      return null;
    }, idx -> {
      switch (idx) {
        case 0:
          return Trust.SERVER_JKS.get();
        case 1:
          return Trust.SERVER_JKS_ROOT_CA.get();
      }
      return null;
    }, force, force);
  }

  private void testUpdateSSLOptions(Function<Integer, JksOptions> blah, Function<Integer, JksOptions> bluh, boolean force, boolean updateTrust) throws Exception {
    server = vertx.createHttpServer(createBaseServerOptions().setKeyCertOptions(blah.apply(0)))
      .requestHandler(req -> {
        req.response().end("Hello World");
      });
    startServer(testAddress);
    Function<HttpClient, Future<Buffer>> request = client -> client.request(requestOptions).compose(req -> req.send().compose(HttpClientResponse::body));
    HttpClient client1 = vertx.createHttpClient(createBaseClientOptions().setVerifyHost(false).setTrustOptions(bluh.apply(0)));
    HttpClientAgent client2 = vertx.createHttpClient(createBaseClientOptions().setVerifyHost(false).setTrustOptions(bluh.apply(0)));
    request.apply(client1).onComplete(onSuccess(body1 -> {
      assertEquals("Hello World", body1.toString());
      server.updateSSLOptions(createBaseServerOptions().setKeyCertOptions(blah.apply(1)).getSslOptions(), force).onComplete(onSuccess(updateOccurred -> {
        request.apply(client2).onComplete(ar -> {
          assertEquals(!updateTrust, ar.succeeded());
          if (updateTrust) {
            assertTrue(updateOccurred);
            client2.updateSSLOptions(createBaseClientOptions().setTrustOptions(bluh.apply(1)).getSslOptions(), force).onComplete(onSuccess(v2 -> {
              request.apply(client2).onComplete(onSuccess(body2 -> {
                assertEquals("Hello World", body2.toString());
                testComplete();
              }));
            }));
          } else {
            // Same trust options since update did not occur
            assertFalse(updateOccurred);
            testComplete();
          }
        });
      }));
    }));
    await();
  }

  @Test
  public void testUpdateWithInvalidSSLOptions() throws Exception {
    server = vertx.createHttpServer(createBaseServerOptions().setKeyCertOptions(Cert.SERVER_JKS.get()))
      .requestHandler(req -> {
        req.response().end("Hello World");
      });
    startServer(testAddress);
    client = vertx.createHttpClient(createBaseClientOptions().setVerifyHost(false).setTrustOptions(Trust.SERVER_JKS.get()));
    Future<Boolean> last = server.updateSSLOptions(createBaseServerOptions()
      .setKeyCertOptions(new JksOptions().setValue(TestUtils.randomBuffer(20)).setPassword("invalid"))
      .getSslOptions());
    last.onComplete(onFailure(err -> {
      client
        .request(requestOptions)
        .compose(req -> req.send().compose(HttpClientResponse::body))
        .onComplete(onSuccess(body -> {
          assertEquals("Hello World", body.toString());
          testComplete();
        }));
    }));
    await();
  }

  @Test
  public void testConcurrentUpdateSSLOptions() throws Exception {
    server = vertx.createHttpServer(createBaseServerOptions().setKeyCertOptions(Cert.SERVER_JKS.get()))
      .requestHandler(req -> {
        req.response().end("Hello World");
      });
    startServer(testAddress);
    client = vertx.createHttpClient(createBaseClientOptions().setVerifyHost(false).setTrustOptions(Trust.SERVER_JKS_ROOT_CA.get()));
    List<KeyCertOptions> list = Arrays.asList(
      Cert.SERVER_PKCS12.get(),
      Cert.SERVER_PEM.get(),
      Cert.SERVER_PEM.get(),
      Cert.SERVER_JKS_ROOT_CA.get()
    );
    AtomicInteger seq = new AtomicInteger();
    Future<Boolean> last = null;
    for (int i = 0;i < list.size();i++) {
      int val = i;
      last = server.updateSSLOptions(createBaseServerOptions().setKeyCertOptions(list.get(i)).getSslOptions());
      last.onComplete(onSuccess(v -> {
        assertEquals(val, seq.getAndIncrement());
      }));
    }
    last.onComplete(onSuccess(v -> {
      client
        .request(requestOptions)
        .compose(req -> req.send().compose(HttpClientResponse::body))
        .onComplete(onSuccess(body -> {
        assertEquals("Hello World", body.toString());
        testComplete();
      }));
    }));
    await();
  }

  @Test
  public void testServerSharingUpdateSSLOptions() throws Exception {
    int num = 4;
    HttpServer[] servers = new HttpServer[num];
    for (int i = 0;i < num;i++) {
      String msg = "Hello World " + i;
      servers[i] = vertx.createHttpServer(createBaseServerOptions().setKeyCertOptions(Cert.SERVER_JKS.get()))
        .requestHandler(req -> {
          req.response().end(msg);
        });
      awaitFuture(servers[i].listen(testAddress));
    }
    HttpClient[] clients = new HttpClient[num];
    for (int i = 0;i < num;i++) {
      clients[i] = vertx.createHttpClient(createBaseClientOptions().setVerifyHost(false).setTrustOptions(Trust.SERVER_JKS.get()));
    }
    for (int i = 0;i < num;i++) {
      Buffer body = clients[i].request(requestOptions).compose(req -> req.send().compose(HttpClientResponse::body)).await();
      assertEquals("Hello World " + i, body.toString());
    }
    for (int i = 0;i < num;i++) {
      servers[i].updateSSLOptions(createBaseServerOptions().setKeyCertOptions(Cert.SERVER_PKCS12.get()).getSslOptions()).await();
    }
    for (int i = 0;i < num;i++) {
      clients[i].close();
      clients[i] = vertx.createHttpClient(createBaseClientOptions().setVerifyHost(false).setTrustOptions(Trust.SERVER_JKS.get()));
    }
    for (int i = 0;i < num;i++) {
      Buffer body = clients[i].request(requestOptions).compose(req -> req.send().compose(HttpClientResponse::body)).await();
      assertEquals("Hello World " + i, body.toString());
    }
  }

  @Test
  public void testOverrideClientSSLOptions() throws Exception {
    server.close();
    server = vertx.createHttpServer(createBaseServerOptions().setSsl(true).setKeyCertOptions(Cert.SERVER_JKS.get()));
    server.requestHandler(request -> {
    });
    startServer(testAddress);
    client.close();
    client = vertx.createHttpClient(createBaseClientOptions().setVerifyHost(false).setSsl(true).setTrustOptions(Trust.CLIENT_JKS.get()));
    client.request(requestOptions).onComplete(onFailure(err -> {
      client.request(new RequestOptions(requestOptions).setSslOptions(new ClientSSLOptions().setTrustOptions(Trust.SERVER_JKS.get())))
        .onComplete(onSuccess(request -> {
          testComplete();
        }));
    }));
    await();
  }

  @Test
  public void testEngineUseEventLoopThread() throws Exception {
    testUseThreadPool(false, false);
  }

  @Test
  public void testEngineUseWorkerThreads() throws Exception {
    testUseThreadPool(true, false);
  }

  @Test
  public void testSniEngineUseEventLoopThread() throws Exception {
    testUseThreadPool(false, true);
  }

  @Test
  public void testSniEngineUseWorkerThreads() throws Exception {
    testUseThreadPool(true, true);
  }

  private void testUseThreadPool(boolean useWorkerThreads, boolean useSni) throws Exception {
    JksOptions jksOptions = Cert.SNI_JKS.get();
    KeyStore ks = KeyStore.getInstance("JKS");
    ks.load(new ByteArrayInputStream(vertx.fileSystem().readFileBlocking(jksOptions.getPath()).getBytes()), jksOptions.getPassword().toCharArray());
    final Set<Thread> engineThreads = Collections.synchronizedSet(new HashSet<>());
    class TestKeyStoreSpi extends KeyStoreSpi {
      @Override
      public Key engineGetKey(String alias, char[] password) throws NoSuchAlgorithmException, UnrecoverableKeyException {
        try {
          RSAPrivateKey key = (RSAPrivateKey) ks.getKey(alias, password);
          return new RSAPrivateKey() {
            private void addThread() {
              engineThreads.add(Thread.currentThread());
            }
            @Override
            public BigInteger getPrivateExponent() {
              addThread();
              return key.getPrivateExponent();
            }
            @Override
            public String getAlgorithm() {
              addThread();
              return key.getAlgorithm();
            }
            @Override
            public String getFormat() {
              addThread();
              return key.getFormat();
            }
            @Override
            public byte[] getEncoded() {
              addThread();
              return key.getEncoded();
            }
            @Override
            public BigInteger getModulus() {
              addThread();
              return key.getModulus();
            }
          };
        } catch (KeyStoreException e) {
          throw new UndeclaredThrowableException(e);
        }
      }
      @Override
      public Certificate[] engineGetCertificateChain(String alias) {
        try {
          return ks.getCertificateChain(alias);
        } catch (KeyStoreException e) {
          throw new UndeclaredThrowableException(e);
        }
      }
      @Override
      public Certificate engineGetCertificate(String alias) {
        try {
          return ks.getCertificate(alias);
        } catch (KeyStoreException e) {
          throw new UndeclaredThrowableException(e);
        }
      }
      @Override
      public Date engineGetCreationDate(String alias) {
        try {
          return ks.getCreationDate(alias);
        } catch (KeyStoreException e) {
          throw new UndeclaredThrowableException(e);
        }
      }
      @Override
      public void engineSetKeyEntry(String alias, Key key, char[] password, Certificate[] chain) throws KeyStoreException {
        throw new UnsupportedOperationException();
      }
      @Override
      public void engineSetKeyEntry(String alias, byte[] key, Certificate[] chain) throws KeyStoreException {
        throw new UnsupportedOperationException();
      }
      @Override
      public void engineSetCertificateEntry(String alias, Certificate cert) throws KeyStoreException {
        throw new UnsupportedOperationException();
      }
      @Override
      public void engineDeleteEntry(String alias) throws KeyStoreException {
        throw new UnsupportedOperationException();
      }
      @Override
      public Enumeration<String> engineAliases() {
        try {
          return ks.aliases();
        } catch (KeyStoreException e) {
          throw new UndeclaredThrowableException(e);
        }
      }
      @Override
      public boolean engineContainsAlias(String alias) {
        try {
          return ks.containsAlias(alias);
        } catch (KeyStoreException e) {
          throw new UndeclaredThrowableException(e);
        }
      }
      @Override
      public int engineSize() {
        try {
          return ks.size();
        } catch (KeyStoreException e) {
          throw new UndeclaredThrowableException(e);
        }
      }
      @Override
      public boolean engineIsKeyEntry(String alias) {
        try {
          return ks.isKeyEntry(alias);
        } catch (KeyStoreException e) {
          throw new UndeclaredThrowableException(e);
        }
      }
      @Override
      public boolean engineIsCertificateEntry(String alias) {
        try {
          return ks.isCertificateEntry(alias);
        } catch (KeyStoreException e) {
          throw new UndeclaredThrowableException(e);
        }
      }
      @Override
      public String engineGetCertificateAlias(Certificate cert) {
        throw new UnsupportedOperationException();
      }
      @Override
      public void engineStore(OutputStream stream, char[] password) throws IOException, NoSuchAlgorithmException, CertificateException {
        throw new UnsupportedOperationException();
      }
      @Override
      public void engineLoad(InputStream stream, char[] password) throws IOException, NoSuchAlgorithmException, CertificateException {
        // NOOP
      }
    }

    KeyStore testKs = new KeyStore(new TestKeyStoreSpi(), ks.getProvider(), ks.getType()) {

    };
    testKs.load(new ByteArrayInputStream(new byte[0]), new char[0]);
    KeyCertOptions testOptions = new KeyCertOptions() {
      @Override
      public KeyCertOptions copy() {
        return this;
      }
      @Override
      public KeyManagerFactory getKeyManagerFactory(Vertx vertx) throws Exception {
        return new KeyStoreHelper(testKs, jksOptions.getPassword(), null).getKeyMgrFactory();
      }
      @Override
      public Function<String, KeyManagerFactory> keyManagerFactoryMapper(Vertx vertx) throws Exception {
        X509KeyManager keyManager = (X509KeyManager) getKeyManagerFactory(vertx).getKeyManagers()[0];
        KeyManagerFactory kmf = KeyStoreHelper.toKeyManagerFactory(new X509KeyManager() {
          @Override
          public String[] getClientAliases(String keyType, Principal[] issuers) {
            throw new UnsupportedOperationException();
          }

          @Override
          public String chooseClientAlias(String[] keyType, Principal[] issuers, Socket socket) {
            throw new UnsupportedOperationException();
          }

          @Override
          public String[] getServerAliases(String keyType, Principal[] issuers) {
            throw new UnsupportedOperationException();
          }

          @Override
          public String chooseServerAlias(String keyType, Principal[] issuers, Socket socket) {
            throw new UnsupportedOperationException();
          }

          @Override
          public X509Certificate[] getCertificateChain(String alias) {
            return keyManager.getCertificateChain("test-host2");
          }

          @Override
          public PrivateKey getPrivateKey(String alias) {
            return keyManager.getPrivateKey("test-host2");
          }
        });
        return serverName -> {
          return kmf;
        };
      }
    };

    server = vertx.createHttpServer(createBaseServerOptions()
      .setSslEngineOptions(new JdkSSLEngineOptions().setUseWorkerThread(useWorkerThreads))
      .setSni(useSni)
      .setKeyCertOptions(testOptions)
    )
      .requestHandler(req -> {
        req.response().end("Hello World");
      });
    startServer(testAddress);
    Supplier<Future<Buffer>> request = () -> {
      RequestOptions options = new RequestOptions(requestOptions);
      if (useSni) {
        options.setHost("host2.com");
      }
      return client.request(options)
        .compose(req -> req.send()
          .compose(HttpClientResponse::body)
        );
    };
    CountDownLatch latch = new CountDownLatch(1);
    client = vertx.createHttpClient(createBaseClientOptions()
      .setKeepAlive(false)
      .setVerifyHost(false)
      .setTrustAll(true)
    );
    request.get().onComplete(onSuccess(body1 -> {
      assertEquals("Hello World", body1.toString());
      latch.countDown();
    }));
    awaitLatch(latch);
    assertTrue(engineThreads.size() > 0);
    long numWorkers = engineThreads.stream()
      .map(thread -> (VertxThread) thread)
      .filter(VertxThread::isWorker)
      .count();
    if (useWorkerThreads) {
      assertTrue(numWorkers > 0);
    } else {
      // It is fine using worker threads in this case
    }
  }

  /**
   * Test that for HttpServer, the peer host and port info is available in the SSLEngine
   * when the X509ExtendedKeyManager.chooseEngineServerAlias is called.
   *
   * @throws Exception if an error occurs
   */
  @Test
  public void testTLSServerSSLEnginePeerHost() throws Exception {
    AtomicBoolean called = new AtomicBoolean(false);
    testTLS(Cert.NONE, Trust.SERVER_JKS, testPeerHostServerCert(Cert.SERVER_JKS, called), Trust.NONE).pass();
    assertTrue("X509ExtendedKeyManager.chooseEngineServerAlias is not called", called.get());
  }

  /**
   * Test that for HttpServer with SNI, the peer host and port info is available in the SSLEngine
   * when the X509ExtendedKeyManager.chooseEngineServerAlias is called.
   *
   * @throws Exception if an error occurs
   */
  @Test
  public void testSNIServerSSLEnginePeerHost() throws Exception {
    AtomicBoolean called = new AtomicBoolean(false);
    TLSTest test = testTLS(Cert.NONE, Trust.SNI_JKS_HOST2, testPeerHostServerCert(Cert.SNI_JKS, called), Trust.NONE)
      .serverSni()
      .requestOptions(new RequestOptions().setSsl(true).setPort(DEFAULT_HTTPS_PORT).setHost("host2.com"))
      .pass();
    assertEquals("host2.com", TestUtils.cnOf(test.clientPeerCert()));
    assertEquals("host2.com", test.indicatedServerName);
    assertTrue("X509ExtendedKeyManager.chooseEngineServerAlias is not called", called.get());
  }

  /**
   * Create a {@link Cert} that will verify the peer host is not null and port is not -1 in the {@link SSLEngine}
   * when the {@link X509ExtendedKeyManager#chooseEngineServerAlias(String, Principal[], SSLEngine)}
   * is called.
   *
   * @param delegate The delegated Cert
   * @param chooseEngineServerAliasCalled Will be set to true when the
   * X509ExtendedKeyManager.chooseEngineServerAlias is called
   * @return The {@link Cert}
   */
  public static Cert<KeyCertOptions> testPeerHostServerCert(Cert<? extends KeyCertOptions> delegate, AtomicBoolean chooseEngineServerAliasCalled) {
    return testPeerHostServerCert(delegate, (peerHost, peerPort) -> {
      chooseEngineServerAliasCalled.set(true);
      if (peerHost == null || peerPort == -1) {
        throw new RuntimeException("Missing peer host/port");
      }
    });
  }

  /**
   * Create a {@link Cert} that will verify the peer host and port in the {@link SSLEngine}
   * when the {@link X509ExtendedKeyManager#chooseEngineServerAlias(String, Principal[], SSLEngine)}
   * is called.
   *
   * @param delegate The delegated Cert
   * @param peerHostVerifier The consumer to verify the peer host and port when the
   * X509ExtendedKeyManager.chooseEngineServerAlias is called
   * @return The {@link Cert}
   */
  public static Cert<KeyCertOptions> testPeerHostServerCert(Cert<? extends KeyCertOptions> delegate, BiConsumer<String, Integer> peerHostVerifier) {
    return () -> new VerifyServerPeerHostKeyCertOptions(delegate.get(), peerHostVerifier);
  }

  private static class VerifyServerPeerHostKeyCertOptions implements KeyCertOptions {
    private final KeyCertOptions delegate;
    private final BiConsumer<String, Integer> peerHostVerifier;

    VerifyServerPeerHostKeyCertOptions(KeyCertOptions delegate, BiConsumer<String, Integer> peerHostVerifier) {
      this.delegate = delegate;
      this.peerHostVerifier = peerHostVerifier;
    }

    @Override
    public KeyCertOptions copy() {
      return new VerifyServerPeerHostKeyCertOptions(delegate.copy(), peerHostVerifier);
    }

    @Override
    public KeyManagerFactory getKeyManagerFactory(Vertx vertx) throws Exception {
      return new VerifyServerPeerHostKeyManagerFactory(delegate.getKeyManagerFactory(vertx), peerHostVerifier);
    }

    @Override
    public Function<String, KeyManagerFactory> keyManagerFactoryMapper(Vertx vertx) throws Exception {
      Function<String, KeyManagerFactory> mapper = delegate.keyManagerFactoryMapper(vertx);
      return serverName -> new VerifyServerPeerHostKeyManagerFactory(mapper.apply(serverName), peerHostVerifier);
    }
  }

  private static class VerifyServerPeerHostKeyManagerFactory extends KeyManagerFactory {
    VerifyServerPeerHostKeyManagerFactory(KeyManagerFactory delegate, BiConsumer<String, Integer> peerHostVerifier) {
      super(new KeyManagerFactorySpiWrapper(delegate, peerHostVerifier), delegate.getProvider(), delegate.getAlgorithm());
    }

    private static class KeyManagerFactorySpiWrapper extends KeyManagerFactorySpi {
      private final KeyManagerFactory delegate;
      private final BiConsumer<String, Integer> peerHostVerifier;

      KeyManagerFactorySpiWrapper(KeyManagerFactory delegate, BiConsumer<String, Integer> peerHostVerifier) {
        super();
        this.delegate = delegate;
        this.peerHostVerifier = peerHostVerifier;
      }

      @Override
      protected void engineInit(KeyStore keyStore, char[] chars) throws KeyStoreException, NoSuchAlgorithmException, UnrecoverableKeyException {
        delegate.init(keyStore, chars);
      }

      @Override
      protected void engineInit(ManagerFactoryParameters managerFactoryParameters) throws InvalidAlgorithmParameterException {
        delegate.init(managerFactoryParameters);
      }

      @Override
      protected KeyManager[] engineGetKeyManagers() {
        KeyManager[] keyManagers = delegate.getKeyManagers().clone();
        for (int i = 0; i < keyManagers.length; ++i) {
          KeyManager km = keyManagers[i];
          if (km instanceof X509KeyManager) {
            keyManagers[i] = new VerifyServerPeerHostKeyManager((X509KeyManager) km, peerHostVerifier);
          }
        }

        return keyManagers;
      }
    }
  }

  private static class VerifyServerPeerHostKeyManager extends X509ExtendedKeyManager {
    private final X509KeyManager delegate;
    private final BiConsumer<String, Integer> peerHostVerifier;

    VerifyServerPeerHostKeyManager(X509KeyManager delegate, BiConsumer<String, Integer> peerHostVerifier) {
      this.delegate = delegate;
      this.peerHostVerifier = peerHostVerifier;
    }

    @Override
    public String chooseEngineClientAlias(String[] keyType, Principal[] issuers, SSLEngine engine) {
      if (delegate instanceof X509ExtendedKeyManager) {
        return ((X509ExtendedKeyManager) delegate).chooseEngineClientAlias(keyType, issuers, engine);
      } else {
        return delegate.chooseClientAlias(keyType, issuers, null);
      }
    }

    @Override
    public String chooseEngineServerAlias(String keyType, Principal[] issuers, SSLEngine engine) {
<<<<<<< HEAD
      if (engine instanceof QuicSslEngine) {
        peerHostVerifier.accept(engine.getSession().getPeerHost(), engine.getSession().getPeerPort());
      } else {
        peerHostVerifier.accept(engine.getPeerHost(), engine.getPeerPort());
      }
=======
      peerHostVerifier.accept(engine.getPeerHost(), engine.getPeerPort());
>>>>>>> c85bacac
      if (delegate instanceof X509ExtendedKeyManager) {
        return ((X509ExtendedKeyManager) delegate).chooseEngineServerAlias(keyType, issuers, engine);
      } else {
        return delegate.chooseServerAlias(keyType, issuers, null);
      }
    }

    @Override
    public String chooseClientAlias(String[] keyType, Principal[] issuers, Socket socket) {
      return delegate.chooseClientAlias(keyType, issuers, socket);
    }

    @Override
    public String chooseServerAlias(String keyType, Principal[] issuers, Socket socket) {
      return delegate.chooseServerAlias(keyType, issuers, socket);
    }

    @Override
    public String[] getClientAliases(String s, Principal[] principals) {
      return delegate.getClientAliases(s, principals);
    }

    @Override
    public String[] getServerAliases(String s, Principal[] principals) {
      return delegate.getServerAliases(s, principals);
    }

    @Override
    public X509Certificate[] getCertificateChain(String s) {
      return delegate.getCertificateChain(s);
    }

    @Override
    public PrivateKey getPrivateKey(String s) {
      return delegate.getPrivateKey(s);
    }
  }
}<|MERGE_RESOLUTION|>--- conflicted
+++ resolved
@@ -2272,15 +2272,11 @@
 
     @Override
     public String chooseEngineServerAlias(String keyType, Principal[] issuers, SSLEngine engine) {
-<<<<<<< HEAD
       if (engine instanceof QuicSslEngine) {
         peerHostVerifier.accept(engine.getSession().getPeerHost(), engine.getSession().getPeerPort());
       } else {
         peerHostVerifier.accept(engine.getPeerHost(), engine.getPeerPort());
       }
-=======
-      peerHostVerifier.accept(engine.getPeerHost(), engine.getPeerPort());
->>>>>>> c85bacac
       if (delegate instanceof X509ExtendedKeyManager) {
         return ((X509ExtendedKeyManager) delegate).chooseEngineServerAlias(keyType, issuers, engine);
       } else {
