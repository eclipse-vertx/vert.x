--- conflicted
+++ resolved
@@ -1,1136 +1,19 @@
+/*
+ * Copyright (c) 2011-2019 Contributors to the Eclipse Foundation
+ *
+ * This program and the accompanying materials are made available under the
+ * terms of the Eclipse Public License 2.0 which is available at
+ * http://www.eclipse.org/legal/epl-2.0, or the Apache License, Version 2.0
+ * which is available at https://www.apache.org/licenses/LICENSE-2.0.
+ *
+ * SPDX-License-Identifier: EPL-2.0 OR Apache-2.0
+ */
+
 package io.vertx.tests.http;
 
-<<<<<<< HEAD
 import io.netty.channel.EventLoopGroup;
 import io.vertx.core.http.HttpClientOptions;
 import io.vertx.core.http.HttpServerOptions;
-=======
-import io.netty.bootstrap.ServerBootstrap;
-import io.netty.buffer.ByteBuf;
-import io.netty.buffer.ByteBufAllocator;
-import io.netty.buffer.Unpooled;
-import io.netty.channel.*;
-import io.netty.channel.nio.NioEventLoopGroup;
-import io.netty.channel.socket.nio.NioServerSocketChannel;
-import io.netty.handler.codec.http.HttpHeaderNames;
-import io.netty.handler.codec.http.HttpServerCodec;
-import io.netty.handler.codec.http.HttpServerUpgradeHandler;
-import io.netty.handler.codec.http2.*;
-import io.netty.handler.ssl.*;
-import io.netty.util.AsciiString;
-import io.vertx.core.*;
-import io.vertx.core.buffer.Buffer;
-import io.vertx.core.http.*;
-import io.vertx.core.internal.ContextInternal;
-import io.vertx.core.internal.buffer.BufferInternal;
-import io.vertx.core.http.impl.Http2UpgradeClientConnection;
-import io.vertx.core.http.impl.HttpClientConnectionInternal;
-import io.vertx.core.net.NetServer;
-import io.vertx.core.net.NetSocket;
-import io.vertx.core.net.SocketAddress;
-import io.vertx.core.net.impl.ConnectionBase;
-import io.vertx.test.core.AsyncTestBase;
-import io.vertx.test.core.TestUtils;
-import io.vertx.test.tls.Cert;
-import org.junit.Assert;
-import org.junit.Assume;
-import org.junit.Ignore;
-import org.junit.Test;
-
-import java.io.ByteArrayOutputStream;
-import java.net.ConnectException;
-import java.nio.charset.StandardCharsets;
-import java.util.*;
-import java.util.concurrent.CompletableFuture;
-import java.util.concurrent.CountDownLatch;
-import java.util.concurrent.atomic.AtomicBoolean;
-import java.util.concurrent.atomic.AtomicInteger;
-import java.util.concurrent.atomic.AtomicLong;
-import java.util.concurrent.atomic.AtomicReference;
-import java.util.function.BiFunction;
-import java.util.zip.GZIPOutputStream;
-
-import static io.vertx.test.core.AssertExpectations.that;
-
-/**
- * @author <a href="mailto:julien@julienviet.com">Julien Viet</a>
- */
-public class Http2ClientTest extends Http2TestBase {
-
-  @Test
-  public void testClientSettings() throws Exception {
-    waitFor(2);
-    io.vertx.core.http.Http2Settings initialSettings = TestUtils.randomHttp2Settings();
-    io.vertx.core.http.Http2Settings updatedSettings = TestUtils.randomHttp2Settings();
-    updatedSettings.setHeaderTableSize(initialSettings.getHeaderTableSize()); // Otherwise it raise "invalid max dynamic table size" in Netty
-    AtomicInteger count = new AtomicInteger();
-    Promise<Void> end = Promise.promise();
-    server.requestHandler(req -> {
-      end.future().onComplete(v -> {
-        req.response().end();
-      });
-    }).connectionHandler(conn -> {
-      io.vertx.core.http.Http2Settings initialRemoteSettings = conn.remoteSettings();
-      assertEquals(initialSettings.isPushEnabled(), initialRemoteSettings.isPushEnabled());
-      assertEquals(initialSettings.getMaxHeaderListSize(), initialRemoteSettings.getMaxHeaderListSize());
-      assertEquals(initialSettings.getMaxFrameSize(), initialRemoteSettings.getMaxFrameSize());
-      assertEquals(initialSettings.getInitialWindowSize(), initialRemoteSettings.getInitialWindowSize());
-//            assertEquals(Math.min(initialSettings.getMaxConcurrentStreams(), Integer.MAX_VALUE), settings.getMaxConcurrentStreams());
-      assertEquals(initialSettings.getHeaderTableSize(), initialRemoteSettings.getHeaderTableSize());
-      assertEquals(initialSettings.get('\u0007'), initialRemoteSettings.get(7));
-      Context ctx = Vertx.currentContext();
-      conn.remoteSettingsHandler(settings -> {
-        assertOnIOContext(ctx);
-        switch (count.getAndIncrement()) {
-          case 0:
-            // find out why it fails sometimes ...
-            // assertEquals(updatedSettings.pushEnabled(), settings.getEnablePush());
-            assertEquals(updatedSettings.getMaxHeaderListSize(), settings.getMaxHeaderListSize());
-            assertEquals(updatedSettings.getMaxFrameSize(), settings.getMaxFrameSize());
-            assertEquals(updatedSettings.getInitialWindowSize(), settings.getInitialWindowSize());
-            // find out why it fails sometimes ...
-            // assertEquals(Math.min(updatedSettings.maxConcurrentStreams(), Integer.MAX_VALUE), settings.getMaxConcurrentStreams());
-            assertEquals(updatedSettings.getHeaderTableSize(), settings.getHeaderTableSize());
-            assertEquals(updatedSettings.get('\u0007'), settings.get(7));
-            complete();
-            break;
-          default:
-            fail();
-
-        }
-      });
-    });
-    startServer();
-    client.close();
-    client = vertx.httpClientBuilder()
-      .with(clientOptions.setInitialSettings(initialSettings))
-      .withConnectHandler(conn -> {
-        vertx.runOnContext(v -> {
-          conn.updateSettings(updatedSettings)
-            .onComplete(onSuccess(v2 -> {
-                end.complete();
-              })
-            );
-        });
-      })
-      .build();
-    client.request(requestOptions)
-      .compose(req -> req
-        .send()
-        .compose(HttpClientResponse::end))
-      .onComplete(onSuccess(v -> complete()));
-    await();
-  }
-
-  @Test
-  public void testInvalidSettings() throws Exception {
-    io.vertx.core.http.Http2Settings settings = new io.vertx.core.http.Http2Settings();
-
-    try {
-      settings.set(Integer.MAX_VALUE, 0);
-      fail("max id should be 0-0xFFFF");
-    } catch (RuntimeException e) {
-      // expected
-    }
-
-    try {
-      settings.set(7, -1);
-      fail("max value should be 0-0xFFFFFFFF");
-    } catch (RuntimeException e) {
-      // expected
-    }
-  }
-
-  @Test
-  public void testServerSettings() throws Exception {
-    waitFor(2);
-    io.vertx.core.http.Http2Settings expectedSettings = TestUtils.randomHttp2Settings();
-    expectedSettings.setHeaderTableSize((int)io.vertx.core.http.Http2Settings.DEFAULT_HEADER_TABLE_SIZE);
-    Context otherContext = vertx.getOrCreateContext();
-    server.connectionHandler(conn -> {
-      otherContext.runOnContext(v -> {
-        conn.updateSettings(expectedSettings);
-      });
-    });
-    server.requestHandler(req -> {
-    });
-    startServer();
-    AtomicInteger count = new AtomicInteger();
-    client.close();
-    client = vertx.httpClientBuilder()
-      .with(clientOptions)
-      .withConnectHandler(conn -> {
-        conn.remoteSettingsHandler(settings -> {
-          switch (count.getAndIncrement()) {
-            case 0:
-              assertEquals(expectedSettings.getMaxHeaderListSize(), settings.getMaxHeaderListSize());
-              assertEquals(expectedSettings.getMaxFrameSize(), settings.getMaxFrameSize());
-              assertEquals(expectedSettings.getInitialWindowSize(), settings.getInitialWindowSize());
-              assertEquals(expectedSettings.getMaxConcurrentStreams(), settings.getMaxConcurrentStreams());
-              assertEquals(expectedSettings.getHeaderTableSize(), settings.getHeaderTableSize());
-              assertEquals(expectedSettings.get('\u0007'), settings.get(7));
-              complete();
-              break;
-          }
-        });
-      })
-      .build();
-    client
-      .request(requestOptions)
-      .onComplete(onSuccess(v -> complete()));
-    await();
-  }
-
-  @Test
-  public void testReduceMaxConcurrentStreams() throws Exception {
-    server.close();
-    server = vertx.createHttpServer(createBaseServerOptions().setInitialSettings(new io.vertx.core.http.Http2Settings().setMaxConcurrentStreams(10)));
-    List<HttpServerRequest> requests = new ArrayList<>();
-    AtomicBoolean flipped = new AtomicBoolean();
-    server.requestHandler(req -> {
-      int max = flipped.get() ? 5 : 10;
-      requests.add(req);
-      assertTrue("Was expecting at most " + max + " concurrent requests instead of " + requests.size(), requests.size() <= max);
-      if (requests.size() == max) {
-        vertx.setTimer(30, id -> {
-          HttpConnection conn = req.connection();
-          if (max == 10) {
-            conn.updateSettings(new io.vertx.core.http.Http2Settings(conn.settings()).setMaxConcurrentStreams(max / 2));
-            flipped.set(true);
-          }
-          requests.forEach(request -> request.response().end());
-          requests.clear();
-        });
-      }
-    });
-    startServer();
-    client.close();
-    client = vertx.httpClientBuilder()
-      .with(clientOptions)
-      .withConnectHandler(conn -> {
-        conn.remoteSettingsHandler(settings -> {
-          conn.ping(Buffer.buffer("settings"));
-        });
-      })
-      .build();
-    waitFor(10 * 5);
-    for (int i = 0;i < 10 * 5;i++) {
-      client
-        .request(requestOptions)
-        .compose(req -> req
-          .send()
-          .compose(HttpClientResponse::end))
-        .onComplete(onSuccess(v -> {
-        complete();
-      }));
-    }
-    await();
-  }
-
-  @Test
-  public void testGet() throws Exception {
-    ServerBootstrap bootstrap = createH2Server((decoder, encoder) -> new Http2EventAdapter() {
-      @Override
-      public void onHeadersRead(ChannelHandlerContext ctx, int streamId, Http2Headers headers, int streamDependency, short weight, boolean exclusive, int padding, boolean endStream) throws Http2Exception {
-        vertx.runOnContext(v -> {
-          assertTrue(endStream);
-          encoder.writeHeaders(ctx, streamId, new DefaultHttp2Headers().status("200"), 0, true, ctx.newPromise());
-          ctx.flush();
-        });
-      }
-      @Override
-      public void onGoAwayRead(ChannelHandlerContext ctx, int lastStreamId, long errorCode, ByteBuf debugData) throws Http2Exception {
-        vertx.runOnContext(v -> {
-          testComplete();
-        });
-      }
-    });
-    ChannelFuture s = bootstrap.bind(DEFAULT_HTTPS_HOST, DEFAULT_HTTPS_PORT).sync();
-    try {
-      client.request(requestOptions).onComplete(onSuccess(req -> {
-        req.send().onComplete(onSuccess(resp -> {
-          Context ctx = vertx.getOrCreateContext();
-          assertOnIOContext(ctx);
-          resp.endHandler(v -> {
-            assertOnIOContext(ctx);
-            resp.request().connection().close();
-          });
-        }));
-      }));
-      await();
-    } finally {
-      s.channel().close().sync();
-    }
-  }
-
-  @Test
-  public void testHeaders() throws Exception {
-    AtomicInteger reqCount = new AtomicInteger();
-    server.requestHandler(req -> {
-      assertEquals("https", req.scheme());
-      assertEquals(HttpMethod.GET, req.method());
-      assertEquals("/somepath", req.path());
-      assertEquals(DEFAULT_HTTPS_HOST, req.authority().host());
-      assertEquals(DEFAULT_HTTPS_PORT, req.authority().port());
-      assertEquals("foo_request_value", req.getHeader("Foo_request"));
-      assertEquals("bar_request_value", req.getHeader("bar_request"));
-      assertEquals(2, req.headers().getAll("juu_request").size());
-      assertEquals("juu_request_value_1", req.headers().getAll("juu_request").get(0));
-      assertEquals("juu_request_value_2", req.headers().getAll("juu_request").get(1));
-      assertEquals(new HashSet<>(Arrays.asList("foo_request", "bar_request", "juu_request")), new HashSet<>(req.headers().names()));
-      reqCount.incrementAndGet();
-      HttpServerResponse resp = req.response();
-      resp.putHeader("content-type", "text/plain");
-      resp.putHeader("Foo_response", "foo_value");
-      resp.putHeader("bar_response", "bar_value");
-      resp.putHeader("juu_response", (List<String>) Arrays.asList("juu_value_1", "juu_value_2"));
-      resp.end();
-    });
-    startServer();
-    client.request(new RequestOptions()
-      .setPort(DEFAULT_HTTPS_PORT)
-      .setHost(DEFAULT_HTTPS_HOST)
-      .setURI("/somepath")
-      )
-      .onComplete(onSuccess(req -> {
-        req.putHeader("Foo_request", "foo_request_value")
-          .putHeader("bar_request", "bar_request_value")
-          .putHeader("juu_request", Arrays.<String>asList("juu_request_value_1", "juu_request_value_2"));
-        req.send().onComplete(onSuccess(resp -> {
-          Context ctx = vertx.getOrCreateContext();
-          assertOnIOContext(ctx);
-          assertEquals(1, resp.request().streamId());
-          assertEquals(1, reqCount.get());
-          assertEquals(HttpVersion.HTTP_2, resp.version());
-          assertEquals(200, resp.statusCode());
-          assertEquals("OK", resp.statusMessage());
-          assertEquals("text/plain", resp.getHeader("content-type"));
-          assertEquals("foo_value", resp.getHeader("foo_response"));
-          assertEquals("bar_value", resp.getHeader("bar_response"));
-          assertEquals(2, resp.headers().getAll("juu_response").size());
-          assertEquals("juu_value_1", resp.headers().getAll("juu_response").get(0));
-          assertEquals("juu_value_2", resp.headers().getAll("juu_response").get(1));
-          assertEquals(new HashSet<>(Arrays.asList("content-type", "content-length", "foo_response", "bar_response", "juu_response")), new HashSet<>(resp.headers().names()));
-          resp.endHandler(v -> {
-            assertOnIOContext(ctx);
-            testComplete();
-          });
-        }));
-      }));
-    await();
-  }
-
-  @Test
-  public void testResponseBody() throws Exception {
-    testResponseBody(TestUtils.randomAlphaString(100));
-  }
-
-  @Test
-  public void testEmptyResponseBody() throws Exception {
-    testResponseBody("");
-  }
-
-  private void testResponseBody(String expected) throws Exception {
-    server.requestHandler(req -> {
-      HttpServerResponse resp = req.response();
-      resp.end(expected);
-    });
-    startServer();
-    client.request(requestOptions).onComplete(onSuccess(req -> {
-      req.send().onComplete(onSuccess(resp -> {
-        AtomicInteger count = new AtomicInteger();
-        Buffer content = Buffer.buffer();
-        resp.handler(buff -> {
-          content.appendBuffer(buff);
-          count.incrementAndGet();
-        });
-        resp.endHandler(v -> {
-          assertTrue(count.get() > 0);
-          assertEquals(expected, content.toString());
-          testComplete();
-        });
-      }));
-    }));
-    await();
-  }
-
-  @Test
-  public void testOverrideAuthority() throws Exception {
-    server.requestHandler(req -> {
-      assertEquals("localhost", req.authority().host());
-      assertEquals(4444, req.authority().port());
-      req.response().end();
-    });
-    startServer(testAddress);
-    client.request(new RequestOptions().setServer(testAddress)
-      .setPort(4444)
-      .setHost("localhost")
-    )
-      .compose(HttpClientRequest::send)
-      .onComplete(onSuccess(resp -> testComplete()));
-    await();
-  }
-
-  @Test
-  public void testTrailers() throws Exception {
-    server.requestHandler(req -> {
-      HttpServerResponse resp = req.response();
-      resp.setChunked(true);
-      resp.write("some-content");
-      resp.putTrailer("Foo", "foo_value");
-      resp.putTrailer("bar", "bar_value");
-      resp.putTrailer("juu", (List<String>)Arrays.asList("juu_value_1", "juu_value_2"));
-      resp.end();
-    });
-    startServer();
-    client.request(requestOptions).onComplete(onSuccess(req -> {
-      req.send().onComplete(onSuccess(resp -> {
-        assertEquals(null, resp.getTrailer("foo"));
-        resp.exceptionHandler(this::fail);
-        resp.endHandler(v -> {
-          assertEquals("foo_value", resp.getTrailer("foo"));
-          assertEquals("foo_value", resp.getTrailer("Foo"));
-          assertEquals("bar_value", resp.getTrailer("bar"));
-          assertEquals(2, resp.trailers().getAll("juu").size());
-          assertEquals("juu_value_1", resp.trailers().getAll("juu").get(0));
-          assertEquals("juu_value_2", resp.trailers().getAll("juu").get(1));
-          testComplete();
-        });
-      }));
-    }));
-    await();
-  }
-
-  @Test
-  public void testBodyEndHandler() throws Exception {
-    // Large body so it will be fragmented in several HTTP2 data frames
-    Buffer expected = Buffer.buffer(TestUtils.randomAlphaString(128 * 1024));
-    server.requestHandler(req -> {
-      HttpServerResponse resp = req.response();
-      resp.end(expected);
-    });
-    startServer();
-    client.request(requestOptions).onSuccess(req -> {
-      req.send().onComplete(onSuccess(resp -> {
-        Context ctx = vertx.getOrCreateContext();
-        resp.exceptionHandler(this::fail);
-        resp.bodyHandler(body -> {
-          assertOnIOContext(ctx);
-          assertEquals(expected, body);
-          testComplete();
-        });
-      }));
-    });
-    await();
-  }
-
-  @Test
-  public void testPost() throws Exception {
-    testPost(TestUtils.randomAlphaString(100));
-  }
-
-  @Test
-  public void testEmptyPost() throws Exception {
-    testPost("");
-  }
-
-  private void testPost(String expected) throws Exception {
-    Buffer content = Buffer.buffer();
-    AtomicInteger count = new AtomicInteger();
-    server.requestHandler(req -> {
-      assertEquals(HttpMethod.POST, req.method());
-      req.handler(buff -> {
-        content.appendBuffer(buff);
-        count.getAndIncrement();
-      });
-      req.endHandler(v -> {
-        assertTrue(count.get() > 0);
-        req.response().end();
-      });
-    });
-    startServer(testAddress);
-    client.request(new RequestOptions(requestOptions)
-      .setMethod(HttpMethod.POST)
-    )
-      .onComplete(onSuccess(req -> {
-      req.response().onComplete(onSuccess(resp -> {
-        resp.endHandler(v -> {
-          assertEquals(expected, content.toString());
-          testComplete();
-        });
-      }));
-      req.end(Buffer.buffer(expected));
-    }));
-    await();
-  }
-
-  @Test
-  public void testClientRequestWriteability() throws Exception {
-    Buffer content = Buffer.buffer();
-    Buffer expected = Buffer.buffer();
-    String chunk = TestUtils.randomAlphaString(100);
-    CompletableFuture<Void> done = new CompletableFuture<>();
-    AtomicBoolean paused = new AtomicBoolean();
-    AtomicInteger numPause = new AtomicInteger();
-    server.requestHandler(req -> {
-      Context ctx = vertx.getOrCreateContext();
-      done.thenAccept(v1 -> {
-        paused.set(false);
-        ctx.runOnContext(v2 -> {
-          req.resume();
-        });
-      });
-      numPause.incrementAndGet();
-      req.pause();
-      paused.set(true);
-      req.handler(content::appendBuffer);
-      req.endHandler(v -> {
-        assertEquals(expected, content);
-        req.response().end();
-      });
-    });
-    startServer(testAddress);
-    Context ctx = vertx.getOrCreateContext();
-    client.close();
-    ctx.runOnContext(v -> {
-      client = vertx.createHttpClient(createBaseClientOptions());
-      client.request(new RequestOptions(requestOptions).setMethod(HttpMethod.POST)).onComplete(onSuccess(req -> {
-        req
-          .setChunked(true)
-          .exceptionHandler(err -> {
-            fail();
-          })
-          .response().onComplete(onSuccess(resp -> {
-            testComplete();
-          }));
-        AtomicInteger sent = new AtomicInteger();
-        AtomicInteger count = new AtomicInteger();
-        AtomicInteger drained = new AtomicInteger();
-        vertx.setPeriodic(1, timerID -> {
-          if (req.writeQueueFull()) {
-            assertTrue(paused.get());
-            assertEquals(1, numPause.get());
-            req.drainHandler(v2 -> {
-              assertOnIOContext(ctx);
-              assertEquals(0, drained.getAndIncrement());
-              assertEquals(1, numPause.get());
-              assertFalse(paused.get());
-              req.end();
-            });
-            vertx.cancelTimer(timerID);
-            done.complete(null);
-          } else {
-            count.incrementAndGet();
-            expected.appendString(chunk);
-            req.write(chunk);
-            sent.addAndGet(chunk.length());
-          }
-        });
-      }));
-    });
-    await();
-  }
-
-  @Test
-  public void testClientResponsePauseResume() throws Exception {
-    String content = TestUtils.randomAlphaString(1024);
-    Buffer expected = Buffer.buffer();
-    Promise<Void> whenFull = Promise.promise();
-    AtomicBoolean drain = new AtomicBoolean();
-    server.requestHandler(req -> {
-      HttpServerResponse resp = req.response();
-      resp.putHeader("content-type", "text/plain");
-      resp.setChunked(true);
-      vertx.setPeriodic(1, timerID -> {
-        if (resp.writeQueueFull()) {
-          resp.drainHandler(v -> {
-            Buffer last = Buffer.buffer("last");
-            expected.appendBuffer(last);
-            resp.end(last);
-            assertEquals(expected.toString().getBytes().length, resp.bytesWritten());
-          });
-          vertx.cancelTimer(timerID);
-          drain.set(true);
-          whenFull.complete();
-        } else {
-          Buffer chunk = Buffer.buffer(content);
-          expected.appendBuffer(chunk);
-          resp.write(chunk);
-        }
-      });
-    });
-    startServer();
-    client.request(requestOptions).onComplete(onSuccess(req -> {
-      req.send().onComplete(onSuccess(resp -> {
-        Context ctx = vertx.getOrCreateContext();
-        Buffer received = Buffer.buffer();
-        resp.pause();
-        resp.handler(buff -> {
-          if (whenFull.future().isComplete()) {
-            assertSame(ctx, Vertx.currentContext());
-          } else {
-            assertOnIOContext(ctx);
-          }
-          received.appendBuffer(buff);
-        });
-        resp.endHandler(v -> {
-          assertEquals(expected.toString().length(), received.toString().length());
-          testComplete();
-        });
-        whenFull.future().onComplete(v -> {
-          resp.resume();
-        });
-      }));
-    }));
-    await();
-  }
-
-  @Test
-  public void testQueueingRequests() throws Exception {
-    testQueueingRequests(100, null);
-  }
-
-  @Test
-  public void testQueueingRequestsMaxConcurrentStream() throws Exception {
-    testQueueingRequests(100, 10L);
-  }
-
-  private void testQueueingRequests(int numReq, Long max) throws Exception {
-    waitFor(numReq);
-    String expected = TestUtils.randomAlphaString(100);
-    server.close();
-    io.vertx.core.http.Http2Settings serverSettings = new io.vertx.core.http.Http2Settings();
-    if (max != null) {
-      serverSettings.setMaxConcurrentStreams(max);
-    }
-    server = vertx.createHttpServer(serverOptions.setInitialSettings(serverSettings));
-    server.requestHandler(req -> {
-      req.response().end(expected);
-    });
-    startServer();
-    CountDownLatch latch = new CountDownLatch(1);
-    client.close();
-    client = vertx.httpClientBuilder()
-      .with(clientOptions)
-      .withConnectHandler(conn -> {
-        assertEquals(max == null ? 0xFFFFFFFFL : max, conn.remoteSettings().getMaxConcurrentStreams());
-        latch.countDown();
-      })
-      .build();
-    client.request(requestOptions).onComplete(onSuccess(HttpClientRequest::end));
-    awaitLatch(latch);
-    for (int i = 0;i < numReq;i++) {
-      client.request(requestOptions).onComplete(onSuccess(req -> {
-        req.send().onComplete(onSuccess(resp -> {
-          Buffer content = Buffer.buffer();
-          resp.handler(content::appendBuffer);
-          resp.endHandler(v -> {
-            assertEquals(expected, content.toString());
-            complete();
-          });
-        }));
-      }));
-    }
-    await();
-  }
-
-  @Test
-  public void testReuseConnection() throws Exception {
-    List<SocketAddress> ports = new ArrayList<>();
-    server.requestHandler(req -> {
-      SocketAddress address = req.remoteAddress();
-      assertNotNull(address);
-      ports.add(address);
-      req.response().end();
-    });
-    startServer();
-    CountDownLatch doReq = new CountDownLatch(1);
-    client.request(requestOptions).onComplete(onSuccess(req -> {
-      req.send().onComplete(onSuccess(resp -> {
-        resp.endHandler(v -> {
-          doReq.countDown();
-        });
-      }));
-    }));
-    awaitLatch(doReq);
-    client.request(requestOptions).onComplete(onSuccess(req -> {
-      req.send().onComplete(onSuccess(resp -> {
-        resp.endHandler(v -> {
-          assertEquals(2, ports.size());
-          assertEquals(ports.get(0), ports.get(1));
-          testComplete();
-        });
-      }));
-    }));
-    await();
-  }
-
-  @Test
-  public void testConnectionFailed() throws Exception {
-    client.request(new RequestOptions(requestOptions).setPort(4044)).onComplete(onFailure(err -> {
-      Context ctx = Vertx.currentContext();
-      assertOnIOContext(ctx);
-      assertTrue(err instanceof ConnectException);
-      testComplete();
-    }));
-    await();
-  }
-
-  @Test
-  public void testFallbackOnHttp1() throws Exception {
-    server.close();
-    server = vertx.createHttpServer(serverOptions.setUseAlpn(false));
-    server.requestHandler(req -> {
-      assertEquals(HttpVersion.HTTP_1_1, req.version());
-      req.response().end();
-    });
-    startServer();
-    client.request(requestOptions).onComplete(onSuccess(req -> {
-      req.send().onComplete(onSuccess(resp -> {
-        assertEquals(HttpVersion.HTTP_1_1, resp.version());
-        testComplete();
-      }));
-    }));
-    await();
-  }
-
-  @Test
-  public void testServerResetClientStreamDuringRequest() throws Exception {
-    String chunk = TestUtils.randomAlphaString(1024);
-    server.requestHandler(req -> {
-      req.handler(buf -> {
-        req.response().reset(8);
-      });
-    });
-    startServer(testAddress);
-    client.request(new RequestOptions(requestOptions).setMethod(HttpMethod.POST)).onComplete(onSuccess(req -> {
-      req.response().onComplete(onFailure(resp -> {
-      }));
-      req.exceptionHandler(err -> {
-          Context ctx = Vertx.currentContext();
-          assertOnIOContext(ctx);
-          assertTrue(err instanceof StreamResetException);
-          StreamResetException reset = (StreamResetException) err;
-          assertEquals(8, reset.getCode());
-          testComplete();
-        })
-        .setChunked(true)
-        .write(chunk);
-    }));
-    await();
-  }
-
-  @Test
-  public void testServerResetClientStreamDuringResponse() throws Exception {
-    waitFor(2);
-    String chunk = TestUtils.randomAlphaString(1024);
-    Promise<Void> doReset = Promise.promise();
-    server.requestHandler(req -> {
-      doReset.future().onComplete(onSuccess(v -> {
-        req.response().reset(8);
-      }));
-      req.response().setChunked(true).write(Buffer.buffer(chunk));
-    });
-    startServer(testAddress);
-    Context ctx = vertx.getOrCreateContext();
-    Handler<Throwable> resetHandler = err -> {
-      assertOnIOContext(ctx);
-      if (err instanceof StreamResetException) {
-        StreamResetException reset = (StreamResetException) err;
-        assertEquals(8, reset.getCode());
-        complete();
-      }
-    };
-    client.close();
-    ctx.runOnContext(v -> {
-      client = vertx.createHttpClient(createBaseClientOptions());
-      client.request(new RequestOptions(requestOptions).setMethod(HttpMethod.POST)).onComplete(onSuccess(req -> {
-        req.response().onComplete(onSuccess(resp -> {
-          resp.exceptionHandler(resetHandler);
-          resp.handler(buff -> {
-            doReset.complete();
-          });
-        }));
-        req.exceptionHandler(resetHandler)
-          .setChunked(true)
-          .write(chunk);
-      }));
-    });
-    await();
-  }
-
-  @Test
-  public void testClientResetServerStream1() throws Exception {
-    testClientResetServerStream(false, false);
-  }
-
-  @Test
-  public void testClientResetServerStream2() throws Exception {
-    testClientResetServerStream(true, false);
-  }
-
-  @Test
-  public void testClientResetServerStream3() throws Exception {
-    testClientResetServerStream(false, true);
-  }
-
-  private void testClientResetServerStream(boolean endClient, boolean endServer) throws Exception {
-    waitFor(1);
-    ServerBootstrap bootstrap = createH2Server((decoder, encoder) -> new Http2EventAdapter() {
-      @Override
-      public void onHeadersRead(ChannelHandlerContext ctx, int streamId, Http2Headers headers, int streamDependency, short weight, boolean exclusive, int padding, boolean endStream) throws Http2Exception {
-        encoder.writeHeaders(ctx, streamId, new DefaultHttp2Headers().status("200"), 0, false, ctx.newPromise());
-        ctx.flush();
-      }
-      @Override
-      public int onDataRead(ChannelHandlerContext ctx, int streamId, ByteBuf data, int padding, boolean endOfStream) throws Http2Exception {
-        encoder.writeData(ctx, streamId, Unpooled.copiedBuffer("pong", 0, 4, StandardCharsets.UTF_8), 0, endServer, ctx.newPromise());
-        ctx.flush();
-        return super.onDataRead(ctx, streamId, data, padding, endOfStream);
-      }
-      @Override
-      public void onRstStreamRead(ChannelHandlerContext ctx, int streamId, long errorCode) {
-        vertx.runOnContext(v -> {
-          assertEquals(10L, errorCode);
-          complete();
-        });
-      }
-    });
-    ChannelFuture s = bootstrap.bind(DEFAULT_HTTPS_HOST, DEFAULT_HTTPS_PORT).sync();
-    client.request(requestOptions).onComplete(onSuccess(req -> {
-      if (endClient) {
-        req.end(Buffer.buffer("ping"));
-      } else {
-        req.setChunked(true).write(Buffer.buffer("ping"));
-      }
-      req.response().onComplete(onSuccess(resp -> {
-        if (endServer) {
-          resp.endHandler(v -> req.reset(10));
-        } else {
-          resp.handler(v -> req.reset(10));
-        }
-      }));
-    }));
-    await();
-  }
-
-  @Test
-  public void testPushPromise() throws Exception {
-    waitFor(2);
-    server.requestHandler(req -> {
-      req.response().push(HttpMethod.GET, "/wibble?a=b").onComplete(onSuccess(response -> {
-        response.end("the_content");
-      }));
-      req.response().end();
-    });
-    startServer(testAddress);
-    AtomicReference<Context> ctx = new AtomicReference<>();
-    client.request(requestOptions).onComplete(onSuccess(req -> {
-      req
-        .pushHandler(pushedReq -> {
-          Context current = Vertx.currentContext();
-          if (ctx.get() == null) {
-            ctx.set(current);
-          } else {
-            assertSameEventLoop(ctx.get(), current);
-          }
-          assertOnIOContext(current);
-          assertEquals(HttpMethod.GET, pushedReq.getMethod());
-          assertEquals("/wibble?a=b", pushedReq.getURI());
-          assertEquals("/wibble", pushedReq.path());
-          assertEquals("a=b", pushedReq.query());
-          pushedReq.response().onComplete(onSuccess(resp -> {
-            assertEquals(200, resp.statusCode());
-            Buffer content = Buffer.buffer();
-            resp.handler(content::appendBuffer);
-            resp.endHandler(v -> {
-              complete();
-            });
-          }));
-        })
-        .send().onComplete(onSuccess(resp -> {
-          Context current = Vertx.currentContext();
-          if (ctx.get() == null) {
-            ctx.set(current);
-          } else {
-            assertSameEventLoop(ctx.get(), current);
-          }
-          resp.endHandler(v -> {
-            complete();
-          });
-        }));
-    }));
-    await();
-  }
-
-  @Test
-  public void testResetActivePushPromise() throws Exception {
-    server.requestHandler(req -> {
-      req.response().push(HttpMethod.GET, "/wibble").onComplete(onSuccess(response -> {
-        response.exceptionHandler(err -> {
-          if (err instanceof StreamResetException) {
-            assertEquals(Http2Error.CANCEL.code(), ((StreamResetException) err).getCode());
-            testComplete();
-          }
-        });
-        response.setChunked(true).write("some_content");
-      }));
-    });
-    startServer(testAddress);
-    client.request(requestOptions).onComplete(onSuccess(req -> {
-      req.pushHandler(pushedReq -> {
-          pushedReq.response().onComplete(onSuccess(pushedResp -> {
-            pushedResp.handler(buff -> {
-              pushedReq.reset(Http2Error.CANCEL.code());
-            });
-          }));
-        })
-        .send().onComplete(onFailure(resp -> {
-        }));
-    }));
-    await();
-  }
-
-  @Test
-  public void testResetPendingPushPromise() throws Exception {
-    server.requestHandler(req -> {
-      req.response().push(HttpMethod.GET, "/wibble").onComplete(onFailure(err -> {
-        testComplete();
-      }));
-    });
-    startServer(testAddress);
-    client.close();
-    client = vertx.createHttpClient(clientOptions.setInitialSettings(new io.vertx.core.http.Http2Settings().setMaxConcurrentStreams(0L)));
-    client.request(requestOptions).onComplete(onSuccess(req -> {
-      req
-        .pushHandler(pushedReq -> pushedReq.reset(Http2Error.CANCEL.code()))
-        .send().onComplete(onFailure(resp -> {
-        }));
-    }));
-    await();
-  }
-
-  @Test
-  public void testResetPushPromiseNoHandler() throws Exception {
-    server.requestHandler(req -> {
-      req.response().push(HttpMethod.GET, "/wibble").onComplete(onSuccess(resp -> {
-        resp.setChunked(true).write("content");
-        AtomicLong reset = new AtomicLong();
-        resp.exceptionHandler(err -> {
-          if (err instanceof StreamResetException) {
-            reset.set(((StreamResetException)err).getCode());
-          }
-        });
-        resp.closeHandler(v -> {
-          assertEquals(Http2Error.CANCEL.code(), reset.get());
-          testComplete();
-        });
-      }));
-    });
-    startServer();
-    client.request(requestOptions).onComplete(onSuccess(HttpClientRequest::end));
-    await();
-  }
-
-  @Test
-  public void testConnectionHandler() throws Exception {
-    waitFor(2);
-    server.requestHandler(req -> {
-      req.response().end();
-    });
-    startServer();
-    AtomicReference<HttpConnection> connection = new AtomicReference<>();
-    AtomicInteger count = new AtomicInteger();
-    client.close();
-    client = vertx.httpClientBuilder()
-      .with(clientOptions)
-      .withConnectHandler(conn -> {
-        if (count.getAndIncrement() == 0) {
-          Context ctx = Vertx.currentContext();
-          assertOnIOContext(ctx);
-          assertTrue(connection.compareAndSet(null, conn));
-        } else {
-          fail();
-        }
-      })
-      .build();
-    for (int i = 0;i < 2;i++) {
-      client.request(requestOptions).onComplete(onSuccess(req -> {
-        req.send().onComplete(onSuccess(resp -> {
-          assertSame(connection.get(), resp.request().connection());
-          complete();
-        }));
-      }));
-    }
-    await();
-  }
-
-  @Ignore("Does not pass in CI - investigate")
-  @Test
-  public void testConnectionShutdownInConnectionHandler() throws Exception {
-    waitFor(2);
-    AtomicInteger serverStatus = new AtomicInteger();
-    server.connectionHandler(conn -> {
-      if (serverStatus.getAndIncrement() == 0) {
-        conn.goAwayHandler(ga -> {
-          assertEquals(0, ga.getErrorCode());
-          assertEquals(1, serverStatus.getAndIncrement());
-        });
-        conn.shutdownHandler(v -> {
-          assertEquals(2, serverStatus.getAndIncrement());
-        });
-        conn.closeHandler(v -> {
-          assertEquals(3, serverStatus.getAndIncrement());
-        });
-      }
-    });
-    server.requestHandler(req -> {
-      assertEquals(5, serverStatus.getAndIncrement());
-      req.response().end("" + serverStatus.get());
-    });
-    startServer(testAddress);
-    AtomicInteger clientStatus = new AtomicInteger();
-    client.close();
-    client = vertx.httpClientBuilder()
-      .with(clientOptions)
-      .withConnectHandler(conn -> {
-        Context ctx = Vertx.currentContext();
-        if (clientStatus.getAndIncrement() == 0) {
-          conn.shutdownHandler(v -> {
-            assertOnIOContext(ctx);
-            clientStatus.compareAndSet(1, 2);
-            complete();
-          });
-          conn.shutdown();
-        }
-      })
-      .build();
-    client.request(requestOptions).onComplete(onSuccess(req -> {
-      req
-        .exceptionHandler(err -> complete())
-        .send().onComplete(onSuccess(resp -> {
-          assertEquals(200, resp.statusCode());
-          complete();
-        }));
-    }));
-    await();
-  }
-
-  @Test
-  public void testServerShutdownConnection() throws Exception {
-    waitFor(2);
-    server.connectionHandler(HttpConnection::shutdown);
-    server.requestHandler(req -> fail());
-    startServer();
-    client.close();
-    client = vertx.httpClientBuilder()
-      .with(clientOptions)
-      .withConnectHandler(conn -> {
-        Context ctx = Vertx.currentContext();
-        conn.goAwayHandler(ga -> {
-          assertOnIOContext(ctx);
-          complete();
-        });
-      })
-      .build();
-    client.request(requestOptions).onComplete(onSuccess(req -> {
-      req.send().onComplete(onFailure(err -> {
-        assertEquals("Was expecting HttpClosedException instead of " + err.getClass().getName() + " / " + err.getMessage(),
-          HttpClosedException.class, err.getClass());
-        assertEquals(0, ((HttpClosedException)err).goAway().getErrorCode());
-        complete();
-      }));
-    }));
-    await();
-  }
-
-  @Test
-  public void testReceivingGoAwayDiscardsTheConnection() throws Exception {
-    AtomicInteger reqCount = new AtomicInteger();
-    Set<HttpConnection> connections = Collections.synchronizedSet(new HashSet<>());
-    server.requestHandler(req -> {
-      connections.add(req.connection());
-      switch (reqCount.getAndIncrement()) {
-        case 0:
-          req.connection().goAway(0);
-          break;
-        case 1:
-          req.response().end();
-          break;
-        default:
-          fail();
-      }
-    });
-    startServer(testAddress);
-    client.request(requestOptions).onComplete(onSuccess(req -> {
-      HttpConnection conn = req.connection();
-      conn.goAwayHandler(ga -> {
-        vertx.runOnContext(v -> {
-          client.request(new RequestOptions(requestOptions).setTimeout(5000))
-            .compose(HttpClientRequest::send)
-            .expecting(that(v2 -> assertEquals(2, connections.size())))
-            .onComplete(onSuccess(resp2 -> testComplete()));
-        });
-      });
-      req.send().onComplete(onFailure(resp -> {
-      }));
-    }));
-    await();
-  }
-
-  @Test
-  public void testSendingGoAwayDiscardsTheConnection() throws Exception {
-    AtomicInteger reqCount = new AtomicInteger();
-    server.requestHandler(req -> {
-      switch (reqCount.getAndIncrement()) {
-        case 0:
-          req.response().setChunked(true).write("some-data");
-          break;
-        case 1:
-          req.response().end();
-          break;
-        default:
-          fail();
-      }
-    });
-    startServer();
-    client.request(requestOptions).onComplete(onSuccess(req1 -> {
-      req1.send().onComplete(onSuccess(resp -> {
-        resp.request().connection().goAway(0);
-        client.request(new RequestOptions()
-          .setHost(DEFAULT_HTTPS_HOST)
-          .setPort(DEFAULT_HTTPS_PORT)
-          .setURI("/somepath")
-          .setTimeout(5000)).onComplete(onSuccess(req2 -> {
-            req2.send().onComplete(onSuccess(resp2 -> {
-              testComplete();
-            }));
-        }));
-      }));
-    }));
-    await();
-  }
-
-  private Http2ConnectionHandler createHttpConnectionHandler(BiFunction<Http2ConnectionDecoder, Http2ConnectionEncoder, Http2FrameListener> handler) {
-
-    class Handler extends Http2ConnectionHandler {
-      public Handler(Http2ConnectionDecoder decoder, Http2ConnectionEncoder encoder, io.netty.handler.codec.http2.Http2Settings initialSettings) {
-        super(decoder, encoder, initialSettings);
-        decoder.frameListener(handler.apply(decoder, encoder));
-      }
-    }
-
-    class Builder extends AbstractHttp2ConnectionHandlerBuilder<Handler, Builder> {
-      @Override
-      protected Handler build(Http2ConnectionDecoder decoder, Http2ConnectionEncoder encoder, io.netty.handler.codec.http2.Http2Settings initialSettings) throws Exception {
-        return new Handler(decoder, encoder, initialSettings);
-      }
-      @Override
-      public Handler build() {
-        return super.build();
-      }
-    }
->>>>>>> c85bacac
 
 import java.util.concurrent.TimeUnit;
 
@@ -1148,7 +31,6 @@
     // Nope
   }
 
-<<<<<<< HEAD
   @Override
   protected void tearDown() throws Exception {
     super.tearDown();
@@ -1160,484 +42,6 @@
   @Override
   protected HttpServerOptions createBaseServerOptions() {
     return serverOptions;
-=======
-  @Test
-  public void testConnectionDecodeError() throws Exception {
-    waitFor(3);
-    ServerBootstrap bootstrap = createH2Server((dec, enc) -> new Http2EventAdapter() {
-      @Override
-      public void onHeadersRead(ChannelHandlerContext ctx, int streamId, Http2Headers headers, int streamDependency, short weight, boolean exclusive, int padding, boolean endStream) throws Http2Exception {
-        enc.writeHeaders(ctx, streamId, new DefaultHttp2Headers().status("200"), 0, false, ctx.newPromise());
-        enc.frameWriter().writeRstStream(ctx, 10, 0, ctx.newPromise());
-        ctx.flush();
-      }
-    });
-    ChannelFuture s = bootstrap.bind(DEFAULT_HTTPS_HOST, DEFAULT_HTTPS_PORT).sync();
-    try {
-      ContextInternal ctx = (ContextInternal) vertx.getOrCreateContext();
-      client.close();
-      ctx.runOnContext(v -> {
-        client = vertx.createHttpClient(createBaseClientOptions());
-        client = vertx.httpClientBuilder()
-          .with(clientOptions)
-          .withConnectHandler(conn -> {
-            conn.exceptionHandler(err -> {
-              assertSame(ctx.nettyEventLoop(), ((ContextInternal)Vertx.currentContext()).nettyEventLoop());
-              if (err instanceof Http2Exception) {
-                complete();
-              }
-            });
-          })
-          .build();
-        client.request(new RequestOptions()
-          .setMethod(HttpMethod.PUT)
-          .setHost(DEFAULT_HTTPS_HOST)
-          .setPort(DEFAULT_HTTPS_PORT)
-          .setURI(DEFAULT_TEST_URI)).onComplete(onSuccess(req -> {
-          req.response().onComplete(onSuccess(resp -> {
-            resp.exceptionHandler(err -> {
-              assertOnIOContext(ctx);
-              if (err instanceof Http2Exception) {
-                complete();
-              }
-            });
-          }));
-          req.exceptionHandler(err -> {
-              assertOnIOContext(ctx);
-              if (err instanceof Http2Exception) {
-                complete();
-              }
-            })
-            .sendHead();
-        }));
-      });
-      await();
-    } finally {
-      s.channel().close().sync();
-    }
-  }
-
-  @Test
-  public void testInvalidServerResponse() throws Exception {
-    ServerBootstrap bootstrap = createH2Server((dec, enc) -> new Http2EventAdapter() {
-      @Override
-      public void onHeadersRead(ChannelHandlerContext ctx, int streamId, Http2Headers headers, int streamDependency, short weight, boolean exclusive, int padding, boolean endStream) throws Http2Exception {
-        enc.writeHeaders(ctx, streamId, new DefaultHttp2Headers().status("xyz"), 0, false, ctx.newPromise());
-        ctx.flush();
-      }
-    });
-    ChannelFuture s = bootstrap.bind(DEFAULT_HTTPS_HOST, DEFAULT_HTTPS_PORT).sync();
-    try {
-      Context ctx = vertx.getOrCreateContext();
-      client.close();
-      ctx.runOnContext(v -> {
-        client = vertx.httpClientBuilder()
-          .with(clientOptions)
-          .withConnectHandler(conn -> {
-            conn.exceptionHandler(err -> fail());
-          })
-          .build();
-        client.request(requestOptions).onComplete(onSuccess(req -> {
-          req.send().onComplete(onFailure(err -> {
-            assertOnIOContext(ctx);
-            if (err instanceof NumberFormatException) {
-              testComplete();
-            }
-          }));
-        }));
-      });
-      await();
-    } finally {
-      s.channel().close().sync();
-    }
-  }
-
-  @Test
-  public void testResponseCompressionEnabled() throws Exception {
-    testResponseCompression(true);
-  }
-
-  @Test
-  public void testResponseCompressionDisabled() throws Exception {
-    testResponseCompression(false);
-  }
-
-  private void testResponseCompression(boolean enabled) throws Exception {
-    byte[] expected = TestUtils.randomAlphaString(1000).getBytes();
-    ByteArrayOutputStream baos = new ByteArrayOutputStream();
-    GZIPOutputStream in = new GZIPOutputStream(baos);
-    in.write(expected);
-    in.close();
-    byte[] compressed = baos.toByteArray();
-    server.requestHandler(req -> {
-      assertEquals(enabled ? "deflate, gzip, zstd, br, snappy" : null, req.getHeader(HttpHeaderNames.ACCEPT_ENCODING));
-      req.response().putHeader(HttpHeaderNames.CONTENT_ENCODING.toLowerCase(), "gzip").end(Buffer.buffer(compressed));
-    });
-    startServer();
-    client.close();
-    client = vertx.createHttpClient(clientOptions.setDecompressionSupported(enabled));
-    client.request(requestOptions).onComplete(onSuccess(req -> {
-      req.send().onComplete(onSuccess(resp -> {
-        String encoding = resp.getHeader(HttpHeaderNames.CONTENT_ENCODING);
-        assertEquals(enabled ? null : "gzip", encoding);
-        resp.body().onComplete(onSuccess(buff -> {
-          assertEquals(Buffer.buffer(enabled ? expected : compressed), buff);
-          testComplete();
-        }));
-      }));
-    }));
-    await();
-  }
-
-  @Test
-  public void test100Continue() throws Exception {
-    AtomicInteger status = new AtomicInteger();
-    server.close();
-    server = vertx.createHttpServer(serverOptions.setHandle100ContinueAutomatically(true));
-    server.requestHandler(req -> {
-      status.getAndIncrement();
-      HttpServerResponse resp = req.response();
-      req.bodyHandler(body -> {
-        assertEquals(2, status.getAndIncrement());
-        assertEquals("request-body", body.toString());
-        resp.putHeader("wibble", "wibble-value").end("response-body");
-      });
-    });
-    startServer(testAddress);
-    client.request(requestOptions)
-      .onComplete(onSuccess(req -> {
-        req.putHeader("expect", "100-continue");
-        req.response().onComplete(onSuccess(resp -> {
-          assertEquals(3, status.getAndIncrement());
-          resp.bodyHandler(body -> {
-            assertEquals(4, status.getAndIncrement());
-            assertEquals("response-body", body.toString());
-            testComplete();
-          });
-        }));
-        req.continueHandler(v -> {
-          Context ctx = Vertx.currentContext();
-          assertOnIOContext(ctx);
-          status.getAndIncrement();
-          req.end(Buffer.buffer("request-body"));
-        });
-        req.sendHead().onComplete(version -> {
-          assertEquals(1, req.streamId());
-        });
-      }));
-    await();
-  }
-
-  @Test
-  public void testNetSocketConnect() throws Exception {
-    waitFor(4);
-
-    server.requestHandler(req -> {
-      req.toNetSocket().onComplete(onSuccess(socket -> {
-        AtomicInteger status = new AtomicInteger();
-        socket.handler(buff -> {
-          switch (status.getAndIncrement()) {
-            case 0:
-              assertEquals(Buffer.buffer("some-data"), buff);
-              socket.write(buff).onComplete(onSuccess(v -> complete()));
-              break;
-            case 1:
-              assertEquals(Buffer.buffer("last-data"), buff);
-              break;
-            default:
-              fail();
-              break;
-          }
-        });
-        socket.endHandler(v -> {
-          assertEquals(2, status.getAndIncrement());
-          socket.end(Buffer.buffer("last-data")).onComplete(onSuccess(v2 -> complete()));
-        });
-        socket.closeHandler(v -> {
-          assertEquals(3, status.getAndIncrement());
-          complete();
-        });
-      }));
-    });
-    startServer(testAddress);
-    client.request(new RequestOptions(requestOptions).setMethod(HttpMethod.CONNECT)).onComplete(onSuccess(req -> {
-      req
-        .connect().onComplete(onSuccess(resp -> {
-          assertEquals(200, resp.statusCode());
-          NetSocket socket = resp.netSocket();
-          StringBuilder received = new StringBuilder();
-          AtomicInteger count = new AtomicInteger();
-          socket.handler(buff -> {
-            if (buff.length() > 0) {
-              received.append(buff);
-              if (received.toString().equals("some-data")) {
-                received.setLength(0);
-                socket.end(Buffer.buffer("last-data"));
-              } else if (received.toString().equals("last-data")) {
-                assertEquals(0, count.getAndIncrement());
-              }
-            }
-          });
-          socket.endHandler(v -> {
-            assertEquals(1, count.getAndIncrement());
-          });
-          socket.closeHandler(v -> {
-            assertEquals(2, count.getAndIncrement());
-            complete();
-          });
-          socket.write(Buffer.buffer("some-data"));
-        }));
-    }));
-    await();
-  }
-
-  @Test
-  public void testServerCloseNetSocket() throws Exception {
-    waitFor(2);
-    AtomicInteger status = new AtomicInteger();
-    server.requestHandler(req -> {
-      req.toNetSocket().onComplete(onSuccess(socket -> {
-        socket.handler(buff -> {
-          switch (status.getAndIncrement()) {
-            case 0:
-              assertEquals(Buffer.buffer("some-data"), buff);
-              socket.end(buff);
-              break;
-            case 1:
-              assertEquals(Buffer.buffer("last-data"), buff);
-              break;
-            default:
-              fail();
-              break;
-          }
-        });
-        socket.endHandler(v -> {
-          assertEquals(2, status.getAndIncrement());
-        });
-        socket.closeHandler(v -> {
-          assertEquals(3, status.getAndIncrement());
-          complete();
-        });
-      }));
-    });
-
-    startServer(testAddress);
-    client.request(new RequestOptions(requestOptions).setMethod(HttpMethod.CONNECT)).onComplete(onSuccess(req -> {
-      req
-        .connect().onComplete(onSuccess(resp -> {
-          assertEquals(200, resp.statusCode());
-          NetSocket socket = resp.netSocket();
-          AtomicInteger count = new AtomicInteger();
-          socket.handler(buff -> {
-            switch (count.getAndIncrement()) {
-              case 0:
-                assertEquals("some-data", buff.toString());
-                break;
-              default:
-                fail();
-                break;
-            }
-          });
-          socket.endHandler(v -> {
-            assertEquals(1, count.getAndIncrement());
-            socket.end(Buffer.buffer("last-data"));
-          });
-          socket.closeHandler(v -> {
-            assertEquals(2, count.getAndIncrement());
-            complete();
-          });
-          socket.write(Buffer.buffer("some-data"));
-        }));
-    }));
-    await();
-  }
-
-  @Test
-  public void testSendHeadersCompletionHandler() throws Exception {
-    AtomicInteger status = new AtomicInteger();
-    server.requestHandler(req -> {
-      req.response().end();
-    });
-    startServer();
-    client.request(requestOptions).onComplete(onSuccess(req -> {
-      req
-        .response().onComplete(onSuccess(resp -> {
-          assertEquals(1, status.getAndIncrement());
-          resp.endHandler(v -> {
-            assertEquals(2, status.getAndIncrement());
-            testComplete();
-          });
-        }));
-      req.sendHead().onComplete(onSuccess(version -> {
-        assertEquals(0, status.getAndIncrement());
-        assertSame(HttpVersion.HTTP_2, req.version());
-        req.end();
-      }));
-    }));
-    await();
-  }
-
-  @Test
-  public void testUnknownFrame() throws Exception {
-    Buffer expectedSend = TestUtils.randomBuffer(500);
-    Buffer expectedRecv = TestUtils.randomBuffer(500);
-    server.requestHandler(req -> {
-      req.customFrameHandler(frame -> {
-        assertEquals(10, frame.type());
-        assertEquals(253, frame.flags());
-        assertEquals(expectedSend, frame.payload());
-        HttpServerResponse resp = req.response();
-        resp.writeCustomFrame(12, 134, expectedRecv);
-        resp.end();
-      });
-    });
-    startServer(testAddress);
-    AtomicInteger status = new AtomicInteger();
-    client.request(requestOptions).onComplete(onSuccess(req -> {
-      req.response().onComplete(onSuccess(resp -> {
-        Context ctx = Vertx.currentContext();
-        assertEquals(0, status.getAndIncrement());
-        resp.customFrameHandler(frame -> {
-          assertOnIOContext(ctx);
-          assertEquals(1, status.getAndIncrement());
-          assertEquals(12, frame.type());
-          assertEquals(134, frame.flags());
-          assertEquals(expectedRecv, frame.payload());
-        });
-        resp.endHandler(v -> {
-          assertEquals(2, status.getAndIncrement());
-          testComplete();
-        });
-      }));
-      req.sendHead().onComplete(onSuccess(version -> {
-        assertSame(HttpVersion.HTTP_2, req.version());
-        req.writeCustomFrame(10, 253, expectedSend);
-        req.end();
-      }));
-    }));
-    await();
-  }
-
-  @Test
-  public void testClearTextUpgrade() throws Exception {
-    List<String> requests = testClearText(true, false);
-    Assert.assertEquals(Arrays.asList("GET", "GET"), requests);
-  }
-
-  @Test
-  public void testClearTextUpgradeWithPreflightRequest() throws Exception {
-    List<String> requests = testClearText(true, true);
-    Assert.assertEquals(Arrays.asList("OPTIONS", "GET", "GET"), requests);
-  }
-
-  @Test
-  public void testClearTextWithPriorKnowledge() throws Exception {
-    List<String> requests = testClearText(false, false);
-    Assert.assertEquals(Arrays.asList("GET", "GET"), requests);
-  }
-
-  private List<String> testClearText(boolean withUpgrade, boolean withPreflightRequest) throws Exception {
-    Assume.assumeTrue(testAddress.isInetSocket());
-    List<String> requests = new ArrayList<>();
-    ServerBootstrap bootstrap = createH2CServer((dec, enc) -> new Http2EventAdapter() {
-      @Override
-      public void onHeadersRead(ChannelHandlerContext ctx, int streamId, Http2Headers headers, int streamDependency, short weight, boolean exclusive, int padding, boolean endStream) throws Http2Exception {
-        requests.add(headers.method().toString());
-        enc.writeHeaders(ctx, streamId, new DefaultHttp2Headers().status("200"), 0, true, ctx.newPromise());
-        ctx.flush();
-      }
-    }, upgrade -> {
-      requests.add(upgrade.upgradeRequest().method().name());
-    }, withUpgrade);
-    ChannelFuture s = bootstrap.bind(DEFAULT_HTTPS_HOST, DEFAULT_HTTPS_PORT).sync();
-    try {
-      client.close();
-      client = vertx.createHttpClient(clientOptions
-        .setUseAlpn(false)
-        .setSsl(false)
-        .setHttp2ClearTextUpgrade(withUpgrade)
-        .setHttp2ClearTextUpgradeWithPreflightRequest(withPreflightRequest));
-      client.request(requestOptions).onComplete(onSuccess(req1 -> {
-        req1.send().onComplete(onSuccess(resp1 -> {
-          HttpConnection conn = resp1.request().connection();
-          assertEquals(HttpVersion.HTTP_2, resp1.version());
-          client.request(requestOptions).onComplete(onSuccess(req2 -> {
-            req2.send().onComplete(onSuccess(resp2 -> {
-              assertSame(((HttpClientConnectionInternal)conn).channelHandlerContext().channel(), ((HttpClientConnectionInternal)resp2.request().connection()).channelHandlerContext().channel());
-              testComplete();
-            }));
-          }));
-        }));
-      }));
-      await();
-    } finally {
-      s.channel().close().sync();
-    }
-    return requests;
-  }
-
-  @Test
-  public void testRejectClearTextUpgrade() throws Exception {
-    server.close();
-    server = vertx.createHttpServer(serverOptions.setUseAlpn(false).setSsl(false).setHttp2ClearTextEnabled(false));
-    AtomicBoolean first = new AtomicBoolean(true);
-    server.requestHandler(req -> {
-      MultiMap headers = req.headers();
-      String upgrade = headers.get("upgrade");
-      if (first.getAndSet(false)) {
-        assertEquals("h2c", upgrade);
-      } else {
-        assertNull(upgrade);
-      }
-      assertEquals(DEFAULT_HTTPS_HOST, req.authority().host());
-      assertEquals(DEFAULT_HTTPS_PORT, req.authority().port());
-      req.response().end("wibble");
-      assertEquals(HttpVersion.HTTP_1_1, req.version());
-    });
-    startServer(testAddress);
-    client.close();
-    client = vertx.createHttpClient(clientOptions.setUseAlpn(false).setSsl(false), new PoolOptions().setHttp1MaxSize(1));
-    waitFor(5);
-    for (int i = 0;i < 5;i++) {
-      client.request(requestOptions).onComplete(onSuccess(req -> {
-        req.send().onComplete(onSuccess(resp -> {
-          Http2UpgradeClientConnection connection = (Http2UpgradeClientConnection) resp.request().connection();
-          ChannelHandlerContext chctx = connection.channelHandlerContext();
-          ChannelPipeline pipeline = chctx.pipeline();
-          for (Map.Entry<String, ?> entry : pipeline) {
-            assertTrue("Was not expecting pipeline handler " + entry.getValue().getClass(), entry.getKey().equals("codec") || entry.getKey().equals("handler"));
-          }
-          assertEquals(200, resp.statusCode());
-          assertEquals(HttpVersion.HTTP_1_1, resp.version());
-          resp.bodyHandler(body -> {
-            complete();
-          });
-        }));
-      }));
-    }
-    await();
-  }
-
-  @Test
-  public void testRejectClearTextDirect() throws Exception {
-    server.close();
-    server = vertx.createHttpServer(serverOptions.setUseAlpn(false).setSsl(false).setHttp2ClearTextEnabled(false));
-    server.requestHandler(req -> {
-      fail();
-    });
-    startServer(testAddress);
-    client.close();
-    client = vertx.createHttpClient(clientOptions.setUseAlpn(false).setSsl(false).setHttp2ClearTextUpgrade(false));
-    client.request(requestOptions).onComplete(onFailure(err -> {
-      testComplete();
-    }));
-    await();
-  }
-
-  @Test
-  public void testIdleTimeout() throws Exception {
-    testIdleTimeout(serverOptions, clientOptions.setDefaultPort(DEFAULT_HTTPS_PORT));
->>>>>>> c85bacac
   }
 
   @Override
@@ -1645,533 +49,4 @@
     return clientOptions;
   }
 
-<<<<<<< HEAD
-=======
-  @Test
-  public void testIdleTimeoutClearTextDirect() throws Exception {
-    testIdleTimeout(new HttpServerOptions().setPort(DEFAULT_HTTP_PORT).setHost(DEFAULT_HTTPS_HOST),
-        clientOptions.setDefaultPort(DEFAULT_HTTP_PORT).setUseAlpn(false).setSsl(false).setHttp2ClearTextUpgrade(false));
-  }
-
-  private void testIdleTimeout(HttpServerOptions serverOptions, HttpClientOptions clientOptions) throws Exception {
-    waitFor(3);
-    server.close();
-    server = vertx.createHttpServer(serverOptions);
-    server.requestHandler(req -> {
-      req.connection().closeHandler(v -> {
-        complete();
-      });
-      req.response().setChunked(true).write("somedata");
-    });
-    startServer(testAddress);
-    client.close();
-    ContextInternal ctx = (ContextInternal) vertx.getOrCreateContext();
-    ctx.runOnContext(v1 -> {
-      client = vertx.httpClientBuilder()
-        .with(clientOptions.setIdleTimeout(2))
-        .withConnectHandler(conn -> {
-          conn.closeHandler(v2 -> {
-            assertSame(ctx.nettyEventLoop(), ((ContextInternal)Vertx.currentContext()).nettyEventLoop());
-            complete();
-          });
-        })
-        .build();
-      client.request(requestOptions).onComplete(onSuccess(req -> {
-        req
-          .exceptionHandler(err -> {
-            complete();
-          });
-        req.sendHead();
-      }));
-    });
-    await();
-  }
-
-  @Test
-  public void testIdleTimoutNoConnections() throws Exception {
-    waitFor(4);
-    AtomicLong time = new AtomicLong();
-    server.requestHandler(req -> {
-      req.connection().closeHandler(v -> {
-        complete();
-      });
-      req.response().end("somedata");
-      complete();
-    });
-    startServer(testAddress);
-    client.close();
-    client = vertx.httpClientBuilder()
-      .with(clientOptions.setHttp2KeepAliveTimeout(5).setIdleTimeout(2))
-      .withConnectHandler(conn -> {
-        conn.closeHandler(v -> {
-          assertTrue(System.currentTimeMillis() - time.get() > 1000);
-          complete();
-        });
-      })
-      .build();
-    client.request(requestOptions)
-      .compose(req -> req.send().compose(HttpClientResponse::body))
-      .onComplete(onSuccess(resp -> {
-        time.set(System.currentTimeMillis());
-        complete();
-      }));
-    await();
-  }
-
-  @Test
-  public void testDisableIdleTimeoutClearTextUpgrade() throws Exception {
-    server.close();
-    server = vertx.createHttpServer(new HttpServerOptions()
-      .setPort(DEFAULT_HTTP_PORT)
-      .setHost("localhost"));
-    server.requestHandler(req -> {
-      req.response().end();
-    });
-    startServer();
-    client.close();
-    client = vertx.createHttpClient(new HttpClientOptions()
-      .setIdleTimeout(2)
-      .setProtocolVersion(HttpVersion.HTTP_2)
-      .setDefaultPort(DEFAULT_HTTP_PORT)
-      .setDefaultHost("localhost"));
-    client.request(HttpMethod.GET, "/somepath")
-      .compose(req -> req.send().compose(HttpClientResponse::body))
-      .onComplete(onSuccess(body1 -> {
-        vertx.setTimer(10, id1 -> {
-          client.request(HttpMethod.GET, "/somepath")
-            .compose(req -> req.send().compose(HttpClientResponse::body))
-            .onComplete(onSuccess(body2 -> {
-              testComplete();
-            }));
-        });
-      }));
-    await();
-  }
-
-  @Test
-  public void testSendPing() throws Exception {
-    waitFor(2);
-    Buffer expected = TestUtils.randomBuffer(8);
-    Context ctx = vertx.getOrCreateContext();
-    server.connectionHandler(conn -> {
-      conn.pingHandler(data -> {
-        assertEquals(expected, data);
-        complete();
-      });
-    });
-    server.requestHandler(req -> {});
-    startServer(ctx);
-    client.close();
-    client = vertx.httpClientBuilder()
-      .with(clientOptions)
-      .withConnectHandler(conn -> {
-        conn.ping(expected).onComplete(ar -> {
-          assertTrue(ar.succeeded());
-          Buffer buff = ar.result();
-          assertEquals(expected, buff);
-          complete();
-        });
-      })
-      .build();
-    client.request(requestOptions).onComplete(onSuccess(HttpClientRequest::send));
-    await();
-  }
-
-  @Test
-  public void testReceivePing() throws Exception {
-    Buffer expected = TestUtils.randomBuffer(8);
-    Context ctx = vertx.getOrCreateContext();
-    server.connectionHandler(conn -> {
-      conn.ping(expected).onComplete(ar -> {
-
-      });
-    });
-    server.requestHandler(req -> {});
-    startServer(ctx);
-    client.close();
-    client = vertx.httpClientBuilder()
-      .with(clientOptions)
-      .withConnectHandler(conn -> {
-        conn.pingHandler(data -> {
-          assertEquals(expected, data);
-          complete();
-        });
-      })
-      .build();
-    client.request(requestOptions).onComplete(onSuccess(HttpClientRequest::send));
-    await();
-  }
-
-  @Test
-  public void testMaxConcurrencySingleConnection() throws Exception {
-    testMaxConcurrency(1, 5);
-  }
-
-  @Test
-  public void testMaxConcurrencyMultipleConnections() throws Exception {
-    testMaxConcurrency(2, 1);
-  }
-
-  private void testMaxConcurrency(int poolSize, int maxConcurrency) throws Exception {
-    int rounds = 1 + poolSize;
-    int maxRequests = poolSize * maxConcurrency;
-    int totalRequests = maxRequests + maxConcurrency;
-    Set<HttpConnection> serverConns = new HashSet<>();
-    server.connectionHandler(conn -> {
-      serverConns.add(conn);
-      assertTrue(serverConns.size() <= poolSize);
-    });
-    ArrayList<HttpServerRequest> requests = new ArrayList<>();
-    server.requestHandler(req -> {
-      if (requests.size() < maxRequests) {
-        requests.add(req);
-        if (requests.size() == maxRequests) {
-          vertx.setTimer(300, v -> {
-            assertEquals(maxRequests, requests.size());
-            requests.forEach(r -> r.response().end());
-          });
-        }
-      } else {
-        req.response().end();
-      }
-    });
-    startServer();
-    client.close();
-    AtomicInteger respCount = new AtomicInteger();
-    Set<HttpConnection> clientConnections = Collections.synchronizedSet(new HashSet<>());
-    client = vertx.httpClientBuilder()
-      .with(new HttpClientOptions(clientOptions).
-        setHttp2MultiplexingLimit(maxConcurrency))
-      .with(new PoolOptions().setHttp2MaxSize(poolSize))
-      .withConnectHandler(clientConnections::add)
-      .build();
-    for (int j = 0;j < rounds;j++) {
-      for (int i = 0;i < maxConcurrency;i++) {
-        client.request(requestOptions).onComplete(onSuccess(req -> {
-          req.send().onComplete(onSuccess(resp -> {
-            resp.endHandler(v -> {
-              if (respCount.incrementAndGet() == totalRequests) {
-                testComplete();
-              }
-            });
-          }));
-        }));
-      }
-      if (j < poolSize) {
-        int threshold = j + 1;
-        AsyncTestBase.assertWaitUntil(() -> clientConnections.size() == threshold);
-      }
-    }
-
-    await();
-  }
-
-  @Test
-  public void testConnectionWindowSize() throws Exception {
-    ServerBootstrap bootstrap = createH2Server((decoder, encoder) -> new Http2EventAdapter() {
-      @Override
-      public void onWindowUpdateRead(ChannelHandlerContext ctx, int streamId, int windowSizeIncrement) throws Http2Exception {
-        vertx.runOnContext(v -> {
-          assertEquals(65535, windowSizeIncrement);
-          testComplete();
-        });
-      }
-    });
-    ChannelFuture s = bootstrap.bind(DEFAULT_HTTPS_HOST, DEFAULT_HTTPS_PORT).sync();
-    client.close();
-    client = vertx.createHttpClient(new HttpClientOptions(clientOptions).setHttp2ConnectionWindowSize(65535 * 2));
-    client.request(requestOptions).onComplete(onSuccess(HttpClientRequest::send));
-    await();
-  }
-
-  @Test
-  public void testUpdateConnectionWindowSize() throws Exception {
-    ServerBootstrap bootstrap = createH2Server((decoder, encoder) -> new Http2EventAdapter() {
-      @Override
-      public void onWindowUpdateRead(ChannelHandlerContext ctx, int streamId, int windowSizeIncrement) throws Http2Exception {
-        vertx.runOnContext(v -> {
-          assertEquals(65535, windowSizeIncrement);
-          testComplete();
-        });
-      }
-    });
-    ChannelFuture s = bootstrap.bind(DEFAULT_HTTPS_HOST, DEFAULT_HTTPS_PORT).sync();
-    client.close();
-    client = vertx.httpClientBuilder()
-      .with(clientOptions)
-      .withConnectHandler(conn -> {
-        assertEquals(65535, conn.getWindowSize());
-        conn.setWindowSize(65535 + 10000);
-        assertEquals(65535 + 10000, conn.getWindowSize());
-        conn.setWindowSize(65535 + 65535);
-        assertEquals(65535 + 65535, conn.getWindowSize());
-      })
-      .build();
-    client.request(requestOptions).onComplete(onSuccess(HttpClientRequest::send));
-    await();
-  }
-
-/*
-  @Test
-  public void testFillsSingleConnection() throws Exception {
-
-    Set<HttpConnection> serverConns = new HashSet<>();
-    List<HttpServerRequest> requests = new ArrayList<>();
-    server.requestHandler(req -> {
-      requests.add(req);
-      serverConns.add(req.connection());
-      if (requests.size() == 10) {
-        System.out.println("requestsPerConn = " + serverConns);
-      }
-    });
-    startServer();
-
-    client.close();
-    client = vertx.createHttpClient(new HttpClientOptions(clientOptions).
-        setHttp2MaxPoolSize(2).
-        setHttp2MaxStreams(10));
-    AtomicInteger respCount = new AtomicInteger();
-    for (int i = 0;i < 10;i++) {
-      client.get(DEFAULT_HTTPS_PORT, DEFAULT_HTTPS_HOST, "/somepath", resp -> {
-        resp.endHandler(v -> {
-        });
-      });
-    }
-    await();
-  }
-*/
-
-  @Test
-  public void testStreamPriority() throws Exception {
-    StreamPriority requestStreamPriority = new StreamPriority().setDependency(123).setWeight((short)45).setExclusive(true);
-    StreamPriority responseStreamPriority = new StreamPriority().setDependency(153).setWeight((short)75).setExclusive(false);
-    waitFor(2);
-    ServerBootstrap bootstrap = createH2Server((decoder, encoder) -> new Http2EventAdapter() {
-      @Override
-      public void onHeadersRead(ChannelHandlerContext ctx, int streamId, Http2Headers headers, int streamDependency, short weight, boolean exclusive, int padding, boolean endStream) throws Http2Exception {
-        vertx.runOnContext(v -> {
-          assertEquals(requestStreamPriority.getDependency(), streamDependency);
-          assertEquals(requestStreamPriority.getWeight(), weight);
-          assertEquals(requestStreamPriority.isExclusive(), exclusive);
-          encoder.writeHeaders(ctx, streamId, new DefaultHttp2Headers().status("200"), responseStreamPriority.getDependency(), responseStreamPriority.getWeight(), responseStreamPriority.isExclusive(), 0, true, ctx.newPromise());
-          ctx.flush();
-          if(endStream)
-            complete();
-        });
-      }
-    });
-    ChannelFuture s = bootstrap.bind(DEFAULT_HTTPS_HOST, DEFAULT_HTTPS_PORT).sync();
-    try {
-      client.request(requestOptions).onComplete(onSuccess(req -> {
-        req
-          .setStreamPriority(requestStreamPriority)
-          .send().onComplete(onSuccess(resp -> {
-            assertEquals(responseStreamPriority, resp.request().getStreamPriority());
-            Context ctx = vertx.getOrCreateContext();
-            assertOnIOContext(ctx);
-            resp.endHandler(v -> {
-              complete();
-            });
-          }));
-      }));
-      await();
-    } finally {
-      s.channel().close().sync();
-    }
-  }
-
-  @Test
-  public void testStreamPriorityChange() throws Exception {
-    StreamPriority requestStreamPriority = new StreamPriority().setDependency(123).setWeight((short)45).setExclusive(true);
-    StreamPriority requestStreamPriority2 = new StreamPriority().setDependency(223).setWeight((short)145).setExclusive(false);
-    StreamPriority responseStreamPriority = new StreamPriority().setDependency(153).setWeight((short)75).setExclusive(false);
-    StreamPriority responseStreamPriority2 = new StreamPriority().setDependency(253).setWeight((short)175).setExclusive(true);
-    waitFor(5);
-    ServerBootstrap bootstrap = createH2Server((decoder, encoder) -> new Http2EventAdapter() {
-      @Override
-      public void onHeadersRead(ChannelHandlerContext ctx, int streamId, Http2Headers headers, int streamDependency, short weight, boolean exclusive, int padding, boolean endStream) throws Http2Exception {
-        vertx.runOnContext(v -> {
-          assertEquals(requestStreamPriority.getDependency(), streamDependency);
-          assertEquals(requestStreamPriority.getWeight(), weight);
-          assertEquals(requestStreamPriority.isExclusive(), exclusive);
-          assertFalse(endStream);
-          complete();
-        });
-      }
-      @Override
-      public void onPriorityRead(ChannelHandlerContext ctx, int streamId, int streamDependency, short weight, boolean exclusive) throws Http2Exception {
-        vertx.runOnContext(v -> {
-          assertEquals(requestStreamPriority2.getDependency(), streamDependency);
-          assertEquals(requestStreamPriority2.getWeight(), weight);
-          assertEquals(requestStreamPriority2.isExclusive(), exclusive);
-          complete();
-        });
-      }
-      @Override
-      public int onDataRead(ChannelHandlerContext ctx, int streamId, ByteBuf data, int padding, boolean endOfStream) throws Http2Exception {
-          if(endOfStream) {
-            encoder.writeHeaders(ctx, streamId, new DefaultHttp2Headers().status("200"), responseStreamPriority.getDependency(), responseStreamPriority.getWeight(), responseStreamPriority.isExclusive(), 0, false, ctx.newPromise());
-            ctx.flush();
-            encoder.writePriority(ctx, streamId, responseStreamPriority2.getDependency(), responseStreamPriority2.getWeight(), responseStreamPriority2.isExclusive(), ctx.newPromise());
-            ctx.flush();
-            encoder.writeData(ctx, streamId, BufferInternal.buffer("hello").getByteBuf(), 0, true, ctx.newPromise());
-            ctx.flush();
-            vertx.runOnContext(v -> {
-              complete();
-            });
-          }
-          return super.onDataRead(ctx, streamId, data, padding, endOfStream);
-      }
-
-    });
-    ChannelFuture s = bootstrap.bind(DEFAULT_HTTPS_HOST, DEFAULT_HTTPS_PORT).sync();
-    try {
-      client.request(new RequestOptions()
-        .setPort(DEFAULT_HTTPS_PORT)
-        .setHost(DEFAULT_HTTPS_HOST)
-        .setURI("/somepath")).onComplete(onSuccess(req -> {
-        req
-          .response().onComplete(onSuccess(resp -> {
-            assertEquals(responseStreamPriority, resp.request().getStreamPriority());
-            Context ctx = vertx.getOrCreateContext();
-            assertOnIOContext(ctx);
-            resp.streamPriorityHandler(streamPriority -> {
-              assertOnIOContext(ctx);
-              assertEquals(responseStreamPriority2, streamPriority);
-              assertEquals(responseStreamPriority2, resp.request().getStreamPriority());
-              complete();
-            });
-            resp.endHandler(v -> {
-              assertOnIOContext(ctx);
-              assertEquals(responseStreamPriority2, resp.request().getStreamPriority());
-              complete();
-            });
-          }));
-        req.setStreamPriority(requestStreamPriority);
-        req.sendHead().onComplete(h -> {
-          req.setStreamPriority(requestStreamPriority2);
-          req.end();
-        });
-      }));
-      await();
-    } finally {
-      s.channel().close().sync();
-    }
-  }
-
-  @Ignore("Cannot pass reliably for now (https://github.com/netty/netty/issues/9842)")
-  @Test
-  public void testClientStreamPriorityNoChange() throws Exception {
-    StreamPriority streamPriority = new StreamPriority().setDependency(123).setWeight((short)45).setExclusive(true);
-    waitFor(2);
-    Promise<Void> latch = Promise.promise();
-    ServerBootstrap bootstrap = createH2Server((decoder, encoder) -> new Http2EventAdapter() {
-      @Override
-      public void onHeadersRead(ChannelHandlerContext ctx, int streamId, Http2Headers headers, int streamDependency, short weight, boolean exclusive, int padding, boolean endStream) throws Http2Exception {
-        vertx.runOnContext(v -> {
-          assertEquals(streamPriority.getDependency(), streamDependency);
-          assertEquals(streamPriority.getWeight(), weight);
-          assertEquals(streamPriority.isExclusive(), exclusive);
-          assertFalse(endStream);
-          latch.complete();
-        });
-        encoder.writeHeaders(ctx, streamId, new DefaultHttp2Headers().status("200"),0, true, ctx.newPromise());
-        ctx.flush();
-      }
-      @Override
-      public void onPriorityRead(ChannelHandlerContext ctx, int streamId, int streamDependency, short weight, boolean exclusive) throws Http2Exception {
-        fail("Priority frame should not be sent");
-      }
-      @Override
-      public int onDataRead(ChannelHandlerContext ctx, int streamId, ByteBuf data, int padding, boolean endOfStream) throws Http2Exception {
-          if(endOfStream) {
-            vertx.runOnContext(v -> {
-              complete();
-            });
-          }
-          return super.onDataRead(ctx, streamId, data, padding, endOfStream);
-      }
-    });
-    ChannelFuture s = bootstrap.bind(DEFAULT_HTTPS_HOST, DEFAULT_HTTPS_PORT).sync();
-    try {
-      client.request(new RequestOptions()
-        .setHost(DEFAULT_HTTPS_HOST)
-        .setPort(DEFAULT_HTTPS_PORT)
-        .setURI("/somepath")).onComplete(onSuccess(req -> {
-        req
-          .response().onComplete(onSuccess(resp -> {
-            resp.endHandler(v -> {
-              complete();
-            });
-          }));
-        req.setStreamPriority(streamPriority);
-        req.sendHead();
-        latch.future().onComplete(onSuccess(v -> {
-          req.setStreamPriority(streamPriority);
-          req.end();
-        }));
-      }));
-      await();
-    } finally {
-      s.channel().close().sync();
-    }
-  }
-
-  @Ignore("Cannot pass reliably for now (https://github.com/netty/netty/issues/9842)")
-  @Test
-  public void testServerStreamPriorityNoChange() throws Exception {
-    StreamPriority streamPriority = new StreamPriority().setDependency(123).setWeight((short)45).setExclusive(true);
-    waitFor(1);
-    ServerBootstrap bootstrap = createH2Server((decoder, encoder) -> new Http2EventAdapter() {
-      @Override
-      public void onHeadersRead(ChannelHandlerContext ctx, int streamId, Http2Headers headers, int streamDependency, short weight, boolean exclusive, int padding, boolean endStream) throws Http2Exception {
-        encoder.writeHeaders(ctx, streamId, new DefaultHttp2Headers().status("200"), streamPriority.getDependency(), streamPriority.getWeight(), streamPriority.isExclusive(), 0, false, ctx.newPromise());
-        encoder.writePriority(ctx, streamId, streamPriority.getDependency(), streamPriority.getWeight(), streamPriority.isExclusive(), ctx.newPromise());
-        encoder.writeData(ctx, streamId, BufferInternal.buffer("hello").getByteBuf(), 0, true, ctx.newPromise());
-        ctx.flush();
-      }
-      @Override
-      public void onPriorityRead(ChannelHandlerContext ctx, int streamId, int streamDependency, short weight, boolean exclusive) throws Http2Exception {
-        fail("Priority frame should not be sent");
-      }
-    });
-    ChannelFuture s = bootstrap.bind(DEFAULT_HTTPS_HOST, DEFAULT_HTTPS_PORT).sync();
-    try {
-      client.request(requestOptions).onComplete(onSuccess(req -> {
-        req.send().onComplete(onSuccess(resp -> {
-          assertEquals(streamPriority, resp.request().getStreamPriority());
-          Context ctx = vertx.getOrCreateContext();
-          assertOnIOContext(ctx);
-          resp.streamPriorityHandler(priority -> fail("Stream priority handler should not be called"));
-          resp.endHandler(v -> {
-            assertEquals(streamPriority, resp.request().getStreamPriority());
-            complete();
-          });
-        }));
-      }));
-      await();
-    } finally {
-      s.channel().close().sync();
-    }
-  }
-
-  @Test
-  public void testClearTestDirectServerCloseBeforeSettingsRead() {
-    NetServer server = vertx.createNetServer();
-    server.connectHandler(conn -> {
-      conn.handler(buff -> {
-        conn.close();
-      });
-    });
-    server.listen(DEFAULT_HTTPS_PORT, DEFAULT_HTTPS_HOST).onComplete(onSuccess(s -> {
-      client.close();
-      client = vertx.createHttpClient(new HttpClientOptions().setProtocolVersion(HttpVersion.HTTP_2).setHttp2ClearTextUpgrade(false));
-      client.request(requestOptions).onComplete(onFailure(err -> {
-        assertEquals(err, ConnectionBase.CLOSED_EXCEPTION);
-        testComplete();
-      }));
-    }));
-    await();
-  }
->>>>>>> c85bacac
 }