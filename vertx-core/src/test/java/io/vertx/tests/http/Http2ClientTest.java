--- conflicted
+++ resolved
@@ -526,7 +526,6 @@
     await();
   }
 
-<<<<<<< HEAD
   protected AbstractBootstrap createServerForNoAuthority() {
     return createH2Server((decoder, encoder) -> new Http2EventAdapter() {
       @Override
@@ -544,17 +543,6 @@
   public void testNoAuthority() throws Exception {
     AbstractBootstrap bootstrap = createServerForNoAuthority();
     ChannelFuture s = bootstrap.bind(DEFAULT_HTTPS_HOST, DEFAULT_HTTPS_PORT).sync();
-=======
-  @Test
-  public void testNoAuthority() throws Exception {
-    server.requestHandler(req -> {
-      assertEquals("fromHost", req.authority().host());
-      assertEquals(1234, req.authority().port());
-      assertNull(req.authority(true));
-      req.response().end();
-    });
-    startServer(testAddress);
->>>>>>> d9eb3092
     client.request(new RequestOptions().setServer(testAddress)
                                        .addHeader("Host", "fromHost:1234")
           )
