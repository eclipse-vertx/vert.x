--- conflicted
+++ resolved
@@ -32,15 +32,12 @@
 import javax.net.ssl.SSLHandshakeException;
 import java.util.concurrent.TimeUnit;
 import java.util.concurrent.atomic.AtomicBoolean;
-<<<<<<< HEAD
-=======
 import java.util.concurrent.atomic.AtomicInteger;
 import java.util.concurrent.atomic.AtomicReference;
 import java.util.stream.Collectors;
 import java.util.stream.Stream;
 
 import static io.vertx.test.core.AssertExpectations.that;
->>>>>>> 356ba17e
 
 /**
  * @author <a href="mailto:julien@julienviet.com">Julien Viet</a>
@@ -393,8 +390,6 @@
     await();
   }
 
-<<<<<<< HEAD
-=======
   @Test
   public void testClientKeepAliveTimeoutNoStreams() throws Exception {
     server.close();
@@ -426,5 +421,5 @@
     });
     await();
   }
->>>>>>> 356ba17e
+
 }