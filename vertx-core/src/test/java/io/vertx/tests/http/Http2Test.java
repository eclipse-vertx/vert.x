--- conflicted
+++ resolved
@@ -13,7 +13,6 @@
 
 import io.netty.handler.codec.TooLongFrameException;
 import io.netty.handler.codec.http2.Http2CodecUtil;
-<<<<<<< HEAD
 import io.vertx.core.DeploymentOptions;
 import io.vertx.core.Future;
 import io.vertx.core.Promise;
@@ -23,16 +22,6 @@
 import io.vertx.core.http.*;
 import io.vertx.core.net.NetClientOptions;
 import io.vertx.core.net.NetServerOptions;
-=======
-import io.vertx.core.*;
-import io.vertx.core.buffer.Buffer;
-import io.vertx.core.http.*;
-import io.vertx.core.net.JdkSSLEngineOptions;
-import io.vertx.core.net.OpenSSLEngineOptions;
-import io.vertx.core.net.SSLEngineOptions;
-import io.vertx.core.net.impl.ConnectionBase;
-import io.vertx.test.core.AsyncTestBase;
->>>>>>> c85bacac
 import io.vertx.test.core.Repeat;
 import io.vertx.test.core.TestUtils;
 import org.junit.Ignore;
@@ -52,55 +41,12 @@
     return HttpOptionsFactory.createHttp2ServerOptions(DEFAULT_HTTP_PORT, DEFAULT_HTTP_HOST);
   }
 
-<<<<<<< HEAD
   protected NetClientOptions createNetClientOptions() {
     return HttpOptionsFactory.createH2NetClientOptions();
   }
 
   protected NetServerOptions createNetServerOptions() {
     return HttpOptionsFactory.createH2NetServerOptions();
-=======
-  @Test
-  public void testServerOpenSSL() throws Exception {
-    HttpServerOptions opts = new HttpServerOptions()
-      .setPort(DEFAULT_HTTPS_PORT)
-      .setHost(DEFAULT_HTTPS_HOST)
-      .setUseAlpn(true)
-      .setSsl(true)
-      .addEnabledCipherSuite("TLS_RSA_WITH_AES_128_CBC_SHA") // Non Diffie-helman -> debuggable in wireshark
-      .setKeyCertOptions(Cert.SERVER_PEM.get())
-      .setSslEngineOptions(new OpenSSLEngineOptions());
-    server.close();
-    client.close();
-    client = vertx.createHttpClient(createBaseClientOptions());
-    server = vertx.createHttpServer(opts);
-    server.requestHandler(req -> {
-      req.response().end();
-    });
-    startServer(testAddress);
-    client.request(requestOptions)
-      .compose(HttpClientRequest::send)
-      .onComplete(onSuccess(resp -> {
-        assertEquals(200, resp.statusCode());
-        testComplete();
-      }));
-    await();
-  }
-
-  @Test
-  public void testResetClientRequestNotYetSent() throws Exception {
-    server.close();
-    server = vertx.createHttpServer(createBaseServerOptions().setInitialSettings(new Http2Settings().setMaxConcurrentStreams(1)));
-    server.requestHandler(req -> {
-      fail();
-    });
-    startServer(testAddress);
-    client.request(requestOptions).onComplete(onSuccess(req -> {
-      req.response().onComplete(onFailure(err -> complete()));
-      assertTrue(req.reset().succeeded());
-    }));
-    await();
->>>>>>> c85bacac
   }
 
   @Override
@@ -623,54 +569,8 @@
   }
 
   @Test
-<<<<<<< HEAD
   public void testClientDoesNotSupportAlpn() throws Exception {
     waitFor(2);
-=======
-  public void testConnectionCloseEvictsConnectionFromThePoolBeforeStreamsAreClosed() throws Exception {
-    Set<HttpConnection> serverConnections = new HashSet<>();
-    server.requestHandler(req -> {
-      serverConnections.add(req.connection());
-      switch (req.path()) {
-        case "/1":
-          req.response().end();
-          break;
-        case "/2":
-          assertEquals(1, serverConnections.size());
-          // Socket close without HTTP/2 go away
-          Channel ch = ((ConnectionBase) req.connection()).channel();
-          ChannelPromise promise = ch.newPromise();
-          ch.unsafe().close(promise);
-          break;
-        case "/3":
-          assertEquals(2, serverConnections.size());
-          req.response().end();
-          break;
-      }
-    });
-    startServer(testAddress);
-    Future<Buffer> f1 = client.request(new RequestOptions(requestOptions).setURI("/1"))
-      .compose(req -> req.send()
-        .compose(HttpClientResponse::body));
-    f1.onComplete(onSuccess(v -> {
-      Future<Buffer> f2 = client.request(new RequestOptions(requestOptions).setURI("/2"))
-        .compose(req -> req.send()
-          .compose(HttpClientResponse::body));
-      f2.onComplete(onFailure(v2 -> {
-        Future<Buffer> f3 = client.request(new RequestOptions(requestOptions).setURI("/3"))
-          .compose(req -> req.send()
-            .compose(HttpClientResponse::body));
-        f3.onComplete(onSuccess(vvv -> {
-          testComplete();
-        }));
-      }));
-    }));
-    await();
-  }
-
-  @Test
-  public void testRstFloodProtection() throws Exception {
->>>>>>> c85bacac
     server.requestHandler(req -> {
       assertEquals(clientAlpnProtocolVersion(), req.version());
       req.response().end();
@@ -707,43 +607,6 @@
         complete();
       }));
 
-<<<<<<< HEAD
-=======
-  @Test
-  public void testUnsupportedAlpnVersionOpenSSL() throws Exception {
-    testUnsupportedAlpnVersion(new OpenSSLEngineOptions(), true);
-  }
-
-  private void testUnsupportedAlpnVersion(SSLEngineOptions engine, boolean accept) throws Exception {
-    server.close();
-    server = vertx.createHttpServer(createBaseServerOptions()
-      .setSslEngineOptions(engine)
-      .setAlpnVersions(Collections.singletonList(HttpVersion.HTTP_2))
-    );
-    server.requestHandler(request -> {
-      request.response().end();
-    });
-    startServer(testAddress);
-    client.close();
-    client = vertx.createHttpClient(createBaseClientOptions().setProtocolVersion(HttpVersion.HTTP_1_1));
-    client.request(requestOptions).onComplete(ar -> {
-      if (ar.succeeded()) {
-        if (accept) {
-          ar.result().send().onComplete(onSuccess(resp -> {
-            testComplete();
-          }));
-        } else {
-          fail();
-        }
-      } else {
-        if (accept) {
-          fail();
-        } else {
-          testComplete();
-        }
-      }
-    });
->>>>>>> c85bacac
     await();
   }
 
@@ -805,8 +668,6 @@
     await();
   }
 
-<<<<<<< HEAD
-=======
   @Repeat(times = 10)
   @Test
   public void testHttpClientDelayedWriteUponConnectionClose() throws Exception {
@@ -864,5 +725,5 @@
 
     await();
   }
->>>>>>> c85bacac
+
 }