--- conflicted
+++ resolved
@@ -1,3 +1,14 @@
+/*
+ * Copyright (c) 2011-2019 Contributors to the Eclipse Foundation
+ *
+ * This program and the accompanying materials are made available under the
+ * terms of the Eclipse Public License 2.0 which is available at
+ * http://www.eclipse.org/legal/epl-2.0, or the Apache License, Version 2.0
+ * which is available at https://www.apache.org/licenses/LICENSE-2.0.
+ *
+ * SPDX-License-Identifier: EPL-2.0 OR Apache-2.0
+ */
+
 package io.vertx.tests.http;
 
 import io.netty.channel.EventLoopGroup;
@@ -8,1321 +19,11 @@
 import io.netty.buffer.Unpooled;
 import io.netty.channel.ChannelFuture;
 import io.netty.channel.ChannelHandlerContext;
-<<<<<<< HEAD
 import io.netty.channel.EventLoopGroup;
 import io.vertx.core.http.HttpClientOptions;
 import io.vertx.core.http.HttpServerOptions;
-=======
-import io.netty.channel.ChannelInitializer;
-import io.netty.channel.ChannelPipeline;
-import io.netty.channel.embedded.EmbeddedChannel;
-import io.netty.channel.nio.NioEventLoopGroup;
-import io.netty.channel.socket.nio.NioSocketChannel;
-import io.netty.handler.codec.http.HttpHeaderNames;
-import io.netty.handler.codec.http.HttpRequest;
-import io.netty.handler.codec.http.HttpServerCodec;
-import io.netty.handler.codec.http2.AbstractHttp2ConnectionHandlerBuilder;
-import io.netty.handler.codec.http2.DefaultHttp2Connection;
-import io.netty.handler.codec.http2.DefaultHttp2Headers;
-import io.netty.handler.codec.http2.Http2Connection;
-import io.netty.handler.codec.http2.Http2ConnectionDecoder;
-import io.netty.handler.codec.http2.Http2ConnectionEncoder;
-import io.netty.handler.codec.http2.Http2ConnectionHandler;
-import io.netty.handler.codec.http2.Http2Error;
-import io.netty.handler.codec.http2.Http2EventAdapter;
-import io.netty.handler.codec.http2.Http2Exception;
-import io.netty.handler.codec.http2.Http2Flags;
-import io.netty.handler.codec.http2.Http2FrameAdapter;
-import io.netty.handler.codec.http2.Http2FrameListener;
-import io.netty.handler.codec.http2.Http2Headers;
-import io.netty.handler.codec.http2.Http2Settings;
-import io.netty.handler.codec.http2.Http2Stream;
-import io.netty.handler.ssl.ApplicationProtocolConfig;
-import io.netty.handler.ssl.ApplicationProtocolNames;
-import io.netty.handler.ssl.ApplicationProtocolNegotiationHandler;
-import io.netty.handler.ssl.SslContext;
-import io.netty.handler.ssl.SslContextBuilder;
-import io.netty.handler.ssl.SslHandler;
-import io.vertx.core.AsyncResult;
-import io.vertx.core.Context;
-import io.vertx.core.Future;
-import io.vertx.core.Handler;
-import io.vertx.core.MultiMap;
-import io.vertx.core.Promise;
-import io.vertx.core.Vertx;
-import io.vertx.core.buffer.Buffer;
-import io.vertx.core.http.*;
-import io.vertx.core.internal.buffer.BufferInternal;
-import io.vertx.core.http.impl.Http1xOrH2CHandler;
-import io.vertx.core.http.impl.HttpUtils;
-import io.vertx.core.impl.Utils;
-import io.vertx.core.net.HostAndPort;
-import io.vertx.core.streams.ReadStream;
-import io.vertx.core.streams.WriteStream;
-import io.vertx.test.core.DetectFileDescriptorLeaks;
-import io.vertx.test.core.TestUtils;
-import io.vertx.test.tls.Trust;
-import org.junit.Assume;
-import org.junit.Ignore;
-import org.junit.Test;
->>>>>>> c85bacac
 
 import java.util.concurrent.TimeUnit;
-<<<<<<< HEAD
-=======
-import java.util.concurrent.atomic.AtomicBoolean;
-import java.util.concurrent.atomic.AtomicInteger;
-import java.util.concurrent.atomic.AtomicLong;
-import java.util.concurrent.atomic.AtomicReference;
-import java.util.function.BiConsumer;
-import java.util.function.Consumer;
-import java.util.function.Function;
-import java.util.function.LongConsumer;
-import java.util.stream.Collectors;
-import java.util.zip.GZIPInputStream;
-
-import static io.vertx.test.core.TestUtils.assertIllegalStateException;
-
-/**
- * @author <a href="mailto:julien@julienviet.com">Julien Viet</a>
- */
-public class Http2ServerTest extends Http2TestBase {
-
-  private static Http2Headers headers(String method, String scheme, String path) {
-    return new DefaultHttp2Headers().method(method).scheme(scheme).path(path);
-  }
-
-  private static Http2Headers GET(String scheme, String path) {
-    return headers("GET", scheme, path);
-  }
-
-  private static Http2Headers GET(String path) {
-    return headers("GET", "https", path);
-  }
-
-  private static Http2Headers POST(String path) {
-    return headers("POST", "https", path);
-  }
-
-  class TestClient {
-
-    final Http2Settings settings = new Http2Settings();
-
-    public class Connection {
-      public final Channel channel;
-      public final ChannelHandlerContext context;
-      public final Http2Connection connection;
-      public final Http2ConnectionEncoder encoder;
-      public final Http2ConnectionDecoder decoder;
-
-      public Connection(ChannelHandlerContext context, Http2Connection connection, Http2ConnectionEncoder encoder, Http2ConnectionDecoder decoder) {
-        this.channel = context.channel();
-        this.context = context;
-        this.connection = connection;
-        this.encoder = encoder;
-        this.decoder = decoder;
-      }
-
-      public int nextStreamId() {
-        return connection.local().incrementAndGetNextStreamId();
-      }
-    }
-
-    class TestClientHandler extends Http2ConnectionHandler {
-
-      private final Consumer<Connection> requestHandler;
-      private boolean handled;
-
-      public TestClientHandler(
-          Consumer<Connection> requestHandler,
-          Http2ConnectionDecoder decoder,
-          Http2ConnectionEncoder encoder,
-          Http2Settings initialSettings) {
-        super(decoder, encoder, initialSettings);
-        this.requestHandler = requestHandler;
-      }
-
-      @Override
-      public void handlerAdded(ChannelHandlerContext ctx) throws Exception {
-        super.handlerAdded(ctx);
-        if (ctx.channel().isActive()) {
-          checkHandle(ctx);
-        }
-      }
-
-      @Override
-      public void channelActive(ChannelHandlerContext ctx) throws Exception {
-        super.channelActive(ctx);
-        checkHandle(ctx);
-      }
-
-      private void checkHandle(ChannelHandlerContext ctx) {
-        if (!handled) {
-          handled = true;
-          Connection conn = new Connection(ctx, connection(), encoder(), decoder());
-          requestHandler.accept(conn);
-        }
-      }
-
-      @Override
-      public void exceptionCaught(ChannelHandlerContext ctx, Throwable cause) {
-        // Ignore
-      }
-    }
-
-    class TestClientHandlerBuilder extends AbstractHttp2ConnectionHandlerBuilder<TestClientHandler, TestClientHandlerBuilder> {
-
-      private final Consumer<Connection> requestHandler;
-
-      public TestClientHandlerBuilder(Consumer<Connection> requestHandler) {
-        this.requestHandler = requestHandler;
-      }
-
-      @Override
-      protected TestClientHandler build(Http2ConnectionDecoder decoder, Http2ConnectionEncoder encoder, Http2Settings initialSettings) throws Exception {
-        return new TestClientHandler(requestHandler, decoder, encoder, initialSettings);
-      }
-
-      public TestClientHandler build(Http2Connection conn) {
-        connection(conn);
-        initialSettings(settings);
-        frameListener(new Http2EventAdapter() {
-          @Override
-          public int onDataRead(ChannelHandlerContext ctx, int streamId, ByteBuf data, int padding, boolean endOfStream) throws Http2Exception {
-            return super.onDataRead(ctx, streamId, data, padding, endOfStream);
-          }
-        });
-        return super.build();
-      }
-    }
-
-    protected ChannelInitializer channelInitializer(int port, String host, Consumer<Connection> handler) {
-      return new ChannelInitializer<Channel>() {
-        @Override
-        protected void initChannel(Channel ch) throws Exception {
-          SslContext sslContext = SslContextBuilder
-            .forClient()
-            .applicationProtocolConfig(new ApplicationProtocolConfig(
-              ApplicationProtocolConfig.Protocol.ALPN,
-              ApplicationProtocolConfig.SelectorFailureBehavior.NO_ADVERTISE,
-              ApplicationProtocolConfig.SelectedListenerFailureBehavior.ACCEPT,
-              HttpVersion.HTTP_2.alpnName(), HttpVersion.HTTP_1_1.alpnName()
-            )).trustManager(Trust.SERVER_JKS.get().getTrustManagerFactory(vertx))
-            .build();
-          SslHandler sslHandler = sslContext.newHandler(ByteBufAllocator.DEFAULT, host, port);
-          ch.pipeline().addLast(sslHandler);
-          ch.pipeline().addLast(new ApplicationProtocolNegotiationHandler("whatever") {
-            @Override
-            protected void configurePipeline(ChannelHandlerContext ctx, String protocol) {
-              if (ApplicationProtocolNames.HTTP_2.equals(protocol)) {
-                ChannelPipeline p = ctx.pipeline();
-                Http2Connection connection = new DefaultHttp2Connection(false);
-                TestClientHandlerBuilder clientHandlerBuilder = new TestClientHandlerBuilder(handler);
-                TestClientHandler clientHandler = clientHandlerBuilder.build(connection);
-                p.addLast(clientHandler);
-                return;
-              }
-              ctx.close();
-              throw new IllegalStateException("unknown protocol: " + protocol);
-            }
-          });
-        }
-      };
-    }
-
-    public ChannelFuture connect(int port, String host, Consumer<Connection> handler) {
-      Bootstrap bootstrap = new Bootstrap();
-      NioEventLoopGroup eventLoopGroup = new NioEventLoopGroup();
-      eventLoopGroups.add(eventLoopGroup);
-      bootstrap.channel(NioSocketChannel.class);
-      bootstrap.group(eventLoopGroup);
-      bootstrap.handler(channelInitializer(port, host, handler));
-      return bootstrap.connect(new InetSocketAddress(host, port));
-    }
-  }
-
-  @Test
-  public void testConnectionHandler() throws Exception {
-    waitFor(2);
-    Context ctx = vertx.getOrCreateContext();
-    server.connectionHandler(conn -> {
-      assertTrue(Context.isOnEventLoopThread());
-      assertSameEventLoop(vertx.getOrCreateContext(), ctx);
-      complete();
-    });
-    server.requestHandler(req -> fail());
-    startServer(ctx);
-    TestClient client = new TestClient();
-    ChannelFuture fut = client.connect(DEFAULT_HTTPS_PORT, DEFAULT_HTTPS_HOST, request -> {
-      vertx.runOnContext(v -> {
-        complete();
-      });
-    });
-    fut.sync();
-    await();
-  }
-
-  @Test
-  public void testServerInitialSettings() throws Exception {
-    io.vertx.core.http.Http2Settings settings = TestUtils.randomHttp2Settings();
-    server.close();
-    server = vertx.createHttpServer(serverOptions.setInitialSettings(settings));
-    server.requestHandler(req -> fail());
-    startServer();
-    TestClient client = new TestClient();
-    ChannelFuture fut = client.connect(DEFAULT_HTTPS_PORT, DEFAULT_HTTPS_HOST, request -> {
-      request.decoder.frameListener(new Http2FrameAdapter() {
-        @Override
-        public void onSettingsRead(ChannelHandlerContext ctx, Http2Settings newSettings) throws Http2Exception {
-          vertx.runOnContext(v -> {
-            assertEquals((Long) settings.getHeaderTableSize(), newSettings.headerTableSize());
-            assertEquals((Long) settings.getMaxConcurrentStreams(), newSettings.maxConcurrentStreams());
-            assertEquals((Integer) settings.getInitialWindowSize(), newSettings.initialWindowSize());
-            assertEquals((Integer) settings.getMaxFrameSize(), newSettings.maxFrameSize());
-            assertEquals((Long) settings.getMaxHeaderListSize(), newSettings.maxHeaderListSize());
-            assertEquals(settings.get('\u0007'), newSettings.get('\u0007'));
-            testComplete();
-          });
-        }
-      });
-    });
-    fut.sync();
-    await();
-  }
-
-  @Test
-  public void testServerSettings() throws Exception {
-    waitFor(2);
-    io.vertx.core.http.Http2Settings expectedSettings = TestUtils.randomHttp2Settings();
-    expectedSettings.setHeaderTableSize((int)io.vertx.core.http.Http2Settings.DEFAULT_HEADER_TABLE_SIZE);
-    Context otherContext = vertx.getOrCreateContext();
-    server.connectionHandler(conn -> {
-      Context ctx = Vertx.currentContext();
-      otherContext.runOnContext(v -> {
-        conn.updateSettings(expectedSettings).onComplete(ar -> {
-          assertSame(ctx, Vertx.currentContext());
-          io.vertx.core.http.Http2Settings ackedSettings = conn.settings();
-          assertEquals(expectedSettings.getMaxHeaderListSize(), ackedSettings.getMaxHeaderListSize());
-          assertEquals(expectedSettings.getMaxFrameSize(), ackedSettings.getMaxFrameSize());
-          assertEquals(expectedSettings.getInitialWindowSize(), ackedSettings.getInitialWindowSize());
-          assertEquals(expectedSettings.getMaxConcurrentStreams(), ackedSettings.getMaxConcurrentStreams());
-          assertEquals(expectedSettings.getHeaderTableSize(),  ackedSettings.getHeaderTableSize());
-          assertEquals(expectedSettings.get('\u0007'), ackedSettings.get(7));
-          complete();
-        });
-      });
-    });
-    server.requestHandler(req -> {
-      fail();
-    });
-    startServer();
-    TestClient client = new TestClient();
-    ChannelFuture fut = client.connect(DEFAULT_HTTPS_PORT, DEFAULT_HTTPS_HOST, request -> {
-      request.decoder.frameListener(new Http2FrameAdapter() {
-        AtomicInteger count = new AtomicInteger();
-        Context context = vertx.getOrCreateContext();
-
-        @Override
-        public void onSettingsRead(ChannelHandlerContext ctx, Http2Settings newSettings) throws Http2Exception {
-          context.runOnContext(v -> {
-            switch (count.getAndIncrement()) {
-              case 0:
-                // Initial settings
-                break;
-              case 1:
-                // Server sent settings
-                assertEquals((Long)expectedSettings.getMaxHeaderListSize(), newSettings.maxHeaderListSize());
-                assertEquals((Integer)expectedSettings.getMaxFrameSize(), newSettings.maxFrameSize());
-                assertEquals((Integer)expectedSettings.getInitialWindowSize(), newSettings.initialWindowSize());
-                assertEquals((Long)expectedSettings.getMaxConcurrentStreams(), newSettings.maxConcurrentStreams());
-                assertEquals(null, newSettings.headerTableSize());
-                complete();
-                break;
-              default:
-                fail();
-            }
-          });
-        }
-      });
-    });
-    fut.sync();
-    await();
-  }
-
-  @Test
-  public void testClientSettings() throws Exception {
-    Context ctx = vertx.getOrCreateContext();
-    io.vertx.core.http.Http2Settings initialSettings = TestUtils.randomHttp2Settings();
-    io.vertx.core.http.Http2Settings updatedSettings = TestUtils.randomHttp2Settings();
-    AtomicInteger count = new AtomicInteger();
-    server.connectionHandler(conn -> {
-      io.vertx.core.http.Http2Settings settings = conn.remoteSettings();
-      assertEquals(initialSettings.isPushEnabled(), settings.isPushEnabled());
-
-      // Netty bug ?
-      // Nothing has been yet received so we should get Integer.MAX_VALUE
-      // assertEquals(Integer.MAX_VALUE, settings.getMaxHeaderListSize());
-
-      assertEquals(initialSettings.getMaxFrameSize(), settings.getMaxFrameSize());
-      assertEquals(initialSettings.getInitialWindowSize(), settings.getInitialWindowSize());
-      assertEquals((Long)(long)initialSettings.getMaxConcurrentStreams(), (Long)(long)settings.getMaxConcurrentStreams());
-      assertEquals(initialSettings.getHeaderTableSize(), settings.getHeaderTableSize());
-
-      conn.remoteSettingsHandler(update -> {
-        assertOnIOContext(ctx);
-        switch (count.getAndIncrement()) {
-          case 0:
-            assertEquals(updatedSettings.isPushEnabled(), update.isPushEnabled());
-            assertEquals(updatedSettings.getMaxHeaderListSize(), update.getMaxHeaderListSize());
-            assertEquals(updatedSettings.getMaxFrameSize(), update.getMaxFrameSize());
-            assertEquals(updatedSettings.getInitialWindowSize(), update.getInitialWindowSize());
-            assertEquals(updatedSettings.getMaxConcurrentStreams(), update.getMaxConcurrentStreams());
-            assertEquals(updatedSettings.getHeaderTableSize(), update.getHeaderTableSize());
-            assertEquals(updatedSettings.get('\u0007'), update.get(7));
-            testComplete();
-            break;
-          default:
-            fail();
-        }
-      });
-    });
-    server.requestHandler(req -> {
-      fail();
-    });
-    startServer(ctx);
-    TestClient client = new TestClient();
-    client.settings.putAll(HttpUtils.fromVertxSettings(initialSettings));
-    ChannelFuture fut = client.connect(DEFAULT_HTTPS_PORT, DEFAULT_HTTPS_HOST, request -> {
-      request.encoder.writeSettings(request.context, HttpUtils.fromVertxSettings(updatedSettings), request.context.newPromise());
-      request.context.flush();
-    });
-    fut.sync();
-    await();
-  }
-
-  @Test
-  public void testGet() throws Exception {
-    String expected = TestUtils.randomAlphaString(1000);
-    AtomicBoolean requestEnded = new AtomicBoolean();
-    Context ctx = vertx.getOrCreateContext();
-    AtomicInteger expectedStreamId = new AtomicInteger();
-    server.requestHandler(req -> {
-      assertOnIOContext(ctx);
-      req.endHandler(v -> {
-        assertOnIOContext(ctx);
-        requestEnded.set(true);
-      });
-      HttpServerResponse resp = req.response();
-      assertEquals(HttpMethod.GET, req.method());
-      assertEquals(DEFAULT_HTTPS_HOST, req.authority().host());
-      assertEquals(DEFAULT_HTTPS_PORT, req.authority().port());
-      assertEquals("/", req.path());
-      assertTrue(req.isSSL());
-      assertEquals(expectedStreamId.get(), req.streamId());
-      assertEquals("https", req.scheme());
-      assertEquals("/", req.uri());
-      assertEquals("foo_request_value", req.getHeader("Foo_request"));
-      assertEquals("bar_request_value", req.getHeader("bar_request"));
-      assertEquals(2, req.headers().getAll("juu_request").size());
-      assertEquals("juu_request_value_1", req.headers().getAll("juu_request").get(0));
-      assertEquals("juu_request_value_2", req.headers().getAll("juu_request").get(1));
-      assertEquals(Collections.singletonList("cookie_1; cookie_2; cookie_3"), req.headers().getAll("cookie"));
-      resp.putHeader("content-type", "text/plain");
-      resp.putHeader("Foo_response", "foo_response_value");
-      resp.putHeader("bar_response", "bar_response_value");
-      resp.putHeader("juu_response", (List<String>)Arrays.asList("juu_response_value_1", "juu_response_value_2"));
-      resp.end(expected);
-    });
-    startServer(ctx);
-    TestClient client = new TestClient();
-    ChannelFuture fut = client.connect(DEFAULT_HTTPS_PORT, DEFAULT_HTTPS_HOST, request -> {
-      int id = request.nextStreamId();
-      expectedStreamId.set(id);
-      request.decoder.frameListener(new Http2EventAdapter() {
-        @Override
-        public void onHeadersRead(ChannelHandlerContext ctx, int streamId, Http2Headers headers, int streamDependency, short weight, boolean exclusive, int padding, boolean endStream) throws Http2Exception {
-          vertx.runOnContext(v -> {
-            assertEquals(id, streamId);
-            assertEquals("200", headers.status().toString());
-            assertEquals("text/plain", headers.get("content-type").toString());
-            assertEquals("foo_response_value", headers.get("foo_response").toString());
-            assertEquals("bar_response_value", headers.get("bar_response").toString());
-            assertEquals(2, headers.getAll("juu_response").size());
-            assertEquals("juu_response_value_1", headers.getAll("juu_response").get(0).toString());
-            assertEquals("juu_response_value_2", headers.getAll("juu_response").get(1).toString());
-            assertFalse(endStream);
-          });
-        }
-        @Override
-        public int onDataRead(ChannelHandlerContext ctx, int streamId, ByteBuf data, int padding, boolean endOfStream) throws Http2Exception {
-          String actual = data.toString(StandardCharsets.UTF_8);
-          vertx.runOnContext(v -> {
-            assertEquals(id, streamId);
-            assertEquals(expected, actual);
-            assertTrue(endOfStream);
-            testComplete();
-          });
-          return super.onDataRead(ctx, streamId, data, padding, endOfStream);
-        }
-      });
-      Http2Headers headers = GET("/").authority(DEFAULT_HTTPS_HOST_AND_PORT);
-      headers.set("foo_request", "foo_request_value");
-      headers.set("bar_request", "bar_request_value");
-      headers.set("juu_request", "juu_request_value_1", "juu_request_value_2");
-      headers.set("cookie", Arrays.asList("cookie_1", "cookie_2", "cookie_3"));
-      request.encoder.writeHeaders(request.context, id, headers, 0, true, request.context.newPromise());
-      request.context.flush();
-    });
-    fut.sync();
-    await();
-  }
-
-  @Test
-  public void testStatusMessage() throws Exception {
-    server.requestHandler(req -> {
-      HttpServerResponse resp = req.response();
-      resp.setStatusCode(404);
-      assertEquals("Not Found", resp.getStatusMessage());
-      resp.setStatusMessage("whatever");
-      assertEquals("whatever", resp.getStatusMessage());
-      testComplete();
-    });
-    startServer();
-    TestClient client = new TestClient();
-    ChannelFuture fut = client.connect(DEFAULT_HTTPS_PORT, DEFAULT_HTTPS_HOST, request -> {
-      int id = request.nextStreamId();
-      request.encoder.writeHeaders(request.context, id, GET("/"), 0, true, request.context.newPromise());
-      request.context.flush();
-    });
-    fut.sync();
-    await();
-  }
-
-  @Test
-  public void testURI() throws Exception {
-    server.requestHandler(req -> {
-      assertEquals("/some/path", req.path());
-      assertEquals("foo=foo_value&bar=bar_value_1&bar=bar_value_2", req.query());
-      assertEquals("/some/path?foo=foo_value&bar=bar_value_1&bar=bar_value_2", req.uri());
-      assertEquals("http://whatever.com/some/path?foo=foo_value&bar=bar_value_1&bar=bar_value_2", req.absoluteURI());
-      assertEquals("whatever.com", req.authority().host());
-      MultiMap params = req.params();
-      Set<String> names = params.names();
-      assertEquals(2, names.size());
-      assertTrue(names.contains("foo"));
-      assertTrue(names.contains("bar"));
-      assertEquals("foo_value", params.get("foo"));
-      assertEquals(Collections.singletonList("foo_value"), params.getAll("foo"));
-      assertEquals("bar_value_1", params.get("bar"));
-      assertEquals(Arrays.asList("bar_value_1", "bar_value_2"), params.getAll("bar"));
-      testComplete();
-    });
-    startServer();
-    TestClient client = new TestClient();
-    ChannelFuture fut = client.connect(DEFAULT_HTTPS_PORT, DEFAULT_HTTPS_HOST, request -> {
-      int id = request.nextStreamId();
-      Http2Headers headers = new DefaultHttp2Headers().
-          method("GET").
-          scheme("http").
-          authority("whatever.com").
-          path("/some/path?foo=foo_value&bar=bar_value_1&bar=bar_value_2");
-      request.encoder.writeHeaders(request.context, id, headers, 0, true, request.context.newPromise());
-      request.context.flush();
-    });
-    fut.sync();
-    await();
-  }
-
-  @Test
-  public void testHeadersEndHandler() throws Exception {
-    Context ctx = vertx.getOrCreateContext();
-    server.requestHandler(req -> {
-      HttpServerResponse resp = req.response();
-      resp.setChunked(true);
-      resp.putHeader("some", "some-header");
-      resp.headersEndHandler(v -> {
-        assertOnIOContext(ctx);
-        assertFalse(resp.headWritten());
-        resp.putHeader("extra", "extra-header");
-      });
-      resp.write("something");
-      assertTrue(resp.headWritten());
-      resp.end();
-    });
-    startServer(ctx);
-    TestClient client = new TestClient();
-    ChannelFuture fut = client.connect(DEFAULT_HTTPS_PORT, DEFAULT_HTTPS_HOST, request -> {
-      request.decoder.frameListener(new Http2EventAdapter() {
-        @Override
-        public void onHeadersRead(ChannelHandlerContext ctx, int streamId, Http2Headers headers, int streamDependency, short weight, boolean exclusive, int padding, boolean endStream) throws Http2Exception {
-          vertx.runOnContext(v -> {
-            assertEquals("some-header", headers.get("some").toString());
-            assertEquals("extra-header", headers.get("extra").toString());
-            testComplete();
-          });
-        }
-      });
-      int id = request.nextStreamId();
-      request.encoder.writeHeaders(request.context, id, GET("/"), 0, true, request.context.newPromise());
-      request.context.flush();
-    });
-    fut.sync();
-    await();
-  }
-
-  @Test
-  public void testBodyEndHandler() throws Exception {
-    server.requestHandler(req -> {
-      HttpServerResponse resp = req.response();
-      resp.setChunked(true);
-      AtomicInteger count = new AtomicInteger();
-      resp.bodyEndHandler(v -> {
-        assertEquals(0, count.getAndIncrement());
-        assertTrue(resp.ended());
-      });
-      resp.write("something");
-      assertEquals(0, count.get());
-      resp.end();
-      assertEquals(1, count.get());
-      testComplete();
-    });
-    startServer();
-    TestClient client = new TestClient();
-    ChannelFuture fut = client.connect(DEFAULT_HTTPS_PORT, DEFAULT_HTTPS_HOST, request -> {
-      int id = request.nextStreamId();
-      request.encoder.writeHeaders(request.context, id, GET("/"), 0, true, request.context.newPromise());
-      request.context.flush();
-    });
-    fut.sync();
-    await();
-  }
-
-  @Test
-  public void testPost() throws Exception {
-    Context ctx = vertx.getOrCreateContext();
-    Buffer expectedContent = TestUtils.randomBuffer(1000);
-    Buffer postContent = Buffer.buffer();
-    server.requestHandler(req -> {
-      assertOnIOContext(ctx);
-      req.handler(buff -> {
-        assertOnIOContext(ctx);
-        postContent.appendBuffer(buff);
-      });
-      req.endHandler(v -> {
-        assertOnIOContext(ctx);
-        req.response().putHeader("content-type", "text/plain").end("");
-        assertEquals(expectedContent, postContent);
-        testComplete();
-      });
-    });
-    startServer(ctx);
-    TestClient client = new TestClient();
-    ChannelFuture fut = client.connect(DEFAULT_HTTPS_PORT, DEFAULT_HTTPS_HOST, request -> {
-      int id = request.nextStreamId();
-      request.encoder.writeHeaders(request.context, id, POST("/").set("content-type", "text/plain"), 0, false, request.context.newPromise());
-      request.encoder.writeData(request.context, id, ((BufferInternal)expectedContent).getByteBuf(), 0, true, request.context.newPromise());
-      request.context.flush();
-    });
-    fut.sync();
-    await();
-  }
-
-  @Test
-  public void testPostFileUpload() throws Exception {
-    Context ctx = vertx.getOrCreateContext();
-    server.requestHandler(req -> {
-      Buffer tot = Buffer.buffer();
-      req.setExpectMultipart(true);
-      req.uploadHandler(upload -> {
-        assertOnIOContext(ctx);
-        assertEquals("file", upload.name());
-        assertEquals("tmp-0.txt", upload.filename());
-        assertEquals("image/gif", upload.contentType());
-        upload.handler(tot::appendBuffer);
-        upload.endHandler(v -> {
-          assertEquals(tot, Buffer.buffer("some-content"));
-          testComplete();
-        });
-      });
-      req.endHandler(v -> {
-        assertEquals(0, req.formAttributes().size());
-        req.response().putHeader("content-type", "text/plain").end("done");
-      });
-    });
-    startServer(ctx);
-
-    String contentType = "multipart/form-data; boundary=a4e41223-a527-49b6-ac1c-315d76be757e";
-    String contentLength = "225";
-    String body = "--a4e41223-a527-49b6-ac1c-315d76be757e\r\n" +
-        "Content-Disposition: form-data; name=\"file\"; filename=\"tmp-0.txt\"\r\n" +
-        "Content-Type: image/gif; charset=utf-8\r\n" +
-        "Content-Length: 12\r\n" +
-        "\r\n" +
-        "some-content\r\n" +
-        "--a4e41223-a527-49b6-ac1c-315d76be757e--\r\n";
-
-    TestClient client = new TestClient();
-    ChannelFuture fut = client.connect(DEFAULT_HTTPS_PORT, DEFAULT_HTTPS_HOST, request -> {
-      int id = request.nextStreamId();
-      request.encoder.writeHeaders(request.context, id, POST("/form").
-          set("content-type", contentType).set("content-length", contentLength), 0, false, request.context.newPromise());
-      request.encoder.writeData(request.context, id, BufferInternal.buffer(body).getByteBuf(), 0, true, request.context.newPromise());
-      request.context.flush();
-    });
-    fut.sync();
-    await();
-  }
-
-  @Test
-  public void testConnect() throws Exception {
-    server.requestHandler(req -> {
-      assertEquals(HttpMethod.CONNECT, req.method());
-      assertEquals("whatever.com", req.authority().host());
-      assertNull(req.path());
-      assertNull(req.query());
-      assertNull(req.scheme());
-      assertNull(req.uri());
-      assertNull(req.absoluteURI());
-      testComplete();
-    });
-    startServer();
-    TestClient client = new TestClient();
-    ChannelFuture fut = client.connect(DEFAULT_HTTPS_PORT, DEFAULT_HTTPS_HOST, request -> {
-      int id = request.nextStreamId();
-      Http2Headers headers = new DefaultHttp2Headers().method("CONNECT").authority("whatever.com");
-      request.encoder.writeHeaders(request.context, id, headers, 0, true, request.context.newPromise());
-      request.context.flush();
-    });
-    fut.sync();
-    await();
-  }
-
-  @Test
-  public void testServerRequestPauseResume() throws Exception {
-    testStreamPauseResume(req -> Future.succeededFuture(req));
-  }
-
-  private void testStreamPauseResume(Function<HttpServerRequest, Future<ReadStream<Buffer>>> streamProvider) throws Exception {
-    Buffer expected = Buffer.buffer();
-    String chunk = TestUtils.randomAlphaString(1000);
-    AtomicBoolean done = new AtomicBoolean();
-    AtomicBoolean paused = new AtomicBoolean();
-    Buffer received = Buffer.buffer();
-    server.requestHandler(req -> {
-      Future<ReadStream<Buffer>> fut = streamProvider.apply(req);
-      fut.onComplete(onSuccess(stream -> {
-        vertx.setPeriodic(1, timerID -> {
-          if (paused.get()) {
-            vertx.cancelTimer(timerID);
-            done.set(true);
-            // Let some time to accumulate some more buffers
-            vertx.setTimer(100, id -> {
-              stream.resume();
-            });
-          }
-        });
-        stream.handler(received::appendBuffer);
-        stream.endHandler(v -> {
-          assertEquals(expected, received);
-          testComplete();
-        });
-        stream.pause();
-      }));
-    });
-    startServer();
-
-    TestClient client = new TestClient();
-    ChannelFuture fut = client.connect(DEFAULT_HTTPS_PORT, DEFAULT_HTTPS_HOST, request -> {
-      int id = request.nextStreamId();
-      request.encoder.writeHeaders(request.context, id, POST("/form").
-          set("content-type", "text/plain"), 0, false, request.context.newPromise());
-      request.context.flush();
-      Http2Stream stream = request.connection.stream(id);
-      class Anonymous {
-        void send() {
-          boolean writable = request.encoder.flowController().isWritable(stream);
-          if (writable) {
-            Buffer buf = Buffer.buffer(chunk);
-            expected.appendBuffer(buf);
-            request.encoder.writeData(request.context, id, ((BufferInternal)buf).getByteBuf(), 0, false, request.context.newPromise());
-            request.context.flush();
-            request.context.executor().execute(this::send);
-          } else {
-            request.encoder.writeData(request.context, id, Unpooled.EMPTY_BUFFER, 0, true, request.context.newPromise());
-            request.context.flush();
-            paused.set(true);
-          }
-        }
-      }
-      new Anonymous().send();
-    });
-    fut.sync();
-    await();
-  }
-
-  @Test
-  public void testServerResponseWritability() throws Exception {
-    testStreamWritability(req -> {
-      HttpServerResponse resp = req.response();
-      resp.putHeader("content-type", "text/plain");
-      resp.setChunked(true);
-      return Future.succeededFuture(resp);
-    });
-  }
-
-  private void testStreamWritability(Function<HttpServerRequest, Future<WriteStream<Buffer>>> streamProvider) throws Exception {
-    Context ctx = vertx.getOrCreateContext();
-    String content = TestUtils.randomAlphaString(1024);
-    StringBuilder expected = new StringBuilder();
-    Promise<Void> whenFull = Promise.promise();
-    AtomicBoolean drain = new AtomicBoolean();
-    server.requestHandler(req -> {
-      Future<WriteStream<Buffer>> fut = streamProvider.apply(req);
-      fut.onComplete(onSuccess(stream -> {
-        vertx.setPeriodic(1, timerID -> {
-          if (stream.writeQueueFull()) {
-            stream.drainHandler(v -> {
-              assertOnIOContext(ctx);
-              expected.append("last");
-              stream.end(Buffer.buffer("last"));
-            });
-            vertx.cancelTimer(timerID);
-            drain.set(true);
-            whenFull.complete();
-          } else {
-            expected.append(content);
-            Buffer buf = Buffer.buffer(content);
-            stream.write(buf);
-          }
-        });
-      }));
-    });
-    startServer(ctx);
-
-    TestClient client = new TestClient();
-    ChannelFuture fut = client.connect(DEFAULT_HTTPS_PORT, DEFAULT_HTTPS_HOST, request -> {
-      AtomicInteger toAck = new AtomicInteger();
-      int id = request.nextStreamId();
-      Http2ConnectionEncoder encoder = request.encoder;
-      encoder.writeHeaders(request.context, id, GET("/"), 0, true, request.context.newPromise());
-      request.decoder.frameListener(new Http2FrameAdapter() {
-
-        StringBuilder received = new StringBuilder();
-
-        @Override
-        public int onDataRead(ChannelHandlerContext ctx, int streamId, ByteBuf data, int padding, boolean endOfStream) throws Http2Exception {
-          received.append(data.toString(StandardCharsets.UTF_8));
-          int delta = super.onDataRead(ctx, streamId, data, padding, endOfStream);
-          if (endOfStream) {
-            vertx.runOnContext(v -> {
-              assertEquals(expected.toString(), received.toString());
-              testComplete();
-            });
-            return delta;
-          } else {
-            if (drain.get()) {
-              return delta;
-            } else {
-              toAck.getAndAdd(delta);
-              return 0;
-            }
-          }
-        }
-      });
-      whenFull.future().onComplete(ar -> {
-        request.context.executor().execute(() -> {
-          try {
-            request.decoder.flowController().consumeBytes(request.connection.stream(id), toAck.intValue());
-            request.context.flush();
-          } catch (Http2Exception e) {
-            e.printStackTrace();
-            fail(e);
-          }
-        });
-      });
-    });
-
-    fut.sync();
-
-    await();
-  }
-
-  @Test
-  public void testTrailers() throws Exception {
-    server.requestHandler(req -> {
-      HttpServerResponse resp = req.response();
-      resp.setChunked(true);
-      resp.write("some-content");
-      resp.putTrailer("Foo", "foo_value");
-      resp.putTrailer("bar", "bar_value");
-      resp.putTrailer("juu", (List<String>)Arrays.asList("juu_value_1", "juu_value_2"));
-      resp.end();
-    });
-    startServer();
-    TestClient client = new TestClient();
-    ChannelFuture fut = client.connect(DEFAULT_HTTPS_PORT, DEFAULT_HTTPS_HOST, request -> {
-      request.decoder.frameListener(new Http2EventAdapter() {
-        int count;
-        @Override
-        public void onHeadersRead(ChannelHandlerContext ctx, int streamId, Http2Headers headers, int streamDependency, short weight, boolean exclusive, int padding, boolean endStream) throws Http2Exception {
-          switch (count++) {
-            case 0:
-              vertx.runOnContext(v -> {
-                assertFalse(endStream);
-              });
-              break;
-            case 1:
-              vertx.runOnContext(v -> {
-                assertEquals("foo_value", headers.get("foo").toString());
-                assertEquals(1, headers.getAll("foo").size());
-                assertEquals("foo_value", headers.getAll("foo").get(0).toString());
-                assertEquals("bar_value", headers.getAll("bar").get(0).toString());
-                assertEquals(2, headers.getAll("juu").size());
-                assertEquals("juu_value_1", headers.getAll("juu").get(0).toString());
-                assertEquals("juu_value_2", headers.getAll("juu").get(1).toString());
-                assertTrue(endStream);
-                testComplete();
-              });
-              break;
-            default:
-              vertx.runOnContext(v -> {
-                fail();
-              });
-              break;
-          }
-        }
-      });
-      int id = request.nextStreamId();
-      request.encoder.writeHeaders(request.context, id, GET("/"), 0, true, request.context.newPromise());
-      request.context.flush();
-    });
-    fut.sync();
-    await();
-  }
-
-  @Test
-  public void testServerResetClientStream1() throws Exception {
-    server.requestHandler(req -> {
-      req.handler(buf -> {
-        req.response().reset(8);
-      });
-    });
-    testServerResetClientStream(code -> {
-      assertEquals(8, code);
-      testComplete();
-    }, false);
-  }
-
-  @Test
-  public void testServerResetClientStream2() throws Exception {
-    server.requestHandler(req -> {
-      req.handler(buf -> {
-        req.response().end();
-        req.response().reset(8);
-      });
-    });
-    testServerResetClientStream(code -> {
-      assertEquals(8, code);
-      testComplete();
-    }, false);
-  }
-
-  @Test
-  public void testServerResetClientStream3() throws Exception {
-    server.requestHandler(req -> {
-      req.endHandler(buf -> {
-        req.response().reset(8);
-      });
-    });
-    testServerResetClientStream(code -> {
-      assertEquals(8, code);
-      testComplete();
-    }, true);
-  }
-
-  private void testServerResetClientStream(LongConsumer resetHandler, boolean end) throws Exception {
-    startServer();
-
-    TestClient client = new TestClient();
-    ChannelFuture fut = client.connect(DEFAULT_HTTPS_PORT, DEFAULT_HTTPS_HOST, request -> {
-      int id = request.nextStreamId();
-      request.decoder.frameListener(new Http2EventAdapter() {
-        @Override
-        public void onRstStreamRead(ChannelHandlerContext ctx, int streamId, long errorCode) throws Http2Exception {
-          vertx.runOnContext(v -> {
-            resetHandler.accept(errorCode);
-          });
-        }
-      });
-      Http2ConnectionEncoder encoder = request.encoder;
-      encoder.writeHeaders(request.context, id, GET("/"), 0, false, request.context.newPromise());
-      encoder.writeData(request.context, id, BufferInternal.buffer("hello").getByteBuf(), 0, end, request.context.newPromise());
-    });
-
-    fut.sync();
-
-    await();
-  }
-
-  @Test
-  public void testClientResetServerStream() throws Exception {
-    Context ctx = vertx.getOrCreateContext();
-    Promise<Void> bufReceived = Promise.promise();
-    AtomicInteger resetCount = new AtomicInteger();
-    server.requestHandler(req -> {
-      req.handler(buf -> {
-        bufReceived.complete();
-      });
-      req.exceptionHandler(err -> {
-        assertOnIOContext(ctx);
-        if (err instanceof StreamResetException) {
-          assertEquals(10L, ((StreamResetException) err).getCode());
-          assertEquals(0, resetCount.getAndIncrement());
-        }
-      });
-      req.response().exceptionHandler(err -> {
-        assertOnIOContext(ctx);
-        if (err instanceof StreamResetException) {
-          assertEquals(10L, ((StreamResetException) err).getCode());
-          assertEquals(1, resetCount.getAndIncrement());
-          testComplete();
-        }
-      });
-    });
-    startServer(ctx);
-
-    TestClient client = new TestClient();
-    ChannelFuture fut = client.connect(DEFAULT_HTTPS_PORT, DEFAULT_HTTPS_HOST, request -> {
-      int id = request.nextStreamId();
-      Http2ConnectionEncoder encoder = request.encoder;
-      encoder.writeHeaders(request.context, id, GET("/"), 0, false, request.context.newPromise());
-      encoder.writeData(request.context, id, BufferInternal.buffer("hello").getByteBuf(), 0, false, request.context.newPromise());
-      bufReceived.future().onComplete(ar -> {
-        encoder.writeRstStream(request.context, id, 10, request.context.newPromise());
-        request.context.flush();
-      });
-    });
-
-    fut.sync();
-
-    await();
-  }
-
-  @Test
-  public void testConnectionClose() throws Exception {
-    Context ctx = vertx.getOrCreateContext();
-    server.requestHandler(req -> {
-      HttpConnection conn = req.connection();
-      conn.closeHandler(v -> {
-        assertSame(ctx, Vertx.currentContext());
-        testComplete();
-      });
-      req.response().putHeader("Content-Type", "text/plain").end();
-    });
-    startServer(ctx);
-
-    TestClient client = new TestClient();
-    ChannelFuture fut = client.connect(DEFAULT_HTTPS_PORT, DEFAULT_HTTPS_HOST, request -> {
-      int id = request.nextStreamId();
-      Http2ConnectionEncoder encoder = request.encoder;
-      encoder.writeHeaders(request.context, id, GET("/"), 0, true, request.context.newPromise());
-      request.decoder.frameListener(new Http2FrameAdapter() {
-        @Override
-        public void onHeadersRead(ChannelHandlerContext ctx, int streamId, Http2Headers headers, int streamDependency, short weight, boolean exclusive, int padding, boolean endStream) throws Http2Exception {
-          request.context.close();
-        }
-      });
-    });
-    fut.sync();
-    await();
-  }
-
-  @Test
-  public void testPushPromise() throws Exception {
-    testPushPromise(GET("/").authority("whatever.com"), (resp, handler ) -> {
-      resp.push(HttpMethod.GET, "/wibble").onComplete(handler);
-    }, headers -> {
-      assertEquals("GET", headers.method().toString());
-      assertEquals("https", headers.scheme().toString());
-      assertEquals("/wibble", headers.path().toString());
-      assertEquals("whatever.com", headers.authority().toString());
-    });
-  }
-
-  @Test
-  public void testPushPromiseHeaders() throws Exception {
-    testPushPromise(GET("/").authority("whatever.com"), (resp, handler ) -> {
-      resp.push(HttpMethod.GET, "/wibble", HttpHeaders.
-          set("foo", "foo_value").
-          set("bar", Arrays.<CharSequence>asList("bar_value_1", "bar_value_2"))).onComplete(handler);
-    }, headers -> {
-      assertEquals("GET", headers.method().toString());
-      assertEquals("https", headers.scheme().toString());
-      assertEquals("/wibble", headers.path().toString());
-      assertEquals("whatever.com", headers.authority().toString());
-      assertEquals("foo_value", headers.get("foo").toString());
-      assertEquals(Arrays.asList("bar_value_1", "bar_value_2"), headers.getAll("bar").stream().map(CharSequence::toString).collect(Collectors.toList()));
-    });
-  }
-
-  @Test
-  public void testPushPromiseNoAuthority() throws Exception {
-    Http2Headers get = GET("/");
-    get.remove("authority");
-    testPushPromise(get, (resp, handler ) -> {
-      resp.push(HttpMethod.GET, "/wibble").onComplete(handler);
-    }, headers -> {
-      assertEquals("GET", headers.method().toString());
-      assertEquals("https", headers.scheme().toString());
-      assertEquals("/wibble", headers.path().toString());
-      assertNull(headers.authority());
-    });
-  }
-
-  @Test
-  public void testPushPromiseOverrideAuthority() throws Exception {
-    testPushPromise(GET("/").authority("whatever.com"), (resp, handler ) -> {
-      resp.push(HttpMethod.GET, HostAndPort.authority("override.com"), "/wibble").onComplete(handler);
-    }, headers -> {
-      assertEquals("GET", headers.method().toString());
-      assertEquals("https", headers.scheme().toString());
-      assertEquals("/wibble", headers.path().toString());
-      assertEquals("override.com", headers.authority().toString());
-    });
-  }
-
-
-  private void testPushPromise(Http2Headers requestHeaders,
-                               BiConsumer<HttpServerResponse, Handler<AsyncResult<HttpServerResponse>>> pusher,
-                               Consumer<Http2Headers> headerChecker) throws Exception {
-    Context ctx = vertx.getOrCreateContext();
-    server.requestHandler(req -> {
-      Handler<AsyncResult<HttpServerResponse>> handler = ar -> {
-        assertSameEventLoop(ctx, Vertx.currentContext());
-        assertTrue(ar.succeeded());
-        HttpServerResponse response = ar.result();
-        response./*putHeader("content-type", "application/plain").*/end("the_content");
-        assertIllegalStateException(() -> response.push(HttpMethod.GET, "/wibble2"));
-      };
-      pusher.accept(req.response(), handler);
-    });
-    startServer(ctx);
-    TestClient client = new TestClient();
-    ChannelFuture fut = client.connect(DEFAULT_HTTPS_PORT, DEFAULT_HTTPS_HOST, request -> {
-      int id = request.nextStreamId();
-      Http2ConnectionEncoder encoder = request.encoder;
-      encoder.writeHeaders(request.context, id, requestHeaders, 0, true, request.context.newPromise());
-      Map<Integer, Http2Headers> pushed = new HashMap<>();
-      request.decoder.frameListener(new Http2FrameAdapter() {
-        @Override
-        public void onPushPromiseRead(ChannelHandlerContext ctx, int streamId, int promisedStreamId, Http2Headers headers, int padding) throws Http2Exception {
-          pushed.put(promisedStreamId, headers);
-        }
-
-        @Override
-        public int onDataRead(ChannelHandlerContext ctx, int streamId, ByteBuf data, int padding, boolean endOfStream) throws Http2Exception {
-          int delta = super.onDataRead(ctx, streamId, data, padding, endOfStream);
-          String content = data.toString(StandardCharsets.UTF_8);
-          vertx.runOnContext(v -> {
-            assertEquals(Collections.singleton(streamId), pushed.keySet());
-            assertEquals("the_content", content);
-            Http2Headers pushedHeaders = pushed.get(streamId);
-            headerChecker.accept(pushedHeaders);
-            testComplete();
-          });
-          return delta;
-        }
-      });
-    });
-    fut.sync();
-    await();
-  }
-
-  @Test
-  public void testResetActivePushPromise() throws Exception {
-    Context ctx = vertx.getOrCreateContext();
-    server.requestHandler(req -> {
-      req.response().push(HttpMethod.GET, "/wibble").onComplete(onSuccess(response -> {
-        assertOnIOContext(ctx);
-        AtomicInteger resets = new AtomicInteger();
-        response.exceptionHandler(err -> {
-          if (err instanceof StreamResetException) {
-            assertEquals(8, ((StreamResetException)err).getCode());
-            resets.incrementAndGet();
-          }
-        });
-        response.closeHandler(v -> {
-          testComplete();
-          assertEquals(1, resets.get());
-        });
-        response.setChunked(true).write("some_content");
-      }));
-    });
-    startServer(ctx);
-    TestClient client = new TestClient();
-    ChannelFuture fut = client.connect(DEFAULT_HTTPS_PORT, DEFAULT_HTTPS_HOST, request -> {
-      int id = request.nextStreamId();
-      Http2ConnectionEncoder encoder = request.encoder;
-      encoder.writeHeaders(request.context, id, GET("/"), 0, true, request.context.newPromise());
-      request.decoder.frameListener(new Http2FrameAdapter() {
-        @Override
-        public int onDataRead(ChannelHandlerContext ctx, int streamId, ByteBuf data, int padding, boolean endOfStream) throws Http2Exception {
-          request.encoder.writeRstStream(ctx, streamId, Http2Error.CANCEL.code(), ctx.newPromise());
-          request.context.flush();
-          return super.onDataRead(ctx, streamId, data, padding, endOfStream);
-        }
-      });
-    });
-    fut.sync();
-    await();
-  }
-
-  @Test
-  public void testQueuePushPromise() throws Exception {
-    Context ctx = vertx.getOrCreateContext();
-    int numPushes = 10;
-    Set<String> pushSent = new HashSet<>();
-    server.requestHandler(req -> {
-      req.response().setChunked(true).write("abc");
-      for (int i = 0; i < numPushes; i++) {
-        int val = i;
-        String path = "/wibble" + val;
-        req.response().push(HttpMethod.GET, path).onComplete(onSuccess(response -> {
-          assertSameEventLoop(ctx, Vertx.currentContext());
-          pushSent.add(path);
-          vertx.setTimer(10, id -> {
-            response.end("wibble-" + val);
-          });
-        }));
-      }
-    });
-    startServer(ctx);
-    TestClient client = new TestClient();
-    client.settings.maxConcurrentStreams(3);
-    ChannelFuture fut = client.connect(DEFAULT_HTTPS_PORT, DEFAULT_HTTPS_HOST, request -> {
-      int id = request.nextStreamId();
-      Http2ConnectionEncoder encoder = request.encoder;
-      encoder.writeHeaders(request.context, id, GET("/"), 0, true, request.context.newPromise());
-      request.decoder.frameListener(new Http2FrameAdapter() {
-        int count = numPushes;
-        Set<String> pushReceived = new HashSet<>();
-
-        @Override
-        public void onPushPromiseRead(ChannelHandlerContext ctx, int streamId, int promisedStreamId, Http2Headers headers, int padding) throws Http2Exception {
-          pushReceived.add(headers.path().toString());
-        }
-
-        @Override
-        public int onDataRead(ChannelHandlerContext ctx, int streamId, ByteBuf data, int padding, boolean endOfStream) throws Http2Exception {
-          if (count-- == 0) {
-            vertx.runOnContext(v -> {
-              assertEquals(numPushes, pushSent.size());
-              assertEquals(pushReceived, pushSent);
-              testComplete();
-            });
-          }
-          return super.onDataRead(ctx, streamId, data, padding, endOfStream);
-        }
-      });
-    });
-    fut.sync();
-    await();
-  }
-
-  @Test
-  public void testResetPendingPushPromise() throws Exception {
-    Context ctx = vertx.getOrCreateContext();
-    server.requestHandler(req -> {
-      req.response().push(HttpMethod.GET, "/wibble").onComplete(onFailure(r -> {
-        assertOnIOContext(ctx);
-        testComplete();
-      }));
-    });
-    startServer(ctx);
-    TestClient client = new TestClient();
-    client.settings.maxConcurrentStreams(0);
-    ChannelFuture fut = client.connect(DEFAULT_HTTPS_PORT, DEFAULT_HTTPS_HOST, request -> {
-      int id = request.nextStreamId();
-      Http2ConnectionEncoder encoder = request.encoder;
-      encoder.writeHeaders(request.context, id, GET("/"), 0, true, request.context.newPromise());
-      request.decoder.frameListener(new Http2FrameAdapter() {
-        @Override
-        public void onPushPromiseRead(ChannelHandlerContext ctx, int streamId, int promisedStreamId, Http2Headers headers, int padding) throws Http2Exception {
-          request.encoder.writeRstStream(request.context, promisedStreamId, Http2Error.CANCEL.code(), request.context.newPromise());
-          request.context.flush();
-        }
-      });
-    });
-    fut.sync();
-    await();
-  }
-
-  @Test
-  public void testHostHeaderInsteadOfAuthorityPseudoHeader() throws Exception {
-    // build the HTTP/2 headers, omit the ":authority" pseudo-header and include the "host" header instead
-    Http2Headers headers = new DefaultHttp2Headers().method("GET").scheme("https").path("/").set("host", DEFAULT_HTTPS_HOST_AND_PORT);
-    server.requestHandler(req -> {
-      // validate that the authority is properly populated
-      assertEquals(DEFAULT_HTTPS_HOST, req.authority().host());
-      assertEquals(DEFAULT_HTTPS_PORT, req.authority().port());
-      testComplete();
-    });
-    startServer();
-    TestClient client = new TestClient();
-    ChannelFuture fut = client.connect(DEFAULT_HTTPS_PORT, DEFAULT_HTTPS_HOST, request -> {
-      int id = request.nextStreamId();
-      Http2ConnectionEncoder encoder = request.encoder;
-      encoder.writeHeaders(request.context, id, headers, 0, true, request.context.newPromise());
-    });
-    fut.sync();
-    await();
-  }
-
-  @Test
-  public void testMissingMethodPseudoHeader() throws Exception {
-    testMalformedRequestHeaders(new DefaultHttp2Headers().scheme("http").path("/"));
-  }
-
-  @Test
-  public void testMissingSchemePseudoHeader() throws Exception {
-    testMalformedRequestHeaders(new DefaultHttp2Headers().method("GET").path("/"));
-  }
-
-  @Test
-  public void testMissingPathPseudoHeader() throws Exception {
-    testMalformedRequestHeaders(new DefaultHttp2Headers().method("GET").scheme("http"));
-  }
-
-  @Test
-  public void testInvalidAuthority() throws Exception {
-    testMalformedRequestHeaders(new DefaultHttp2Headers().method("GET").scheme("http").authority("foo@" + DEFAULT_HTTPS_HOST_AND_PORT).path("/"));
-  }
-
-  @Test
-  public void testInvalidHost1() throws Exception {
-    testMalformedRequestHeaders(new DefaultHttp2Headers().method("GET").scheme("http").authority(DEFAULT_HTTPS_HOST_AND_PORT).path("/").set("host", "foo@" + DEFAULT_HTTPS_HOST_AND_PORT));
-  }
-
-  @Test
-  public void testInvalidHost2() throws Exception {
-    testMalformedRequestHeaders(new DefaultHttp2Headers().method("GET").scheme("http").authority(DEFAULT_HTTPS_HOST_AND_PORT).path("/").set("host", "another-host:" + DEFAULT_HTTPS_PORT));
-  }
-
-  @Test
-  public void testInvalidHost3() throws Exception {
-    testMalformedRequestHeaders(new DefaultHttp2Headers().method("GET").scheme("http").authority(DEFAULT_HTTPS_HOST_AND_PORT).path("/").set("host", DEFAULT_HTTP_HOST));
-  }
-
-  @Test
-  public void testConnectInvalidPath() throws Exception {
-    testMalformedRequestHeaders(new DefaultHttp2Headers().method("CONNECT").path("/").authority(DEFAULT_HTTPS_HOST_AND_PORT));
-  }
-
-  @Test
-  public void testConnectInvalidScheme() throws Exception {
-    testMalformedRequestHeaders(new DefaultHttp2Headers().method("CONNECT").scheme("http").authority(DEFAULT_HTTPS_HOST_AND_PORT));
-  }
->>>>>>> c85bacac
 
 public class Http2ServerTest extends HttpServerTest {
 
@@ -1345,882 +46,6 @@
     for (EventLoopGroup eventLoopGroup : eventLoopGroups) {
       eventLoopGroup.shutdownGracefully(0, 10, TimeUnit.SECONDS);
     }
-<<<<<<< HEAD
-=======
-    return f;
-  }
-
-  @Test
-  public void testSendFile() throws Exception {
-    Buffer expected = Buffer.buffer(TestUtils.randomAlphaString(1000 * 1000));
-    File tmp = createTempFile(expected);
-    testSendFile(expected, tmp.getAbsolutePath(), 0, expected.length());
-  }
-
-  @Test
-  public void testSendFileRange() throws Exception {
-    Buffer expected = Buffer.buffer(TestUtils.randomAlphaString(1000 * 1000));
-    File tmp = createTempFile(expected);
-    int from = 200 * 1000;
-    int to = 700 * 1000;
-    testSendFile(expected.slice(from, to), tmp.getAbsolutePath(), from, to - from);
-  }
-
-  @Test
-  public void testSendEmptyFile() throws Exception {
-    Buffer expected = Buffer.buffer();
-    File tmp = createTempFile(expected);
-    testSendFile(expected, tmp.getAbsolutePath(), 0, expected.length());
-  }
-
-  private void testSendFile(Buffer expected, String path, long offset, long length) throws Exception {
-    waitFor(2);
-    server.requestHandler(req -> {
-      HttpServerResponse resp = req.response();
-      resp.sendFile(path, offset, length).onComplete(onSuccess(v -> {
-        assertEquals(resp.bytesWritten(), length);
-        complete();
-      }));
-    });
-    startServer();
-    TestClient client = new TestClient();
-    ChannelFuture fut = client.connect(DEFAULT_HTTPS_PORT, DEFAULT_HTTPS_HOST, request -> {
-      request.decoder.frameListener(new Http2EventAdapter() {
-        Buffer buffer = Buffer.buffer();
-        Http2Headers responseHeaders;
-        private void endStream() {
-          vertx.runOnContext(v -> {
-            assertEquals("" + length, responseHeaders.get("content-length").toString());
-            assertEquals(expected, buffer);
-            complete();
-          });
-        }
-        @Override
-        public void onHeadersRead(ChannelHandlerContext ctx, int streamId, Http2Headers headers, int streamDependency, short weight, boolean exclusive, int padding, boolean endStream) throws Http2Exception {
-          responseHeaders = headers;
-          if (endStream) {
-            endStream();
-          }
-        }
-        @Override
-        public int onDataRead(ChannelHandlerContext ctx, int streamId, ByteBuf data, int padding, boolean endOfStream) throws Http2Exception {
-          buffer.appendBuffer(BufferInternal.buffer(data.duplicate()));
-          if (endOfStream) {
-            endStream();
-          }
-          return data.readableBytes() + padding;
-        }
-      });
-      int id = request.nextStreamId();
-      request.encoder.writeHeaders(request.context, id, GET("/"), 0, true, request.context.newPromise());
-      request.context.flush();
-    });
-    fut.sync();
-    await();
-  }
-
-  @Test
-  public void testStreamError() throws Exception {
-    waitFor(2);
-    Promise<Void> when = Promise.promise();
-    Context ctx = vertx.getOrCreateContext();
-    server.requestHandler(req -> {
-      AtomicInteger reqErrors = new AtomicInteger();
-      req.exceptionHandler(err -> {
-        // Called twice : reset + close
-        assertOnIOContext(ctx);
-        reqErrors.incrementAndGet();
-      });
-      AtomicInteger respErrors = new AtomicInteger();
-      req.response().exceptionHandler(err -> {
-        assertOnIOContext(ctx);
-        respErrors.incrementAndGet();
-      });
-      req.response().closeHandler(v -> {
-        assertOnIOContext(ctx);
-        assertTrue("Was expecting reqErrors to be > 0", reqErrors.get() > 0);
-        assertTrue("Was expecting respErrors to be > 0", respErrors.get() > 0);
-        complete();
-      });
-      req.response().endHandler(v -> {
-        assertOnIOContext(ctx);
-        complete();
-      });
-      when.complete();
-    });
-    startServer(ctx);
-    TestClient client = new TestClient();
-    ChannelFuture fut = client.connect(DEFAULT_HTTPS_PORT, DEFAULT_HTTPS_HOST, request -> {
-      int id = request.nextStreamId();
-      Http2ConnectionEncoder encoder = request.encoder;
-      encoder.writeHeaders(request.context, id, GET("/"), 0, false, request.context.newPromise());
-      request.context.flush();
-      when.future().onComplete(ar -> {
-        // Send a corrupted frame on purpose to check we get the corresponding error in the request exception handler
-        // the error is : greater padding value 0c -> 1F
-        // ChannelFuture a = encoder.frameWriter().writeData(request.context, id, Buffer.buffer("hello").getByteBuf(), 12, false, request.context.newPromise());
-        // normal frame    : 00 00 12 00 08 00 00 00 03 0c 68 65 6c 6c 6f 00 00 00 00 00 00 00 00 00 00 00 00
-        // corrupted frame : 00 00 12 00 08 00 00 00 03 1F 68 65 6c 6c 6f 00 00 00 00 00 00 00 00 00 00 00 00
-        request.channel.write(BufferInternal.buffer(new byte[]{
-            0x00, 0x00, 0x12, 0x00, 0x08, 0x00, 0x00, 0x00, (byte)(id & 0xFF), 0x1F, 0x68, 0x65, 0x6c, 0x6c,
-            0x6f, 0x00, 0x00, 0x00, 0x00, 0x00, 0x00, 0x00, 0x00, 0x00, 0x00, 0x00, 0x00
-        }).getByteBuf());
-        request.context.flush();
-      });
-    });
-    fut.sync();
-    await();
-  }
-
-  @Test
-  public void testPromiseStreamError() throws Exception {
-    Context ctx = vertx.getOrCreateContext();
-    waitFor(2);
-    Promise<Void> when = Promise.promise();
-    server.requestHandler(req -> {
-      req.response().push(HttpMethod.GET, "/wibble").onComplete(onSuccess(resp -> {
-        assertOnIOContext(ctx);
-        when.complete();
-        AtomicInteger erros = new AtomicInteger();
-        resp.exceptionHandler(err -> {
-          assertOnIOContext(ctx);
-          erros.incrementAndGet();
-        });
-        resp.closeHandler(v -> {
-          assertOnIOContext(ctx);
-          assertTrue("Was expecting errors to be > 0", erros.get() > 0);
-          complete();
-        });
-        resp.endHandler(v -> {
-          assertOnIOContext(ctx);
-          complete();
-        });
-        resp.setChunked(true).write("whatever"); // Transition to half-closed remote
-      }));
-    });
-    startServer(ctx);
-    TestClient client = new TestClient();
-    ChannelFuture fut = client.connect(DEFAULT_HTTPS_PORT, DEFAULT_HTTPS_HOST, request -> {
-      request.decoder.frameListener(new Http2EventAdapter() {
-        @Override
-        public void onPushPromiseRead(ChannelHandlerContext ctx, int streamId, int promisedStreamId, Http2Headers headers, int padding) throws Http2Exception {
-          when.future().onComplete(ar -> {
-            Http2ConnectionEncoder encoder = request.encoder;
-            encoder.frameWriter().writeHeaders(request.context, promisedStreamId, GET("/"), 0, false, request.context.newPromise());
-            request.context.flush();
-          });
-        }
-      });
-      int id = request.nextStreamId();
-      Http2ConnectionEncoder encoder = request.encoder;
-      encoder.writeHeaders(request.context, id, GET("/"), 0, false, request.context.newPromise());
-      request.context.flush();
-    });
-    fut.sync();
-    await();
-  }
-
-  @Test
-  public void testConnectionDecodeError() throws Exception {
-    Context ctx = vertx.getOrCreateContext();
-    waitFor(3);
-    Promise<Void> when = Promise.promise();
-    server.requestHandler(req -> {
-      AtomicInteger reqFailures = new AtomicInteger();
-      AtomicInteger respFailures = new AtomicInteger();
-      req.exceptionHandler(err -> {
-        assertOnIOContext(ctx);
-        reqFailures.incrementAndGet();
-      });
-      req.response().exceptionHandler(err -> {
-        assertOnIOContext(ctx);
-        respFailures.incrementAndGet();
-      });
-      req.response().closeHandler(v -> {
-        assertOnIOContext(ctx);
-        complete();
-      });
-      req.response().endHandler(v -> {
-        assertOnIOContext(ctx);
-        assertTrue(reqFailures.get() > 0);
-        assertTrue(respFailures.get() > 0);
-        complete();
-      });
-      HttpConnection conn = req.connection();
-      AtomicInteger connFailures = new AtomicInteger();
-      conn.exceptionHandler(err -> {
-        assertOnIOContext(ctx);
-        connFailures.incrementAndGet();
-      });
-      conn.closeHandler(v -> {
-        assertTrue(connFailures.get() > 0);
-        assertOnIOContext(ctx);
-        complete();
-      });
-      when.complete();
-    });
-    startServer(ctx);
-    TestClient client = new TestClient();
-    ChannelFuture fut = client.connect(DEFAULT_HTTPS_PORT, DEFAULT_HTTPS_HOST, request -> {
-      int id = request.nextStreamId();
-      Http2ConnectionEncoder encoder = request.encoder;
-      when.future().onComplete(ar -> {
-        // Send a stream ID that does not exists
-        encoder.frameWriter().writeRstStream(request.context, 10, 0, request.context.newPromise());
-        request.context.flush();
-      });
-      encoder.writeHeaders(request.context, id, GET("/"), 0, false, request.context.newPromise());
-      request.context.flush();
-    });
-    fut.sync();
-    await();
-  }
-
-  @Test
-  public void testServerSendGoAwayNoError() throws Exception {
-    waitFor(2);
-    AtomicReference<HttpServerRequest> first = new AtomicReference<>();
-    AtomicInteger status = new AtomicInteger();
-    AtomicInteger closed = new AtomicInteger();
-    AtomicBoolean done = new AtomicBoolean();
-    Context ctx = vertx.getOrCreateContext();
-    Handler<HttpServerRequest> requestHandler = req -> {
-      if (first.compareAndSet(null, req)) {
-        req.exceptionHandler(err -> {
-          assertTrue(done.get());
-        });
-        req.response().exceptionHandler(err -> {
-          assertTrue(done.get());
-        });
-      } else {
-        assertEquals(0, status.getAndIncrement());
-        req.exceptionHandler(err -> {
-          closed.incrementAndGet();
-        });
-        req.response().exceptionHandler(err -> {
-          assertEquals(HttpClosedException.class, err.getClass());
-          assertEquals(0, ((HttpClosedException)err).goAway().getErrorCode());
-          closed.incrementAndGet();
-        });
-        HttpConnection conn = req.connection();
-        conn.shutdownHandler(v -> {
-          assertFalse(done.get());
-        });
-        conn.closeHandler(v -> {
-          assertTrue(done.get());
-        });
-        ctx.runOnContext(v1 -> {
-          conn.goAway(0, first.get().response().streamId());
-          vertx.setTimer(300, timerID -> {
-            assertEquals(1, status.getAndIncrement());
-            done.set(true);
-            complete();
-          });
-        });
-      }
-    };
-    testServerSendGoAway(requestHandler, 0);
-  }
-
-  @Ignore
-  @Test
-  public void testServerSendGoAwayInternalError() throws Exception {
-    waitFor(3);
-    AtomicReference<HttpServerRequest> first = new AtomicReference<>();
-    AtomicInteger status = new AtomicInteger();
-    AtomicInteger closed = new AtomicInteger();
-    Handler<HttpServerRequest> requestHandler = req -> {
-      if (first.compareAndSet(null, req)) {
-        req.exceptionHandler(err -> {
-          fail();
-        });
-        req.response().closeHandler(err -> {
-          closed.incrementAndGet();
-        });
-        req.response().endHandler(err -> {
-          closed.incrementAndGet();
-        });
-      } else {
-        assertEquals(0, status.getAndIncrement());
-        req.exceptionHandler(err -> {
-          closed.incrementAndGet();
-        });
-        req.response().closeHandler(err -> {
-          closed.incrementAndGet();
-        });
-        req.response().endHandler(err -> {
-          closed.incrementAndGet();
-        });
-        HttpConnection conn = req.connection();
-        conn.closeHandler(v -> {
-          assertEquals(5, closed.get());
-          assertEquals(1, status.get());
-          complete();
-        });
-        conn.shutdownHandler(v -> {
-          assertEquals(1, status.get());
-          complete();
-        });
-        conn.goAway(2, first.get().response().streamId());
-      }
-    };
-    testServerSendGoAway(requestHandler, 2);
-  }
-
-  @Test
-  public void testShutdownWithTimeout() throws Exception {
-    waitFor(2);
-    AtomicInteger closed = new AtomicInteger();
-    AtomicReference<HttpServerRequest> first = new AtomicReference<>();
-    AtomicInteger status = new AtomicInteger();
-    Handler<HttpServerRequest> requestHandler = req -> {
-      if (first.compareAndSet(null, req)) {
-        req.exceptionHandler(err -> {
-          fail();
-        });
-        req.response().closeHandler(err -> {
-          closed.incrementAndGet();
-        });
-        req.response().endHandler(err -> {
-          closed.incrementAndGet();
-        });
-      } else {
-        assertEquals(0, status.getAndIncrement());
-        req.exceptionHandler(err -> {
-          fail();
-        });
-        req.response().closeHandler(err -> {
-          closed.incrementAndGet();
-        });
-        req.response().endHandler(err -> {
-          closed.incrementAndGet();
-        });
-        HttpConnection conn = req.connection();
-        conn.closeHandler(v -> {
-          assertEquals(4, closed.get());
-          assertEquals(1, status.getAndIncrement());
-          complete();
-        });
-        conn.shutdown(300, TimeUnit.MILLISECONDS);
-      }
-    };
-    testServerSendGoAway(requestHandler, 0);
-  }
-
-  @Test
-  public void testShutdown() throws Exception {
-    waitFor(2);
-    AtomicReference<HttpServerRequest> first = new AtomicReference<>();
-    AtomicInteger status = new AtomicInteger();
-    Handler<HttpServerRequest> requestHandler = req -> {
-      if (first.compareAndSet(null, req)) {
-        req.exceptionHandler(err -> {
-          fail();
-        });
-        req.response().exceptionHandler(err -> {
-          fail();
-        });
-      } else {
-        assertEquals(0, status.getAndIncrement());
-        req.exceptionHandler(err -> {
-          fail();
-        });
-        req.response().exceptionHandler(err -> {
-          fail();
-        });
-        HttpConnection conn = req.connection();
-        conn.closeHandler(v -> {
-          assertEquals(2, status.getAndIncrement());
-          complete();
-        });
-        conn.shutdown();
-        vertx.setTimer(300, timerID -> {
-          assertEquals(1, status.getAndIncrement());
-          first.get().response().end();
-          req.response().end();
-        });
-      }
-    };
-    testServerSendGoAway(requestHandler, 0);
-  }
-
-  private void testServerSendGoAway(Handler<HttpServerRequest> requestHandler, int expectedError) throws Exception {
-    server.requestHandler(requestHandler);
-    startServer();
-    TestClient client = new TestClient();
-    ChannelFuture fut = client.connect(DEFAULT_HTTPS_PORT, DEFAULT_HTTPS_HOST, request -> {
-      request.decoder.frameListener(new Http2EventAdapter() {
-        @Override
-        public void onGoAwayRead(ChannelHandlerContext ctx, int lastStreamId, long errorCode, ByteBuf debugData) throws Http2Exception {
-          vertx.runOnContext(v -> {
-            assertEquals(expectedError, errorCode);
-            complete();
-          });
-        }
-      });
-      Http2ConnectionEncoder encoder = request.encoder;
-      int id1 = request.nextStreamId();
-      encoder.writeHeaders(request.context, id1, GET("/"), 0, true, request.context.newPromise());
-      int id2 = request.nextStreamId();
-      encoder.writeHeaders(request.context, id2, GET("/"), 0, true, request.context.newPromise());
-      request.context.flush();
-
-    });
-    fut.sync();
-    await();
-  }
-
-  @Test
-  public void testServerClose() throws Exception {
-    waitFor(2);
-    AtomicInteger status = new AtomicInteger();
-    Handler<HttpServerRequest> requestHandler = req -> {
-      HttpConnection conn = req.connection();
-      conn.shutdownHandler(v -> {
-        assertEquals(0, status.getAndIncrement());
-      });
-      conn.closeHandler(v -> {
-        assertEquals(1, status.getAndIncrement());
-        complete();
-      });
-      conn.close();
-    };
-    server.requestHandler(requestHandler);
-    startServer();
-    TestClient client = new TestClient();
-    ChannelFuture fut = client.connect(DEFAULT_HTTPS_PORT, DEFAULT_HTTPS_HOST, request -> {
-      request.channel.closeFuture().addListener(v1 -> {
-        vertx.runOnContext(v2 -> {
-          complete();
-        });
-      });
-      request.decoder.frameListener(new Http2EventAdapter() {
-        @Override
-        public void onGoAwayRead(ChannelHandlerContext ctx, int lastStreamId, long errorCode, ByteBuf debugData) throws Http2Exception {
-          vertx.runOnContext(v -> {
-            assertEquals(0, errorCode);
-          });
-        }
-      });
-      Http2ConnectionEncoder encoder = request.encoder;
-      int id = request.nextStreamId();
-      encoder.writeHeaders(request.context, id, GET("/"), 0, true, request.context.newPromise());
-      request.context.flush();
-
-    });
-    fut.sync();
-    await();
-  }
-
-  @Test
-  public void testClientSendGoAwayNoError() throws Exception {
-    Promise<Void> abc = Promise.promise();
-    Context ctx = vertx.getOrCreateContext();
-    Handler<HttpServerRequest> requestHandler = req -> {
-      HttpConnection conn = req.connection();
-      AtomicInteger numShutdown = new AtomicInteger();
-      AtomicBoolean completed = new AtomicBoolean();
-      conn.shutdownHandler(v -> {
-        assertOnIOContext(ctx);
-        numShutdown.getAndIncrement();
-        vertx.setTimer(100, timerID -> {
-          // Delay so we can check the connection is not closed
-          completed.set(true);
-          testComplete();
-        });
-      });
-      conn.goAwayHandler(ga -> {
-        assertOnIOContext(ctx);
-        assertEquals(0, numShutdown.get());
-        req.response().end();
-      });
-      conn.closeHandler(v -> {
-        assertTrue(completed.get());
-      });
-      abc.complete();
-    };
-    server.requestHandler(requestHandler);
-    startServer(ctx);
-    TestClient client = new TestClient();
-    ChannelFuture fut = client.connect(DEFAULT_HTTPS_PORT, DEFAULT_HTTPS_HOST, request -> {
-      Http2ConnectionEncoder encoder = request.encoder;
-      int id = request.nextStreamId();
-      encoder.writeHeaders(request.context, id, GET("/"), 0, true, request.context.newPromise());
-      request.context.flush();
-      abc.future().onComplete(ar -> {
-        encoder.writeGoAway(request.context, id, 0, Unpooled.EMPTY_BUFFER, request.context.newPromise());
-        request.context.flush();
-      });
-    });
-    fut.sync();
-    await();
-  }
-
-  @Test
-  public void testClientSendGoAwayInternalError() throws Exception {
-    // On windows the client will close the channel immediately (since it's an error)
-    // and the server might see the channel inactive without receiving the close frame before
-    Assume.assumeFalse(Utils.isWindows());
-    Promise<Void> abc = Promise.promise();
-    Context ctx = vertx.getOrCreateContext();
-    Handler<HttpServerRequest> requestHandler = req -> {
-      HttpConnection conn = req.connection();
-      AtomicInteger status = new AtomicInteger();
-      conn.goAwayHandler(ga -> {
-        assertOnIOContext(ctx);
-        assertEquals(0, status.getAndIncrement());
-        req.response().end();
-      });
-      conn.shutdownHandler(v -> {
-        assertOnIOContext(ctx);
-        assertEquals(1, status.getAndIncrement());
-      });
-      conn.closeHandler(v -> {
-        assertEquals(2, status.getAndIncrement());
-        testComplete();
-      });
-      abc.complete();
-    };
-    server.requestHandler(requestHandler);
-    startServer(ctx);
-    TestClient client = new TestClient();
-    ChannelFuture fut = client.connect(DEFAULT_HTTPS_PORT, DEFAULT_HTTPS_HOST, request -> {
-      Http2ConnectionEncoder encoder = request.encoder;
-      int id = request.nextStreamId();
-      encoder.writeHeaders(request.context, id, GET("/"), 0, true, request.context.newPromise());
-      request.context.flush();
-      abc.future().onComplete(ar -> {
-        encoder.writeGoAway(request.context, id, 3, Unpooled.EMPTY_BUFFER, request.context.newPromise());
-        request.context.flush();
-      });
-    });
-    fut.sync();
-    await();
-  }
-
-  @Test
-  public void testShutdownOverride() throws Exception {
-    AtomicLong shutdown = new AtomicLong();
-    Handler<HttpServerRequest> requestHandler = req -> {
-      HttpConnection conn = req.connection();
-      shutdown.set(System.currentTimeMillis());
-      conn.shutdown(10, TimeUnit.SECONDS);
-      vertx.setTimer(300, v -> {
-        conn.shutdown(300, TimeUnit.MILLISECONDS);
-      });
-    };
-    server.requestHandler(requestHandler);
-    startServer();
-    TestClient client = new TestClient();
-    ChannelFuture fut = client.connect(DEFAULT_HTTPS_PORT, DEFAULT_HTTPS_HOST, request -> {
-      request.channel.closeFuture().addListener(v1 -> {
-        vertx.runOnContext(v2 -> {
-          assertTrue(shutdown.get() - System.currentTimeMillis() < 1200);
-          testComplete();
-        });
-      });
-      Http2ConnectionEncoder encoder = request.encoder;
-      int id = request.nextStreamId();
-      encoder.writeHeaders(request.context, id, GET("/"), 0, true, request.context.newPromise());
-      request.context.flush();
-    });
-    fut.sync();
-    await();
-  }
-
-  @Test
-  public void testRequestResponseLifecycle() throws Exception {
-    waitFor(2);
-    server.requestHandler(req -> {
-      req.endHandler(v -> {
-        assertIllegalStateException(() -> req.setExpectMultipart(false));
-        assertIllegalStateException(() -> req.handler(buf -> {}));
-        assertIllegalStateException(() -> req.uploadHandler(upload -> {}));
-        assertIllegalStateException(() -> req.endHandler(v2 -> {}));
-        complete();
-      });
-      HttpServerResponse resp = req.response();
-      resp.setChunked(true).write(Buffer.buffer("whatever"));
-      assertTrue(resp.headWritten());
-      assertIllegalStateException(() -> resp.setChunked(false));
-      assertIllegalStateException(() -> resp.setStatusCode(100));
-      assertIllegalStateException(() -> resp.setStatusMessage("whatever"));
-      assertIllegalStateException(() -> resp.putHeader("a", "b"));
-      assertIllegalStateException(() -> resp.putHeader("a", (CharSequence) "b"));
-      assertIllegalStateException(() -> resp.putHeader("a", (Iterable<String>)Arrays.asList("a", "b")));
-      assertIllegalStateException(() -> resp.putHeader("a", (Arrays.<CharSequence>asList("a", "b"))));
-      assertIllegalStateException(resp::writeContinue);
-      resp.end();
-      assertIllegalStateException(() -> resp.write("a"));
-      assertIllegalStateException(() -> resp.write("a", "UTF-8"));
-      assertIllegalStateException(() -> resp.write(Buffer.buffer("a")));
-      assertIllegalStateException(resp::end);
-      assertIllegalStateException(() -> resp.end("a"));
-      assertIllegalStateException(() -> resp.end("a", "UTF-8"));
-      assertIllegalStateException(() -> resp.end(Buffer.buffer("a")));
-      assertIllegalStateException(() -> resp.sendFile("the-file.txt"));
-      assertIllegalStateException(() -> resp.closeHandler(v -> {}));
-      assertIllegalStateException(() -> resp.endHandler(v -> {}));
-      assertIllegalStateException(() -> resp.drainHandler(v -> {}));
-      assertIllegalStateException(() -> resp.exceptionHandler(err -> {}));
-      assertIllegalStateException(resp::writeQueueFull);
-      assertIllegalStateException(() -> resp.setWriteQueueMaxSize(100));
-      assertIllegalStateException(() -> resp.putTrailer("a", "b"));
-      assertIllegalStateException(() -> resp.putTrailer("a", (CharSequence) "b"));
-      assertIllegalStateException(() -> resp.putTrailer("a", (Iterable<String>)Arrays.asList("a", "b")));
-      assertIllegalStateException(() -> resp.putTrailer("a", (Arrays.<CharSequence>asList("a", "b"))));
-      assertIllegalStateException(() -> resp.push(HttpMethod.GET, "/whatever"));
-      complete();
-    });
-    startServer();
-    TestClient client = new TestClient();
-    ChannelFuture fut = client.connect(DEFAULT_HTTPS_PORT, DEFAULT_HTTPS_HOST, request -> {
-      int id = request.nextStreamId();
-      request.encoder.writeHeaders(request.context, id, GET("/"), 0, true, request.context.newPromise());
-      request.context.flush();
-    });
-    fut.sync();
-    await();
-  }
-
-  @Test
-  public void testResponseCompressionDisabled() throws Exception {
-    waitFor(2);
-    String expected = TestUtils.randomAlphaString(1000);
-    server.requestHandler(req -> {
-      req.response().end(expected);
-    });
-    startServer();
-    TestClient client = new TestClient();
-    ChannelFuture fut = client.connect(DEFAULT_HTTPS_PORT, DEFAULT_HTTPS_HOST, request -> {
-      request.decoder.frameListener(new Http2EventAdapter() {
-        @Override
-        public void onHeadersRead(ChannelHandlerContext ctx, int streamId, Http2Headers headers, int streamDependency, short weight, boolean exclusive, int padding, boolean endStream) throws Http2Exception {
-          vertx.runOnContext(v -> {
-            assertEquals(null, headers.get(HttpHeaderNames.CONTENT_ENCODING));
-            complete();
-          });
-        }
-        @Override
-        public int onDataRead(ChannelHandlerContext ctx, int streamId, ByteBuf data, int padding, boolean endOfStream) throws Http2Exception {
-          String s = data.toString(StandardCharsets.UTF_8);
-          vertx.runOnContext(v -> {
-            assertEquals(expected, s);
-            complete();
-          });
-          return super.onDataRead(ctx, streamId, data, padding, endOfStream);
-        }
-      });
-      int id = request.nextStreamId();
-      request.encoder.writeHeaders(request.context, id, GET("/").add("accept-encoding", "gzip"), 0, true, request.context.newPromise());
-      request.context.flush();
-    });
-    fut.sync();
-    await();
-  }
-
-  @Test
-  public void testResponseCompressionEnabled() throws Exception {
-    waitFor(2);
-    String expected = TestUtils.randomAlphaString(1000);
-    server.close();
-    server = vertx.createHttpServer(serverOptions.setCompressionSupported(true));
-    server.requestHandler(req -> {
-      req.response().end(expected);
-    });
-    startServer();
-    TestClient client = new TestClient();
-    ChannelFuture fut = client.connect(DEFAULT_HTTPS_PORT, DEFAULT_HTTPS_HOST, request -> {
-      request.decoder.frameListener(new Http2EventAdapter() {
-        @Override
-        public void onHeadersRead(ChannelHandlerContext ctx, int streamId, Http2Headers headers, int streamDependency, short weight, boolean exclusive, int padding, boolean endStream) throws Http2Exception {
-          vertx.runOnContext(v -> {
-            assertEquals("gzip", headers.get(HttpHeaderNames.CONTENT_ENCODING).toString());
-            complete();
-          });
-        }
-        @Override
-        public int onDataRead(ChannelHandlerContext ctx, int streamId, ByteBuf data, int padding, boolean endOfStream) throws Http2Exception {
-          byte[] bytes = new byte[data.readableBytes()];
-          data.readBytes(bytes);
-          vertx.runOnContext(v -> {
-            String decoded;
-            try {
-              GZIPInputStream in = new GZIPInputStream(new ByteArrayInputStream(bytes));
-              ByteArrayOutputStream baos = new ByteArrayOutputStream();
-              while (true) {
-                int i = in.read();
-                if (i == -1) {
-                  break;
-                }
-                baos.write(i);
-              }
-              decoded = baos.toString();
-            } catch (IOException e) {
-              fail(e);
-              return;
-            }
-            assertEquals(expected, decoded);
-            complete();
-          });
-          return super.onDataRead(ctx, streamId, data, padding, endOfStream);
-        }
-      });
-      int id = request.nextStreamId();
-      request.encoder.writeHeaders(request.context, id, GET("/").add("accept-encoding", "gzip"), 0, true, request.context.newPromise());
-      request.context.flush();
-    });
-    fut.sync();
-    await();
-  }
-
-  @Test
-  public void testResponseCompressionEnabledButResponseAlreadyCompressed() throws Exception {
-    waitFor(2);
-    String expected = TestUtils.randomAlphaString(1000);
-    server.close();
-    server = vertx.createHttpServer(serverOptions.setCompressionSupported(true));
-    server.requestHandler(req -> {
-      req.response().headers().set(HttpHeaderNames.CONTENT_ENCODING, "gzip");
-      try {
-        req.response().end(Buffer.buffer(TestUtils.compressGzip(expected)));
-      } catch (Exception e) {
-        fail(e);
-      }
-    });
-    startServer();
-    TestClient client = new TestClient();
-    ChannelFuture fut = client.connect(DEFAULT_HTTPS_PORT, DEFAULT_HTTPS_HOST, request -> {
-      request.decoder.frameListener(new Http2EventAdapter() {
-        @Override
-        public void onHeadersRead(ChannelHandlerContext ctx, int streamId, Http2Headers headers, int streamDependency, short weight, boolean exclusive, int padding, boolean endStream) throws Http2Exception {
-          vertx.runOnContext(v -> {
-            assertEquals("gzip", headers.get(HttpHeaderNames.CONTENT_ENCODING).toString());
-            complete();
-          });
-        }
-        @Override
-        public int onDataRead(ChannelHandlerContext ctx, int streamId, ByteBuf data, int padding, boolean endOfStream) throws Http2Exception {
-          byte[] bytes = new byte[data.readableBytes()];
-          data.readBytes(bytes);
-          vertx.runOnContext(v -> {
-            String decoded;
-            try {
-              GZIPInputStream in = new GZIPInputStream(new ByteArrayInputStream(bytes));
-              ByteArrayOutputStream baos = new ByteArrayOutputStream();
-              while (true) {
-                int i = in.read();
-                if (i == -1) {
-                  break;
-                }
-                baos.write(i);
-              }
-              decoded = baos.toString();
-            } catch (IOException e) {
-              fail(e);
-              return;
-            }
-            assertEquals(expected, decoded);
-            complete();
-          });
-          return super.onDataRead(ctx, streamId, data, padding, endOfStream);
-        }
-      });
-      int id = request.nextStreamId();
-      request.encoder.writeHeaders(request.context, id, GET("/").add("accept-encoding", "gzip"), 0, true, request.context.newPromise());
-      request.context.flush();
-    });
-    fut.sync();
-    await();
-  }
-
-  @Test
-  public void testResponseCompressionEnabledButExplicitlyDisabled() throws Exception {
-    waitFor(2);
-    String expected = TestUtils.randomAlphaString(1000);
-    server.close();
-    server = vertx.createHttpServer(serverOptions.setCompressionSupported(true));
-    server.requestHandler(req -> {
-      req.response().headers().set(HttpHeaderNames.CONTENT_ENCODING, "identity");
-      try {
-        req.response().end(expected);
-      } catch (Exception e) {
-        fail(e);
-      }
-    });
-    startServer();
-    TestClient client = new TestClient();
-    ChannelFuture fut = client.connect(DEFAULT_HTTPS_PORT, DEFAULT_HTTPS_HOST, request -> {
-      request.decoder.frameListener(new Http2EventAdapter() {
-        @Override
-        public void onHeadersRead(ChannelHandlerContext ctx, int streamId, Http2Headers headers, int streamDependency, short weight, boolean exclusive, int padding, boolean endStream) throws Http2Exception {
-          vertx.runOnContext(v -> {
-            assertFalse(headers.contains(HttpHeaderNames.CONTENT_ENCODING));
-            complete();
-          });
-        }
-        @Override
-        public int onDataRead(ChannelHandlerContext ctx, int streamId, ByteBuf data, int padding, boolean endOfStream) throws Http2Exception {
-          byte[] bytes = new byte[data.readableBytes()];
-          data.readBytes(bytes);
-          vertx.runOnContext(v -> {
-            String decoded = new String(bytes, StandardCharsets.UTF_8);
-            assertEquals(expected, decoded);
-            complete();
-          });
-          return super.onDataRead(ctx, streamId, data, padding, endOfStream);
-        }
-      });
-      int id = request.nextStreamId();
-      request.encoder.writeHeaders(request.context, id, GET("/").add("accept-encoding", "gzip"), 0, true, request.context.newPromise());
-      request.context.flush();
-    });
-    fut.sync();
-    await();
-  }
-
-  @Test
-  public void testRequestCompressionEnabled() throws Exception {
-    String expected = TestUtils.randomAlphaString(1000);
-    byte[] expectedGzipped = TestUtils.compressGzip(expected);
-    server.close();
-    server = vertx.createHttpServer(serverOptions.setDecompressionSupported(true));
-    server.requestHandler(req -> {
-      StringBuilder postContent = new StringBuilder();
-      req.handler(buff -> {
-        postContent.append(buff.toString());
-      });
-      req.endHandler(v -> {
-        req.response().putHeader("content-type", "text/plain").end("");
-        assertEquals(expected, postContent.toString());
-        testComplete();
-      });
-    });
-    startServer();
-    TestClient client = new TestClient();
-    ChannelFuture fut = client.connect(DEFAULT_HTTPS_PORT, DEFAULT_HTTPS_HOST, request -> {
-      int id = request.nextStreamId();
-      request.encoder.writeHeaders(request.context, id, POST("/").add("content-encoding", "gzip"), 0, false, request.context.newPromise());
-      request.encoder.writeData(request.context, id, BufferInternal.buffer(expectedGzipped).getByteBuf(), 0, true, request.context.newPromise());
-      request.context.flush();
-    });
-    fut.sync();
-    await();
-  }
-
-  @Test
-  public void test100ContinueHandledManually() throws Exception {
-    server.requestHandler(req -> {
-      assertEquals("100-continue", req.getHeader("expect"));
-      HttpServerResponse resp = req.response();
-      resp.writeContinue();
-      req.bodyHandler(body -> {
-        assertEquals("the-body", body.toString());
-        resp.putHeader("wibble", "wibble-value").end();
-      });
-    });
-    test100Continue();
->>>>>>> c85bacac
   }
 
   @Override
@@ -2232,1099 +57,4 @@
   protected HttpClientOptions createBaseClientOptions() {
     return clientOptions;
   }
-<<<<<<< HEAD
-=======
-
-  @Test
-  public void test100ContinueRejectedManually() throws Exception {
-    server.requestHandler(req -> {
-      req.response().setStatusCode(405).end();
-      req.handler(buf -> {
-        fail();
-      });
-    });
-    startServer();
-    TestClient client = new TestClient();
-    ChannelFuture fut = client.connect(DEFAULT_HTTPS_PORT, DEFAULT_HTTPS_HOST, request -> {
-      int id = request.nextStreamId();
-      request.decoder.frameListener(new Http2EventAdapter() {
-        int count = 0;
-        @Override
-        public void onHeadersRead(ChannelHandlerContext ctx, int streamId, Http2Headers headers, int streamDependency, short weight, boolean exclusive, int padding, boolean endStream) throws Http2Exception {
-          switch (count++) {
-            case 0:
-              vertx.runOnContext(v -> {
-                assertEquals("405", headers.status().toString());
-                vertx.setTimer(100, v2 -> {
-                  testComplete();
-                });
-              });
-              break;
-            default:
-              vertx.runOnContext(v -> {
-                fail();
-              });
-          }
-        }
-      });
-      request.encoder.writeHeaders(request.context, id, GET("/").add("expect", "100-continue"), 0, false, request.context.newPromise());
-      request.context.flush();
-    });
-    fut.sync();
-    await();
-  }
-
-  @Test
-  public void testNetSocketConnect() throws Exception {
-    waitFor(4);
-
-    server.requestHandler(req -> {
-      req.toNetSocket().onComplete(onSuccess(socket -> {
-        AtomicInteger status = new AtomicInteger();
-        socket.handler(buff -> {
-          switch (status.getAndIncrement()) {
-            case 0:
-              assertEquals(Buffer.buffer("some-data"), buff);
-              socket.write(buff).onComplete(onSuccess(v2 -> complete()));
-              break;
-            case 1:
-              assertEquals(Buffer.buffer("last-data"), buff);
-              break;
-            default:
-              fail();
-              break;
-          }
-        });
-        socket.endHandler(v1 -> {
-          assertEquals(2, status.getAndIncrement());
-          socket.end(Buffer.buffer("last-data")).onComplete(onSuccess(v2 -> complete()));
-        });
-        socket.closeHandler(v -> complete());
-      }));
-    });
-
-    startServer();
-    TestClient client = new TestClient();
-    ChannelFuture fut = client.connect(DEFAULT_HTTPS_PORT, DEFAULT_HTTPS_HOST, request -> {
-      int id = request.nextStreamId();
-      request.decoder.frameListener(new Http2EventAdapter() {
-        @Override
-        public void onHeadersRead(ChannelHandlerContext ctx, int streamId, Http2Headers headers, int streamDependency, short weight, boolean exclusive, int padding, boolean endStream) throws Http2Exception {
-          vertx.runOnContext(v -> {
-            assertEquals("200", headers.status().toString());
-            assertFalse(endStream);
-          });
-          request.encoder.writeData(request.context, id, BufferInternal.buffer("some-data").getByteBuf(), 0, false, request.context.newPromise());
-          request.context.flush();
-        }
-        StringBuilder received = new StringBuilder();
-        @Override
-        public int onDataRead(ChannelHandlerContext ctx, int streamId, ByteBuf data, int padding, boolean endOfStream) throws Http2Exception {
-          String s = data.toString(StandardCharsets.UTF_8);
-          received.append(s);
-          if (received.toString().equals("some-data")) {
-            received.setLength(0);
-            vertx.runOnContext(v -> {
-              assertFalse(endOfStream);
-            });
-            request.encoder.writeData(request.context, id, BufferInternal.buffer("last-data").getByteBuf(), 0, true, request.context.newPromise());
-          } else if (endOfStream) {
-            vertx.runOnContext(v -> {
-              assertEquals("last-data", received.toString());
-              complete();
-            });
-          }
-          return data.readableBytes() + padding;
-        }
-      });
-      request.encoder.writeHeaders(request.context, id, new DefaultHttp2Headers().method("CONNECT").authority("example.com:80"), 0, false, request.context.newPromise());
-      request.context.flush();
-    });
-    fut.sync();
-    await();
-  }
-
-  @Test
-  @DetectFileDescriptorLeaks
-  public void testNetSocketSendFile() throws Exception {
-    Buffer expected = Buffer.buffer(TestUtils.randomAlphaString(1000 * 1000));
-    File tmp = createTempFile(expected);
-    testNetSocketSendFile(expected, tmp.getAbsolutePath(), 0, expected.length());
-  }
-
-  @Test
-  public void testNetSocketSendFileRange() throws Exception {
-    Buffer expected = Buffer.buffer(TestUtils.randomAlphaString(1000 * 1000));
-    File tmp = createTempFile(expected);
-    int from = 200 * 1000;
-    int to = 700 * 1000;
-    testNetSocketSendFile(expected.slice(from, to), tmp.getAbsolutePath(), from, to - from);
-  }
-
-
-  private void testNetSocketSendFile(Buffer expected, String path, long offset, long length) throws Exception {
-    server.requestHandler(req -> {
-      req.toNetSocket().onComplete(onSuccess(socket -> {
-        socket.sendFile(path, offset, length).onComplete(onSuccess(v -> {
-          socket.end();
-        }));
-      }));
-    });
-    startServer();
-    TestClient client = new TestClient();
-    ChannelFuture fut = client.connect(DEFAULT_HTTPS_PORT, DEFAULT_HTTPS_HOST, request -> {
-      int id = request.nextStreamId();
-      request.decoder.frameListener(new Http2EventAdapter() {
-        @Override
-        public void onHeadersRead(ChannelHandlerContext ctx, int streamId, Http2Headers headers, int streamDependency, short weight, boolean exclusive, int padding, boolean endStream) throws Http2Exception {
-          vertx.runOnContext(v -> {
-            assertEquals("200", headers.status().toString());
-            assertFalse(endStream);
-          });
-        }
-        Buffer received = Buffer.buffer();
-        @Override
-        public int onDataRead(ChannelHandlerContext ctx, int streamId, ByteBuf data, int padding, boolean endOfStream) throws Http2Exception {
-          byte[] tmp = new byte[data.readableBytes()];
-          data.getBytes(data.readerIndex(), tmp);
-          received.appendBytes(tmp);
-          if (endOfStream) {
-            vertx.runOnContext(v -> {
-              assertEquals(received, expected);
-              testComplete();
-            });
-          }
-          return data.readableBytes() + padding;
-        }
-      });
-      request.encoder.writeHeaders(request.context, id, GET("/"), 0, true, request.context.newPromise());
-      request.context.flush();
-    });
-    fut.sync();
-    await();
-  }
-
-  @Test
-  public void testServerCloseNetSocket() throws Exception {
-    waitFor(2);
-    final AtomicInteger writeAcks = new AtomicInteger(0);
-    AtomicInteger status = new AtomicInteger();
-    server.requestHandler(req -> {
-      req.toNetSocket().onComplete(onSuccess(socket -> {
-        socket.handler(buff -> {
-          switch (status.getAndIncrement()) {
-            case 0:
-              assertEquals(Buffer.buffer("some-data"), buff);
-              socket.write(buff).onComplete(onSuccess(v -> writeAcks.incrementAndGet()));
-              socket.close();
-              break;
-            case 1:
-              assertEquals(Buffer.buffer("last-data"), buff);
-              break;
-            default:
-              fail();
-              break;
-          }
-        });
-        socket.endHandler(v -> {
-          assertEquals(2, status.getAndIncrement());
-        });
-        socket.closeHandler(v -> {
-          assertEquals(3, status.getAndIncrement());
-          complete();
-          assertEquals(1, writeAcks.get());
-        });
-      }));
-    });
-
-    startServer();
-    TestClient client = new TestClient();
-    ChannelFuture fut = client.connect(DEFAULT_HTTPS_PORT, DEFAULT_HTTPS_HOST, request -> {
-      int id = request.nextStreamId();
-      request.decoder.frameListener(new Http2EventAdapter() {
-        int count = 0;
-        @Override
-        public void onHeadersRead(ChannelHandlerContext ctx, int streamId, Http2Headers headers, int streamDependency, short weight, boolean exclusive, int padding, boolean endStream) throws Http2Exception {
-          int c = count++;
-          vertx.runOnContext(v -> {
-            assertEquals(0, c);
-          });
-          request.encoder.writeData(request.context, id, BufferInternal.buffer("some-data").getByteBuf(), 0, false, request.context.newPromise());
-          request.context.flush();
-        }
-        StringBuilder received = new StringBuilder();
-        @Override
-        public int onDataRead(ChannelHandlerContext ctx, int streamId, ByteBuf data, int padding, boolean endOfStream) throws Http2Exception {
-          String s = data.toString(StandardCharsets.UTF_8);
-          received.append(s);
-          if (endOfStream) {
-            request.encoder.writeData(request.context, id, BufferInternal.buffer("last-data").getByteBuf(), 0, true, request.context.newPromise());
-            vertx.runOnContext(v -> {
-              assertEquals("some-data", received.toString());
-              complete();
-            });
-          }
-          return data.readableBytes() + padding;
-        }
-      });
-      request.encoder.writeHeaders(request.context, id, GET("/"), 0, false, request.context.newPromise());
-      request.context.flush();
-    });
-    fut.sync();
-    await();
-  }
-
-  @Test
-  public void testNetSocketHandleReset() throws Exception {
-    server.requestHandler(req -> {
-      req.toNetSocket().onComplete(onSuccess(socket -> {
-        AtomicInteger status = new AtomicInteger();
-        socket.exceptionHandler(err -> {
-          assertTrue(err instanceof StreamResetException);
-          StreamResetException ex = (StreamResetException) err;
-          assertEquals(0, ex.getCode());
-          assertEquals(0, status.getAndIncrement());
-        });
-        socket.endHandler(v -> {
-          // fail();
-        });
-        socket.closeHandler(v  -> {
-          assertEquals(1, status.getAndIncrement());
-          testComplete();
-        });
-      }));
-    });
-    startServer();
-    TestClient client = new TestClient();
-    ChannelFuture fut = client.connect(DEFAULT_HTTPS_PORT, DEFAULT_HTTPS_HOST, request -> {
-      int id = request.nextStreamId();
-      request.decoder.frameListener(new Http2EventAdapter() {
-        int count = 0;
-        @Override
-        public void onHeadersRead(ChannelHandlerContext ctx, int streamId, Http2Headers headers, int streamDependency, short weight, boolean exclusive, int padding, boolean endStream) throws Http2Exception {
-          int c = count++;
-          vertx.runOnContext(v -> {
-            assertEquals(0, c);
-          });
-          request.encoder.writeRstStream(ctx, streamId, 0, ctx.newPromise());
-          request.context.flush();
-        }
-      });
-      request.encoder.writeHeaders(request.context, id, GET("/"), 0, false, request.context.newPromise());
-      request.context.flush();
-    });
-    fut.sync();
-    await();
-  }
-
-  @Test
-  public void testNetSocketPauseResume() throws Exception {
-    testStreamPauseResume(req -> req.toNetSocket().map(so -> so));
-  }
-
-  @Test
-  public void testNetSocketWritability() throws Exception {
-    testStreamWritability(req -> req.toNetSocket().map(so -> so));
-  }
-
-  @Test
-  public void testUnknownFrame() throws Exception {
-    Buffer expectedSend = TestUtils.randomBuffer(500);
-    Buffer expectedRecv = TestUtils.randomBuffer(500);
-    Context ctx = vertx.getOrCreateContext();
-    server.requestHandler(req -> {
-      req.customFrameHandler(frame -> {
-        assertOnIOContext(ctx);
-        assertEquals(10, frame.type());
-        assertEquals(253, frame.flags());
-        assertEquals(expectedSend, frame.payload());
-        HttpServerResponse resp = req.response();
-        resp.writeCustomFrame(12, 134, expectedRecv);
-        resp.end();
-      });
-    });
-    startServer(ctx);
-    TestClient client = new TestClient();
-    ChannelFuture fut = client.connect(DEFAULT_HTTPS_PORT, DEFAULT_HTTPS_HOST, request -> {
-      int id = request.nextStreamId();
-      request.decoder.frameListener(new Http2EventAdapter() {
-        int status = 0;
-        @Override
-        public void onHeadersRead(ChannelHandlerContext ctx, int streamId, Http2Headers headers, int streamDependency, short weight, boolean exclusive, int padding, boolean endStream) throws Http2Exception {
-          int s = status++;
-          vertx.runOnContext(v -> {
-            assertEquals(0, s);
-          });
-        }
-        @Override
-        public void onUnknownFrame(ChannelHandlerContext ctx, byte frameType, int streamId, Http2Flags flags, ByteBuf payload) {
-          int s = status++;
-          byte[] tmp = new byte[payload.readableBytes()];
-          payload.getBytes(payload.readerIndex(), tmp);
-          Buffer recv = Buffer.buffer().appendBytes(tmp);
-          vertx.runOnContext(v -> {
-            assertEquals(1, s);
-            assertEquals(12, frameType);
-            assertEquals(134, flags.value());
-            assertEquals(expectedRecv, recv);
-          });
-        }
-        @Override
-        public int onDataRead(ChannelHandlerContext ctx, int streamId, ByteBuf data, int padding, boolean endOfStream) throws Http2Exception {
-          int len = data.readableBytes();
-          int s = status++;
-          vertx.runOnContext(v -> {
-            assertEquals(2, s);
-            assertEquals(0, len);
-            assertTrue(endOfStream);
-            testComplete();
-          });
-          return data.readableBytes() + padding;
-        }
-      });
-      request.encoder.writeHeaders(request.context, id, GET("/"), 0, false, request.context.newPromise());
-      request.encoder.writeFrame(request.context, (byte)10, id, new Http2Flags((short) 253), ((BufferInternal)expectedSend).getByteBuf(), request.context.newPromise());
-      request.context.flush();
-    });
-    fut.sync();
-    await();
-  }
-
-  @Test
-  public void testUpgradeToClearTextGet() throws Exception {
-    testUpgradeToClearText(HttpMethod.GET, Buffer.buffer(), options -> {});
-  }
-
-  @Test
-  public void testUpgradeToClearTextPut() throws Exception {
-    Buffer expected = Buffer.buffer(TestUtils.randomAlphaString(20));
-    testUpgradeToClearText(HttpMethod.PUT, expected, options -> {});
-  }
-
-  @Test
-  public void testUpgradeToClearTextWithCompression() throws Exception {
-    Buffer expected = Buffer.buffer(TestUtils.randomAlphaString(8192));
-    testUpgradeToClearText(HttpMethod.PUT, expected, options -> options.setCompressionSupported(true));
-  }
-
-  @Test
-  public void testUpgradeToClearTextInvalidHost() throws Exception {
-    testUpgradeToClearText(new RequestOptions(requestOptions).putHeader("Host", "localhost:not"), options -> {})
-      .compose(req -> req.send()).onComplete(onFailure(failure -> {
-        assertEquals(StreamResetException.class, failure.getClass());
-        assertEquals(1L, ((StreamResetException)failure).getCode());
-        testComplete();
-      }));
-    await();
-  }
-
-  private void testUpgradeToClearText(HttpMethod method, Buffer expected, Handler<HttpServerOptions> optionsConfig) throws Exception {
-    Future<HttpClientRequest> fut = testUpgradeToClearText(new RequestOptions(requestOptions).setMethod(method), optionsConfig);
-    fut.compose(req -> req.send(expected)
-      .andThen(onSuccess(resp -> {
-        assertEquals(200, resp.statusCode());
-        assertEquals(HttpVersion.HTTP_2, resp.version());
-      }))
-      .compose(resp -> resp.body())).onComplete(onSuccess(body -> {
-      assertEquals(expected, body);
-      testComplete();
-    }));
-    await();
-  }
-
-  private Future<HttpClientRequest> testUpgradeToClearText(RequestOptions request,
-                                      Handler<HttpServerOptions> optionsConfig) throws Exception {
-    server.close();
-    optionsConfig.handle(serverOptions);
-    server = vertx.createHttpServer(serverOptions
-      .setHost(DEFAULT_HTTP_HOST)
-      .setPort(DEFAULT_HTTP_PORT)
-      .setUseAlpn(false)
-      .setSsl(false)
-      .setInitialSettings(new io.vertx.core.http.Http2Settings().setMaxConcurrentStreams(20000)));
-    server.requestHandler(req -> {
-      assertEquals("http", req.scheme());
-      assertEquals(request.getMethod(), req.method());
-      assertEquals(HttpVersion.HTTP_2, req.version());
-      assertEquals(10000, req.connection().remoteSettings().getMaxConcurrentStreams());
-      assertFalse(req.isSSL());
-      req.bodyHandler(body -> {
-        vertx.setTimer(10, id -> {
-          req.response().end(body);
-        });
-      });
-    }).connectionHandler(conn -> {
-      assertNotNull(conn);
-    });
-    startServer(testAddress);
-    client = vertx.createHttpClient(clientOptions.
-        setUseAlpn(false).
-        setSsl(false).
-        setInitialSettings(new io.vertx.core.http.Http2Settings().setMaxConcurrentStreams(10000)));
-    return client.request(request);
-  }
-
-  @Test
-  public void testPushPromiseClearText() throws Exception {
-    waitFor(2);
-    server.close();
-    server = vertx.createHttpServer(serverOptions.
-        setHost(DEFAULT_HTTP_HOST).
-        setPort(DEFAULT_HTTP_PORT).
-        setUseAlpn(false).
-        setSsl(false));
-    server.requestHandler(req -> {
-      req.response().push(HttpMethod.GET, "/resource").onComplete(onSuccess(resp -> {
-        resp.end("the-pushed-response");
-      }));
-      req.response().end();
-    });
-    startServer(testAddress);
-    client.close();
-    client = vertx.createHttpClient(clientOptions.setUseAlpn(false).setSsl(false));
-    client.request(requestOptions).onComplete(onSuccess(req -> {
-      req.exceptionHandler(this::fail).pushHandler(pushedReq -> {
-        pushedReq.response().onComplete(onSuccess(pushResp -> {
-          pushResp.bodyHandler(buff -> {
-            assertEquals("the-pushed-response", buff.toString());
-            complete();
-          });
-        }));
-      }).send().onComplete(onSuccess(resp -> {
-        assertEquals(HttpVersion.HTTP_2, resp.version());
-        complete();
-      }));
-    }));
-    await();
-  }
-
-  @Test
-  public void testUpgradeToClearTextInvalidConnectionHeader() throws Exception {
-    testUpgradeFailure(vertx.getOrCreateContext(), (client, handler) -> {
-      client.request(new RequestOptions()
-        .setPort(DEFAULT_HTTP_PORT)
-        .setHost(DEFAULT_HTTP_HOST)
-        .setURI("/somepath")).onComplete(onSuccess(req -> {
-          req
-            .putHeader("Upgrade", "h2c")
-            .putHeader("Connection", "Upgrade")
-            .putHeader("HTTP2-Settings", HttpUtils.encodeSettings(new io.vertx.core.http.Http2Settings()))
-            .send()
-            .onComplete(handler);
-        }));
-    });
-  }
-
-  @Test
-  public void testUpgradeToClearTextMalformedSettings() throws Exception {
-    testUpgradeFailure(vertx.getOrCreateContext(), (client, handler) -> {
-      client.request(new RequestOptions()
-        .setPort(DEFAULT_HTTP_PORT)
-        .setHost(DEFAULT_HTTP_HOST)
-        .setURI("/somepath")).onComplete(onSuccess(req -> {
-          req
-            .putHeader("Upgrade", "h2c")
-            .putHeader("Connection", "Upgrade, HTTP2-Settings")
-            .putHeader("HTTP2-Settings", "incorrect-settings")
-            .send()
-            .onComplete(handler);
-        }));
-    });
-  }
-
-  @Test
-  public void testUpgradeToClearTextInvalidSettings() throws Exception {
-    Buffer buffer = Buffer.buffer();
-    buffer.appendUnsignedShort(5).appendUnsignedInt((0xFFFFFF + 1));
-    String s = new String(Base64.getUrlEncoder().encode(buffer.getBytes()), StandardCharsets.UTF_8);
-    testUpgradeFailure(vertx.getOrCreateContext(), (client, handler) -> {
-      client.request(new RequestOptions()
-        .setPort(DEFAULT_HTTP_PORT)
-        .setHost(DEFAULT_HTTP_HOST)
-        .setURI("/somepath")).onComplete(onSuccess(req -> {
-          req
-            .putHeader("Upgrade", "h2c")
-            .putHeader("Connection", "Upgrade, HTTP2-Settings")
-            .putHeader("HTTP2-Settings", s)
-            .send()
-            .onComplete(handler);
-      }));
-    });
-  }
-
-  @Test
-  public void testUpgradeToClearTextMissingSettings() throws Exception {
-    testUpgradeFailure(vertx.getOrCreateContext(), (client, handler) -> {
-      client.request(new RequestOptions()
-        .setPort(DEFAULT_HTTP_PORT)
-        .setHost(DEFAULT_HTTP_HOST)
-        .setURI("/somepath")).onComplete(onSuccess(req -> {
-        req
-          .putHeader("Upgrade", "h2c")
-          .putHeader("Connection", "Upgrade, HTTP2-Settings")
-          .send()
-          .onComplete(handler);
-      }));
-    });
-  }
-
-  @Test
-  public void testUpgradeToClearTextWorkerContext() throws Exception {
-    testUpgradeFailure(vertx.getOrCreateContext(), (client, handler) -> {
-      client.request(new RequestOptions()
-        .setPort(DEFAULT_HTTP_PORT)
-        .setHost(DEFAULT_HTTP_HOST)
-        .setURI("/somepath")).onComplete(onSuccess(req -> {
-          req
-            .putHeader("Upgrade", "h2c")
-            .putHeader("Connection", "Upgrade")
-            .putHeader("HTTP2-Settings", HttpUtils.encodeSettings(new io.vertx.core.http.Http2Settings()))
-            .send().onComplete(handler);
-        }));
-    });
-  }
-
-  private void testUpgradeFailure(Context context, BiConsumer<HttpClient, Handler<AsyncResult<HttpClientResponse>>> doRequest) throws Exception {
-    server.close();
-    server = vertx.createHttpServer(serverOptions.setHost(DEFAULT_HTTP_HOST).setPort(DEFAULT_HTTP_PORT).setUseAlpn(false).setSsl(false));
-    server.requestHandler(req -> {
-      fail();
-    });
-    startServer(context);
-    client.close();
-    client = vertx.createHttpClient(clientOptions.setProtocolVersion(HttpVersion.HTTP_1_1).setUseAlpn(false).setSsl(false));
-    doRequest.accept(client, onSuccess(resp -> {
-      assertEquals(400, resp.statusCode());
-      assertEquals(HttpVersion.HTTP_1_1, resp.version());
-      testComplete();
-    }));
-    await();
-  }
-
-  @Test
-  public void testUpgradeToClearTextPartialFailure() throws Exception {
-    server.close();
-    server = vertx.createHttpServer(serverOptions.setHost(DEFAULT_HTTP_HOST).setPort(DEFAULT_HTTP_PORT).setUseAlpn(false).setSsl(false));
-    CompletableFuture<Void> closeRequest = new CompletableFuture<>();
-    server.requestHandler(req -> {
-      closeRequest.complete(null);
-      AtomicBoolean processed = new AtomicBoolean();
-      req.exceptionHandler(err -> {
-        if (processed.compareAndSet(false, true)) {
-          testComplete();
-        }
-      });
-    });
-    startServer(testAddress);
-    client.close();
-    client = vertx.createHttpClient(clientOptions.setProtocolVersion(HttpVersion.HTTP_1_1).setUseAlpn(false).setSsl(false));
-    client.request(new RequestOptions(requestOptions).setMethod(HttpMethod.PUT)).onComplete(onSuccess(req -> {
-      req
-        .putHeader("Upgrade", "h2c")
-        .putHeader("Connection", "Upgrade,HTTP2-Settings")
-        .putHeader("HTTP2-Settings", HttpUtils.encodeSettings(new io.vertx.core.http.Http2Settings()))
-        .setChunked(true);
-      req.write("some-data");
-      closeRequest.thenAccept(v -> {
-        req.connection().close();
-      });
-    }));
-    await();
-  }
-
-  @Test
-  public void testIdleTimeout() throws Exception {
-    waitFor(5);
-    server.close();
-    server = vertx.createHttpServer(serverOptions.setIdleTimeoutUnit(TimeUnit.MILLISECONDS).setIdleTimeout(2000));
-    server.requestHandler(req -> {
-      req.exceptionHandler(err -> {
-        assertTrue(err instanceof HttpClosedException);
-        complete();
-      });
-      req.response().closeHandler(v -> {
-        complete();
-      });
-      req.response().endHandler(v -> {
-        complete();
-      });
-      req.connection().closeHandler(v -> {
-        complete();
-      });
-    });
-    startServer();
-    TestClient client = new TestClient();
-    ChannelFuture fut = client.connect(DEFAULT_HTTPS_PORT, DEFAULT_HTTPS_HOST, request -> {
-      int id = request.nextStreamId();
-      request.decoder.frameListener(new Http2EventAdapter() {
-      });
-      request.encoder.writeHeaders(request.context, id, GET("/"), 0, false, request.context.newPromise());
-      request.context.flush();
-    });
-    fut.sync();
-    fut.channel().closeFuture().addListener(v1 -> {
-      vertx.runOnContext(v2 -> {
-        complete();
-      });
-    });
-    await();
-  }
-
-  @Test
-  public void testSendPing() throws Exception {
-    waitFor(2);
-    Buffer expected = TestUtils.randomBuffer(8);
-    Context ctx = vertx.getOrCreateContext();
-    server.connectionHandler(conn -> {
-      conn.ping(expected).onComplete(onSuccess(res -> {
-        assertSame(ctx, Vertx.currentContext());
-        assertEquals(expected, res);
-        complete();
-      }));
-    });
-    server.requestHandler(req -> fail());
-    startServer(ctx);
-    TestClient client = new TestClient();
-    ChannelFuture fut = client.connect(DEFAULT_HTTPS_PORT, DEFAULT_HTTPS_HOST, request -> {
-      request.decoder.frameListener(new Http2EventAdapter() {
-        @Override
-        public void onPingRead(ChannelHandlerContext ctx, long data) throws Http2Exception {
-          Buffer buffer = Buffer.buffer().appendLong(data);
-          vertx.runOnContext(v -> {
-            assertEquals(expected, buffer);
-            complete();
-          });
-        }
-      });
-    });
-    fut.sync();
-    await();
-  }
-
-  @Test
-  public void testReceivePing() throws Exception {
-    Buffer expected = TestUtils.randomBuffer(8);
-    Context ctx = vertx.getOrCreateContext();
-    server.connectionHandler(conn -> {
-      conn.pingHandler(buff -> {
-        assertOnIOContext(ctx);
-        assertEquals(expected, buff);
-        testComplete();
-      });
-    });
-    server.requestHandler(req -> fail());
-    startServer(ctx);
-    TestClient client = new TestClient();
-    ChannelFuture fut = client.connect(DEFAULT_HTTPS_PORT, DEFAULT_HTTPS_HOST, request -> {
-      request.encoder.writePing(request.context, false, expected.getLong(0), request.context.newPromise());
-    });
-    fut.sync();
-    await();
-  }
-
-  @Test
-  public void testPriorKnowledge() throws Exception {
-    server.close();
-    server = vertx.createHttpServer(new HttpServerOptions().
-        setPort(DEFAULT_HTTP_PORT).
-        setHost(DEFAULT_HTTP_HOST)
-    );
-    server.requestHandler(req -> {
-      req.response().end("Hello World");
-    });
-    startServer();
-    TestClient client = new TestClient() {
-      @Override
-      protected ChannelInitializer channelInitializer(int port, String host, Consumer<Connection> handler) {
-        return new ChannelInitializer() {
-          @Override
-          protected void initChannel(Channel ch) throws Exception {
-            ChannelPipeline p = ch.pipeline();
-            Http2Connection connection = new DefaultHttp2Connection(false);
-            TestClientHandlerBuilder clientHandlerBuilder = new TestClientHandlerBuilder(handler);
-            TestClientHandler clientHandler = clientHandlerBuilder.build(connection);
-            p.addLast(clientHandler);
-          }
-        };
-      }
-    };
-    ChannelFuture fut = client.connect(DEFAULT_HTTP_PORT, DEFAULT_HTTP_HOST, request -> {
-      request.decoder.frameListener(new Http2EventAdapter() {
-        @Override
-        public void onHeadersRead(ChannelHandlerContext ctx, int streamId, Http2Headers headers, int streamDependency, short weight, boolean exclusive, int padding, boolean endStream) throws Http2Exception {
-          vertx.runOnContext(v -> {
-            testComplete();
-          });
-        }
-      });
-      int id = request.nextStreamId();
-      request.encoder.writeHeaders(request.context, id, GET("/"), 0, true, request.context.newPromise());
-      request.context.flush();
-    });
-    fut.sync();
-    await();
-  }
-
-  @Test
-  public void testConnectionWindowSize() throws Exception {
-    server.close();
-    server = vertx.createHttpServer(createHttp2ServerOptions(DEFAULT_HTTPS_PORT, DEFAULT_HTTPS_HOST).setHttp2ConnectionWindowSize(65535 + 65535));
-    server.requestHandler(req  -> {
-      req.response().end();
-    });
-    startServer();
-    TestClient client = new TestClient();
-    ChannelFuture fut = client.connect(DEFAULT_HTTPS_PORT, DEFAULT_HTTPS_HOST, request -> {
-      request.decoder.frameListener(new Http2EventAdapter() {
-        @Override
-        public void onWindowUpdateRead(ChannelHandlerContext ctx, int streamId, int windowSizeIncrement) throws Http2Exception {
-          vertx.runOnContext(v -> {
-            assertEquals(65535, windowSizeIncrement);
-            testComplete();
-          });
-        }
-      });
-    });
-    fut.sync();
-    await();
-  }
-
-  @Test
-  public void testUpdateConnectionWindowSize() throws Exception {
-    server.connectionHandler(conn -> {
-      assertEquals(65535, conn.getWindowSize());
-      conn.setWindowSize(65535 + 10000);
-      assertEquals(65535 + 10000, conn.getWindowSize());
-      conn.setWindowSize(65535 + 65535);
-      assertEquals(65535 + 65535, conn.getWindowSize());
-    }).requestHandler(req  -> {
-      req.response().end();
-    });
-    startServer();
-    TestClient client = new TestClient();
-    ChannelFuture fut = client.connect(DEFAULT_HTTPS_PORT, DEFAULT_HTTPS_HOST, request -> {
-      request.decoder.frameListener(new Http2EventAdapter() {
-        @Override
-        public void onWindowUpdateRead(ChannelHandlerContext ctx, int streamId, int windowSizeIncrement) throws Http2Exception {
-          vertx.runOnContext(v -> {
-            assertEquals(65535, windowSizeIncrement);
-            testComplete();
-          });
-        }
-      });
-    });
-    fut.sync();
-    await();
-  }
-
-  class TestHttp1xOrH2CHandler extends Http1xOrH2CHandler {
-
-    @Override
-    protected void configure(ChannelHandlerContext ctx, boolean h2c) {
-      if (h2c) {
-        ChannelPipeline p = ctx.pipeline();
-        p.addLast(new ChannelDuplexHandler() {
-          @Override
-          public void channelRead(ChannelHandlerContext ctx, Object msg) throws Exception {
-            ctx.write(msg);
-          }
-          @Override
-          public void channelReadComplete(ChannelHandlerContext ctx) throws Exception {
-            ctx.flush();
-          }
-        });
-      } else {
-        ChannelPipeline p = ctx.pipeline();
-        p.addLast(new HttpServerCodec());
-        p.addLast(new ChannelDuplexHandler() {
-          @Override
-          public void channelRead(ChannelHandlerContext ctx, Object msg) throws Exception {
-            ctx.write(msg);
-          }
-          @Override
-          public void channelReadComplete(ChannelHandlerContext ctx) throws Exception {
-            ctx.flush();
-          }
-        });
-      }
-    }
-  }
-
-  private static final ByteBuf HTTP_1_1_POST = Unpooled.unreleasableBuffer(Unpooled.copiedBuffer("POST /whatever HTTP/1.1\r\n\r\n", StandardCharsets.UTF_8));
-
-  @Test
-  public void testHttp1xOrH2CHandlerHttp1xRequest() throws Exception {
-    EmbeddedChannel ch =  new EmbeddedChannel(new TestHttp1xOrH2CHandler());
-    ByteBuf buff = HTTP_1_1_POST.copy(0, HTTP_1_1_POST.readableBytes());
-    ch.writeInbound(buff);
-    assertEquals(0, buff.refCnt());
-    assertEquals(1, ch.outboundMessages().size());
-    HttpRequest req = (HttpRequest) ch.outboundMessages().poll();
-    assertEquals("POST", req.method().name());
-    assertNull(ch.pipeline().get(TestHttp1xOrH2CHandler.class));
-  }
-
-  @Test
-  public void testHttp1xOrH2CHandlerFragmentedHttp1xRequest() throws Exception {
-    EmbeddedChannel ch =  new EmbeddedChannel(new TestHttp1xOrH2CHandler());
-    ByteBuf buff = HTTP_1_1_POST.copy(0, 1);
-    ch.writeInbound(buff);
-    assertEquals(0, buff.refCnt());
-    assertEquals(0, ch.outboundMessages().size());
-    buff = HTTP_1_1_POST.copy(1, HTTP_1_1_POST.readableBytes() - 1);
-    ch.writeInbound(buff);
-    assertEquals(0, buff.refCnt());
-    assertEquals(1, ch.outboundMessages().size());
-    HttpRequest req = (HttpRequest) ch.outboundMessages().poll();
-    assertEquals("POST", req.method().name());
-    assertNull(ch.pipeline().get(TestHttp1xOrH2CHandler.class));
-  }
-
-  @Test
-  public void testHttp1xOrH2CHandlerHttp2Request() throws Exception {
-    EmbeddedChannel ch =  new EmbeddedChannel(new TestHttp1xOrH2CHandler());
-    ByteBuf expected = Unpooled.copiedBuffer(Http1xOrH2CHandler.HTTP_2_PREFACE, StandardCharsets.UTF_8);
-    ch.writeInbound(expected);
-    assertEquals(1, expected.refCnt());
-    assertEquals(1, ch.outboundMessages().size());
-    ByteBuf res = (ByteBuf) ch.outboundMessages().poll();
-    assertEquals(Http1xOrH2CHandler.HTTP_2_PREFACE, res.toString(StandardCharsets.UTF_8));
-    assertNull(ch.pipeline().get(TestHttp1xOrH2CHandler.class));
-  }
-
-  @Test
-  public void testHttp1xOrH2CHandlerFragmentedHttp2Request() throws Exception {
-    EmbeddedChannel ch =  new EmbeddedChannel(new TestHttp1xOrH2CHandler());
-    ByteBuf expected = Unpooled.copiedBuffer(Http1xOrH2CHandler.HTTP_2_PREFACE, StandardCharsets.UTF_8);
-    ByteBuf buff = expected.copy(0, 1);
-    ch.writeInbound(buff);
-    assertEquals(0, buff.refCnt());
-    assertEquals(0, ch.outboundMessages().size());
-    buff = expected.copy(1, expected.readableBytes() - 1);
-    ch.writeInbound(buff);
-    assertEquals(0, buff.refCnt());
-    assertEquals(1, ch.outboundMessages().size());
-    ByteBuf res = (ByteBuf) ch.outboundMessages().poll();
-    assertEquals(1, res.refCnt());
-    assertEquals(Http1xOrH2CHandler.HTTP_2_PREFACE, res.toString(StandardCharsets.UTF_8));
-    assertNull(ch.pipeline().get(TestHttp1xOrH2CHandler.class));
-  }
-
-
-  @Test
-  public void testStreamPriority() throws Exception {
-    StreamPriority requestStreamPriority = new StreamPriority().setDependency(123).setWeight((short)45).setExclusive(true);
-    StreamPriority responseStreamPriority = new StreamPriority().setDependency(153).setWeight((short)75).setExclusive(false);
-    waitFor(4);
-    server.requestHandler(req -> {
-      HttpServerResponse resp = req.response();
-      assertEquals(requestStreamPriority, req.streamPriority());
-      resp.setStatusCode(200);
-      resp.setStreamPriority(responseStreamPriority);
-      resp.end("data");
-      complete();
-    });
-    startServer();
-    TestClient client = new TestClient();
-    ChannelFuture fut = client.connect(DEFAULT_HTTPS_PORT, DEFAULT_HTTPS_HOST, request -> {
-      int id = request.nextStreamId();
-      request.encoder.writeHeaders(request.context, id, GET("/"), requestStreamPriority.getDependency(), requestStreamPriority.getWeight(), requestStreamPriority.isExclusive(), 0, true, request.context.newPromise());
-      request.context.flush();
-      request.decoder.frameListener(new Http2FrameAdapter() {
-          @Override
-          public void onHeadersRead(ChannelHandlerContext ctx, int streamId, Http2Headers headers, int streamDependency, short weight, boolean exclusive, int padding,
-                boolean endStream) throws Http2Exception {
-            vertx.runOnContext(v -> {
-                assertEquals(id, streamId);
-                assertEquals(responseStreamPriority.getDependency(), streamDependency);
-                assertEquals(responseStreamPriority.getWeight(), weight);
-                assertEquals(responseStreamPriority.isExclusive(), exclusive);
-                complete();
-              });
-          }
-          @Override
-          public void onPriorityRead(ChannelHandlerContext ctx, int streamId, int streamDependency, short weight, boolean exclusive) throws Http2Exception {
-            vertx.runOnContext(v -> {
-              assertEquals(id, streamId);
-              assertEquals(responseStreamPriority.getDependency(), streamDependency);
-              assertEquals(responseStreamPriority.getWeight(), weight);
-              assertEquals(responseStreamPriority.isExclusive(), exclusive);
-              complete();
-            });
-          }
-
-          @Override
-          public int onDataRead(ChannelHandlerContext ctx, int streamId, ByteBuf data, int padding, boolean endOfStream) throws Http2Exception {
-              if(endOfStream) {
-                vertx.runOnContext(v -> {
-                  complete();
-                });
-              }
-              return super.onDataRead(ctx, streamId, data, padding, endOfStream);
-          }
-        });
-    });
-    fut.sync();
-    await();
-  }
-
-  @Test
-  public void testStreamPriorityChange() throws Exception {
-    StreamPriority requestStreamPriority = new StreamPriority().setDependency(123).setWeight((short) 45).setExclusive(true);
-    StreamPriority requestStreamPriority2 = new StreamPriority().setDependency(223).setWeight((short) 145).setExclusive(false);
-    StreamPriority responseStreamPriority = new StreamPriority().setDependency(153).setWeight((short) 75).setExclusive(false);
-    StreamPriority responseStreamPriority2 = new StreamPriority().setDependency(253).setWeight((short) 175).setExclusive(true);
-    waitFor(6);
-    server.requestHandler(req -> {
-      HttpServerResponse resp = req.response();
-      assertEquals(requestStreamPriority, req.streamPriority());
-      req.bodyHandler(b -> {
-          assertEquals(requestStreamPriority2, req.streamPriority());
-          resp.setStatusCode(200);
-          resp.setStreamPriority(responseStreamPriority);
-          resp.write("hello");
-          resp.setStreamPriority(responseStreamPriority2);
-          resp.end("world");
-          complete();
-      });
-      req.streamPriorityHandler(streamPriority -> {
-          assertEquals(requestStreamPriority2, streamPriority);
-          assertEquals(requestStreamPriority2, req.streamPriority());
-          complete();
-      });
-    });
-    startServer();
-    TestClient client = new TestClient();
-    Context context = vertx.getOrCreateContext();
-    ChannelFuture fut = client.connect(DEFAULT_HTTPS_PORT, DEFAULT_HTTPS_HOST, request -> {
-      int id = request.nextStreamId();
-      request.encoder.writeHeaders(request.context, id, GET("/"), requestStreamPriority.getDependency(), requestStreamPriority.getWeight(), requestStreamPriority.isExclusive(), 0, false, request.context.newPromise());
-      request.context.flush();
-      request.encoder.writePriority(request.context, id, requestStreamPriority2.getDependency(), requestStreamPriority2.getWeight(), requestStreamPriority2.isExclusive(), request.context.newPromise());
-      request.context.flush();
-      request.encoder.writeData(request.context, id, BufferInternal.buffer("hello").getByteBuf(), 0, true, request.context.newPromise());
-      request.context.flush();
-      request.decoder.frameListener(new Http2FrameAdapter() {
-        @Override
-        public void onHeadersRead(ChannelHandlerContext ctx, int streamId, Http2Headers headers, int streamDependency, short weight, boolean exclusive, int padding,
-              boolean endStream) throws Http2Exception {
-          super.onHeadersRead(ctx, streamId, headers, streamDependency, weight, exclusive, padding, endStream);
-          context.runOnContext(v -> {
-            assertEquals(id, streamId);
-            assertEquals(responseStreamPriority.getDependency(), streamDependency);
-            assertEquals(responseStreamPriority.getWeight(), weight);
-            assertEquals(responseStreamPriority.isExclusive(), exclusive);
-            complete();
-          });
-        }
-        int cnt;
-        @Override
-        public void onPriorityRead(ChannelHandlerContext ctx, int streamId, int streamDependency, short weight, boolean exclusive) throws Http2Exception {
-          context.runOnContext(v -> {
-            assertEquals(id, streamId);
-            switch (cnt++) {
-              case 0:
-                assertEquals(responseStreamPriority.getDependency(), streamDependency); // HERE
-                assertEquals(responseStreamPriority.getWeight(), weight);
-                assertEquals(responseStreamPriority.isExclusive(), exclusive);
-                complete();
-                break;
-              case 1:
-                assertEquals(responseStreamPriority2.getDependency(), streamDependency);
-                assertEquals(responseStreamPriority2.getWeight(), weight);
-                assertEquals(responseStreamPriority2.isExclusive(), exclusive);
-                complete();
-                break;
-              default:
-                fail();
-                break;
-            }
-          });
-        }
-        @Override
-        public int onDataRead(ChannelHandlerContext ctx, int streamId, ByteBuf data, int padding, boolean endOfStream) throws Http2Exception {
-            if(endOfStream) {
-              context.runOnContext(v -> {
-                complete();
-              });
-            }
-            return super.onDataRead(ctx, streamId, data, padding, endOfStream);
-        }
-      });
-    });
-    fut.sync();
-    await();
-  }
-
-  @Test
-  public void testStreamPriorityNoChange() throws Exception {
-    StreamPriority requestStreamPriority = new StreamPriority().setDependency(123).setWeight((short)45).setExclusive(true);
-    StreamPriority responseStreamPriority = new StreamPriority().setDependency(153).setWeight((short)75).setExclusive(false);
-    waitFor(4);
-    server.requestHandler(req -> {
-      HttpServerResponse resp = req.response();
-      assertEquals(requestStreamPriority, req.streamPriority());
-      req.bodyHandler(b -> {
-        assertEquals(requestStreamPriority, req.streamPriority());
-        resp.setStatusCode(200);
-        resp.setStreamPriority(responseStreamPriority);
-        resp.write("hello");
-        resp.setStreamPriority(responseStreamPriority);
-        resp.end("world");
-        complete();
-      });
-      req.streamPriorityHandler(streamPriority -> {
-        fail("Stream priority handler should not be called");
-      });
-    });
-    startServer();
-    TestClient client = new TestClient();
-    ChannelFuture fut = client.connect(DEFAULT_HTTPS_PORT, DEFAULT_HTTPS_HOST, request -> {
-      int id = request.nextStreamId();
-      request.encoder.writeHeaders(request.context, id, GET("/"), requestStreamPriority.getDependency(), requestStreamPriority.getWeight(), requestStreamPriority.isExclusive(), 0, false, request.context.newPromise());
-      request.context.flush();
-      request.encoder.writePriority(request.context, id, requestStreamPriority.getDependency(), requestStreamPriority.getWeight(), requestStreamPriority.isExclusive(), request.context.newPromise());
-      request.context.flush();
-      request.encoder.writeData(request.context, id, BufferInternal.buffer("hello").getByteBuf(), 0, true, request.context.newPromise());
-      request.context.flush();
-      request.decoder.frameListener(new Http2FrameAdapter() {
-        @Override
-        public void onHeadersRead(ChannelHandlerContext ctx, int streamId, Http2Headers headers, int streamDependency, short weight, boolean exclusive, int padding,
-              boolean endStream) throws Http2Exception {
-          super.onHeadersRead(ctx, streamId, headers, streamDependency, weight, exclusive, padding, endStream);
-          vertx.runOnContext(v -> {
-            assertEquals(id, streamId);
-            assertEquals(responseStreamPriority.getDependency(), streamDependency);
-            assertEquals(responseStreamPriority.getWeight(), weight);
-            assertEquals(responseStreamPriority.isExclusive(), exclusive);
-            complete();
-          });
-        }
-        @Override
-        public void onPriorityRead(ChannelHandlerContext ctx, int streamId, int streamDependency, short weight, boolean exclusive) throws Http2Exception {
-          vertx.runOnContext(v -> {
-            assertEquals(id, streamId);
-            assertEquals(responseStreamPriority.getDependency(), streamDependency);
-            assertEquals(responseStreamPriority.getWeight(), weight);
-            assertEquals(responseStreamPriority.isExclusive(), exclusive);
-            complete();
-          });
-        }
-        @Override
-        public int onDataRead(ChannelHandlerContext ctx, int streamId, ByteBuf data, int padding, boolean endOfStream) throws Http2Exception {
-            if(endOfStream) {
-              vertx.runOnContext(v -> {
-                complete();
-              });
-            }
-            return super.onDataRead(ctx, streamId, data, padding, endOfStream);
-        }
-      });
-    });
-    fut.sync();
-    await();
-  }
-
-
->>>>>>> c85bacac
 }