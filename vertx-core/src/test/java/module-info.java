--- conflicted
+++ resolved
@@ -37,13 +37,10 @@
   requires io.netty.codec.http;
   requires static io.netty.codec.haproxy;
   requires io.netty.codec.http2;
+  requires io.netty.resolver.dns;
+  requires io.netty.handler.proxy;
   requires io.netty.incubator.codec.http3;
-  requires io.netty.resolver.dns;
-<<<<<<< HEAD
   requires io.netty.incubator.codec.classes.quic;
-=======
-  requires io.netty.handler.proxy;
->>>>>>> 12a0fd3a
 
   provides VerticleFactory with ClasspathVerticleFactory, io.vertx.tests.vertx.AccessEventBusFromInitVerticleFactory;
 
