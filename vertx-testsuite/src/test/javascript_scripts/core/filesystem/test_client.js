--- conflicted
+++ resolved
@@ -64,20 +64,11 @@
 function testMkDir() {
 
   // arguments: string, boolean, handler
-  var dir1 = fileDir + "/foo/bar";
-  fs.mkDir(dir1, true, function(err, res) {
-    tu.azzert(err === null);
-    tu.azzert(res);
-      
-    // arguments: string, string, handler
-    var dir2 = fileDir + "/foos/bars";
-<<<<<<< HEAD
-    fs.mkDir(dir2, 'rwxrwx--x', function(err, res) {
-=======
-    fs.mkDir(dir2, '755', function(err, res) {
->>>>>>> e8725d53
-      tu.azzert(err === null);
-      tu.azzert(res);
+  var dir = fileDir + "/foo/bar";
+  fs.mkDir(dir, true, function(err, res) {
+    tu.azzert(err === null, err);
+    fs.readDir(dir, function(err, res) {
+      tu.azzert(err === null, err);
       tu.testComplete();
     });
   });
