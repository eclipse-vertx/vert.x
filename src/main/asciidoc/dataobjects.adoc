= Cheatsheets

[[NetworkOptions]]
== NetworkOptions

++++
 @author <a href="http://tfox.org">Tim Fox</a>
++++
'''

[cols=">25%,^25%,50%"]
[frame="topbot"]
|===
^|Name | Type ^| Description
|[[receiveBufferSize]]`receiveBufferSize`|`Number (int)`|
+++
Set the TCP receive buffer size
+++
|[[reuseAddress]]`reuseAddress`|`Boolean`|
+++
Set the value of reuse address
+++
|[[sendBufferSize]]`sendBufferSize`|`Number (int)`|
+++
Set the TCP send buffer size
+++
|[[trafficClass]]`trafficClass`|`Number (int)`|
+++
Set the value of traffic class
+++
|===

[[DeliveryOptions]]
== DeliveryOptions

++++
 Delivery options are used to configure message delivery.
 <p>
 Delivery options allow to configure delivery timeout and message codec name, and to provide any headers
 that you wish to send with the message.
++++
'''

[cols=">25%,^25%,50%"]
[frame="topbot"]
|===
^|Name | Type ^| Description
|[[codecName]]`codecName`|`String`|
+++
Set the codec name.
+++
|[[sendTimeout]]`sendTimeout`|`Number (long)`|
+++
Set the send timeout.
+++
|===

[[OpenOptions]]
== OpenOptions

++++
 Describes how an link should be opened.
++++
'''

[cols=">25%,^25%,50%"]
[frame="topbot"]
|===
^|Name | Type ^| Description
|[[create]]`create`|`Boolean`|
+++
Set whether the file should be created if it does not already exist.
+++
|[[createNew]]`createNew`|`Boolean`|
+++
Set whether the file should be created and fail if it does exist already.
+++
|[[deleteOnClose]]`deleteOnClose`|`Boolean`|
+++
Set whether the file should be deleted when it's closed, or the JVM is shutdown.
+++
|[[dsync]]`dsync`|`Boolean`|
+++
Set whether every write to the file's content  ill be written synchronously to the underlying hardware.
+++
|[[perms]]`perms`|`String`|
+++
Set the permissions string
+++
|[[read]]`read`|`Boolean`|
+++
Set whether the file is to be opened for reading
+++
|[[sparse]]`sparse`|`Boolean`|
+++
Set whether a hint should be provided that the file to created is sparse
+++
|[[sync]]`sync`|`Boolean`|
+++
Set whether every write to the file's content and meta-data will be written synchronously to the underlying hardware.
+++
|[[truncateExisting]]`truncateExisting`|`Boolean`|
+++
Set whether the file should be truncated to zero length on opening if it exists and is opened for write
+++
|[[write]]`write`|`Boolean`|
+++
Set whether the file is to be opened for writing
+++
|===

[[JksOptions]]
== JksOptions

++++
 Key or trust store options configuring private key and/or certificates based on Java Keystore files.
 <p>
 When used as a key store, it should point to a store containing a private key and its certificate.
 When used as a trust store, it should point to a store containing a list of trusted certificates.
 <p>
 The store can either be loaded by Vert.x from the filesystem:
 <p>
 <pre>
 HttpServerOptions options = HttpServerOptions.httpServerOptions();
 options.setKeyStore(new JKSOptions().setPath("/mykeystore.jks").setPassword("foo"));
 </pre>

 Or directly provided as a buffer:
 <p>

 <pre>
 Buffer store = vertx.fileSystem().readFileSync("/mykeystore.jks");
 options.setKeyStore(new JKSOptions().setValue(store).setPassword("foo"));
 </pre>
++++
'''

[cols=">25%,^25%,50%"]
[frame="topbot"]
|===
^|Name | Type ^| Description
|[[password]]`password`|`String`|
+++
Set the password for the key store
+++
|[[path]]`path`|`String`|
+++
Set the path to the key store
+++
|[[value]]`value`|`Buffer`|
+++
Set the key store as a buffer
+++
|===

[[GoAway]]
== GoAway

++++
 A  frame.
++++
'''

[cols=">25%,^25%,50%"]
[frame="topbot"]
|===
^|Name | Type ^| Description
|[[debugData]]`debugData`|`Buffer`|
+++
Set the additional debug data
+++
|[[errorCode]]`errorCode`|`Number (long)`|
+++
@return the  error code
+++
|[[lastStreamId]]`lastStreamId`|`Number (int)`|
+++
Set the last stream id.
+++
|===

[[VertxOptions]]
== VertxOptions

++++
 Instances of this class are used to configure link instances.
++++
'''

[cols=">25%,^25%,50%"]
[frame="topbot"]
|===
^|Name | Type ^| Description
|[[blockedThreadCheckInterval]]`blockedThreadCheckInterval`|`Number (long)`|
+++
Sets the value of blocked thread check period, in ms.
+++
|[[clusterHost]]`clusterHost`|`String`|
+++
Set the hostname to be used for clustering.
+++
|[[clusterPingInterval]]`clusterPingInterval`|`Number (long)`|
+++
Set the value of cluster ping interval, in ms.
+++
|[[clusterPingReplyInterval]]`clusterPingReplyInterval`|`Number (long)`|
+++
Set the value of cluster ping reply interval, in ms.
+++
|[[clusterPort]]`clusterPort`|`Number (int)`|
+++
Set the port to be used for clustering.
+++
|[[clusterPublicHost]]`clusterPublicHost`|`String`|
+++
Set the public facing hostname to be used for clustering.
 Sometimes, e.g. when running on certain clouds, the local address the server listens on for clustering is not the same
 address that other nodes connect to it at, as the OS / cloud infrastructure does some kind of proxying.
 If this is the case you can specify a public hostname which is different from the hostname the server listens at.
 The default value is null which means use the same as the cluster hostname.
+++
|[[clusterPublicPort]]`clusterPublicPort`|`Number (int)`|
+++
See link for an explanation.
+++
|[[clustered]]`clustered`|`Boolean`|
+++
Set whether or not the Vert.x instance will be clustered.
+++
|[[eventBusOptions]]`eventBusOptions`|`link:dataobjects.html#EventBusOptions[EventBusOptions]`|
+++
Sets the event bus configuration to configure the host, port, ssl...
+++
|[[eventLoopPoolSize]]`eventLoopPoolSize`|`Number (int)`|
+++
Set the number of event loop threads to be used by the Vert.x instance.
+++
|[[haEnabled]]`haEnabled`|`Boolean`|
+++
Set whether HA will be enabled on the Vert.x instance.
+++
|[[haGroup]]`haGroup`|`String`|
+++
Set the HA group to be used when HA is enabled.
+++
|[[internalBlockingPoolSize]]`internalBlockingPoolSize`|`Number (int)`|
+++
Set the value of internal blocking pool size
+++
|[[maxEventLoopExecuteTime]]`maxEventLoopExecuteTime`|`Number (long)`|
+++
Sets the value of max event loop execute time, in ns.
+++
|[[maxWorkerExecuteTime]]`maxWorkerExecuteTime`|`Number (long)`|
+++
Sets the value of max worker execute time, in ns.
+++
|[[metricsOptions]]`metricsOptions`|`link:dataobjects.html#MetricsOptions[MetricsOptions]`|
+++
Set the metrics options
+++
|[[quorumSize]]`quorumSize`|`Number (int)`|
+++
Set the quorum size to be used when HA is enabled.
+++
|[[warningExceptionTime]]`warningExceptionTime`|`Number (long)`|
+++
Set the threshold value above this, the blocked warning contains a stack trace.
+++
|[[workerPoolSize]]`workerPoolSize`|`Number (int)`|
+++
Set the maximum number of worker threads to be used by the Vert.x instance.
+++
|===

[[Http2Settings]]
== Http2Settings

++++
 HTTP2 settings, the settings is initialized with the default HTTP/2 values.<p>

 The settings expose the parameters defined by the HTTP/2 specification, as well as extra settings for
 protocol extensions.
++++
'''

[cols=">25%,^25%,50%"]
[frame="topbot"]
|===
^|Name | Type ^| Description
|[[headerTableSize]]`headerTableSize`|`Number (long)`|
+++
Set  HTTP/2 setting.
+++
|[[initialWindowSize]]`initialWindowSize`|`Number (int)`|
+++
Set the  HTTP/2 setting
+++
|[[maxConcurrentStreams]]`maxConcurrentStreams`|`Number (long)`|
+++
Set the  HTTP/2 setting
+++
|[[maxFrameSize]]`maxFrameSize`|`Number (int)`|
+++
Set the  HTTP/2 setting
+++
|[[maxHeaderListSize]]`maxHeaderListSize`|`Number (int)`|
+++
Set the  HTTP/2 setting
+++
|[[pushEnabled]]`pushEnabled`|`Boolean`|
+++
Set the  HTTP/2 setting
+++
|===

[[Argument]]
== Argument

++++
 Defines a command line argument. Unlike options, argument don't have names and are identified using an index. The
 first index is 0 (because we are in the computer world).
++++
'''

[cols=">25%,^25%,50%"]
[frame="topbot"]
|===
^|Name | Type ^| Description
|[[argName]]`argName`|`String`|
+++
Sets the argument name of this link.
+++
|[[defaultValue]]`defaultValue`|`String`|
+++
Sets the default value of this link.
+++
|[[description]]`description`|`String`|
+++
Sets the description of the link.
+++
|[[hidden]]`hidden`|`Boolean`|
+++
Sets whether or not the current link is hidden.
+++
|[[index]]`index`|`Number (int)`|
+++
Sets the argument index.
+++
|[[multiValued]]`multiValued`|`Boolean`|
+++
Sets whether or not the argument can receive several values. Only the last argument can receive several values.
+++
|[[required]]`required`|`Boolean`|
+++
Sets whether or not the current link is required.
+++
|===

[[NetClientOptions]]
== NetClientOptions

++++
 Options for configuring a link.
++++
'''

[cols=">25%,^25%,50%"]
[frame="topbot"]
|===
^|Name | Type ^| Description
|[[connectTimeout]]`connectTimeout`|`Number (int)`|
+++
Set the connect timeout
+++
|[[crlPaths]]`crlPaths`|`Array of String`|
+++
Add a CRL path
+++
|[[crlValues]]`crlValues`|`Array of Buffer`|
+++
Add a CRL value
+++
|[[enabledCipherSuites]]`enabledCipherSuites`|`Array of String`|
+++
Add an enabled cipher suite
+++
|[[enabledSecureTransportProtocols]]`enabledSecureTransportProtocols`|`Array of String`|
+++
Add an enabled SSL/TLS protocols
+++
|[[idleTimeout]]`idleTimeout`|`Number (int)`|
+++
Set the idle timeout, in seconds. zero means don't timeout.
 This determines if a connection will timeout and be closed if no data is received within the timeout.
+++
|[[keyStoreOptions]]`keyStoreOptions`|`link:dataobjects.html#JksOptions[JksOptions]`|
+++
Set the key/cert options in jks format, aka Java keystore.
+++
|[[pemKeyCertOptions]]`pemKeyCertOptions`|`link:dataobjects.html#PemKeyCertOptions[PemKeyCertOptions]`|
+++
Set the key/cert store options in pem format.
+++
|[[pemTrustOptions]]`pemTrustOptions`|`link:dataobjects.html#PemTrustOptions[PemTrustOptions]`|
+++
Set the trust options in pem format
+++
|[[pfxKeyCertOptions]]`pfxKeyCertOptions`|`link:dataobjects.html#PfxOptions[PfxOptions]`|
+++
Set the key/cert options in pfx format.
+++
|[[pfxTrustOptions]]`pfxTrustOptions`|`link:dataobjects.html#PfxOptions[PfxOptions]`|
+++
Set the trust options in pfx format
+++
|[[receiveBufferSize]]`receiveBufferSize`|`Number (int)`|
+++
Set the TCP receive buffer size
+++
|[[reconnectAttempts]]`reconnectAttempts`|`Number (int)`|
+++
Set the value of reconnect attempts
+++
|[[reconnectInterval]]`reconnectInterval`|`Number (long)`|
+++
Set the reconnect interval
+++
|[[reuseAddress]]`reuseAddress`|`Boolean`|
+++
Set the value of reuse address
+++
|[[sendBufferSize]]`sendBufferSize`|`Number (int)`|
+++
Set the TCP send buffer size
+++
|[[soLinger]]`soLinger`|`Number (int)`|
+++
Set whether SO_linger keep alive is enabled
+++
|[[ssl]]`ssl`|`Boolean`|
+++
Set whether SSL/TLS is enabled
+++
|[[sslEngine]]`sslEngine`|`link:enums.html#SSLEngine[SSLEngine]`|
+++
Set to use SSL engine implementation to use.
+++
|[[tcpKeepAlive]]`tcpKeepAlive`|`Boolean`|
+++
Set whether TCP keep alive is enabled
+++
|[[tcpNoDelay]]`tcpNoDelay`|`Boolean`|
+++
Set whether TCP no delay is enabled
+++
|[[trafficClass]]`trafficClass`|`Number (int)`|
+++
Set the value of traffic class
+++
|[[trustAll]]`trustAll`|`Boolean`|
+++
Set whether all server certificates should be trusted
+++
|[[trustStoreOptions]]`trustStoreOptions`|`link:dataobjects.html#JksOptions[JksOptions]`|
+++
Set the trust options in jks format, aka Java trustore
+++
|[[useAlpn]]`useAlpn`|`Boolean`|
+++
Set the ALPN usage.
+++
|[[usePooledBuffers]]`usePooledBuffers`|`Boolean`|
+++
Set whether Netty pooled buffers are enabled
+++
|===

[[PfxOptions]]
== PfxOptions

++++
 Key or trust store options configuring private key and/or certificates based on PKCS#12 files.
 <p>
 When used as a key store, it should point to a store containing a private key and its certificate.
 When used as a trust store, it should point to a store containing a list of accepted certificates.
 <p>

 The store can either be loaded by Vert.x from the filesystem:
 <p>
 <pre>
 HttpServerOptions options = new HttpServerOptions();
 options.setPfxKeyCertOptions(new PfxOptions().setPath("/mykeystore.p12").setPassword("foo"));
 </pre>

 Or directly provided as a buffer:<p>

 <pre>
 Buffer store = vertx.fileSystem().readFileSync("/mykeystore.p12");
 options.setPfxKeyCertOptions(new PfxOptions().setValue(store).setPassword("foo"));
 </pre>
++++
'''

[cols=">25%,^25%,50%"]
[frame="topbot"]
|===
^|Name | Type ^| Description
|[[password]]`password`|`String`|
+++
Set the password
+++
|[[path]]`path`|`String`|
+++
Set the path
+++
|[[value]]`value`|`Buffer`|
+++
Set the store as a buffer
+++
|===

[[Option]]
== Option

++++
 Models command line options. Options are values passed to a command line interface using -x or --x. Supported
 syntaxes depend on the parser.
 <p/>
 Short name is generally used with a single dash, while long name requires a double-dash.
++++
'''

[cols=">25%,^25%,50%"]
[frame="topbot"]
|===
^|Name | Type ^| Description
|[[argName]]`argName`|`String`|
+++
Sets te arg name for this option.
+++
|[[choices]]`choices`|`Array of String`|
+++
Sets the list of values accepted by this option. If the value set by the user does not match once of these
 values, a link exception is thrown.
+++
|[[defaultValue]]`defaultValue`|`String`|
+++
Sets the default value of this option
+++
|[[description]]`description`|`String`|
+++
Sets te description of this option.
+++
|[[flag]]`flag`|`Boolean`|
+++
Configures the current link to be a flag. It will be evaluated to <code>true</code> if it's found in
 the command line. If you need a flag that may receive a value, use, in this order:
 <code><pre>
   option.setFlag(true).setSingleValued(true)
 </pre></code>
+++
|[[help]]`help`|`Boolean`|
+++
Sets whether or not this option is a "help" option
+++
|[[hidden]]`hidden`|`Boolean`|
+++
Sets whether or not this option should be hidden
+++
|[[longName]]`longName`|`String`|
+++
Sets the long name of this option.
+++
|[[multiValued]]`multiValued`|`Boolean`|
+++
Sets whether or not this option can receive several values.
+++
|[[name]]`name`|`String`|
+++
@return the option name. It returns the long name if set, the short name otherwise. It cannot return <code>null</code> for valid option
+++
|[[required]]`required`|`Boolean`|
+++
Sets whether or not this option is mandatory.
+++
|[[shortName]]`shortName`|`String`|
+++
Sets the short name of this option.
+++
|[[singleValued]]`singleValued`|`Boolean`|
+++
Sets whether or not this option can receive a value.
+++
|===

[[NetServerOptions]]
== NetServerOptions

++++
 Options for configuring a link.
++++
'''

[cols=">25%,^25%,50%"]
[frame="topbot"]
|===
^|Name | Type ^| Description
|[[acceptBacklog]]`acceptBacklog`|`Number (int)`|
+++
Set the accept back log
+++
|[[clientAuth]]`clientAuth`|`link:enums.html#ClientAuth[ClientAuth]`|
+++
Set whether client auth is required
+++
|[[clientAuthRequired]]`clientAuthRequired`|`Boolean`|
+++
Set whether client auth is required
+++
|[[crlPaths]]`crlPaths`|`Array of String`|
+++
Add a CRL path
+++
|[[crlValues]]`crlValues`|`Array of Buffer`|
+++
Add a CRL value
+++
|[[enabledCipherSuites]]`enabledCipherSuites`|`Array of String`|
+++
Add an enabled cipher suite
+++
|[[enabledSecureTransportProtocols]]`enabledSecureTransportProtocols`|`Array of String`|
+++
Add an enabled SSL/TLS protocols
+++
|[[host]]`host`|`String`|
+++
Set the host
+++
|[[idleTimeout]]`idleTimeout`|`Number (int)`|
+++
Set the idle timeout, in seconds. zero means don't timeout.
 This determines if a connection will timeout and be closed if no data is received within the timeout.
+++
|[[keyStoreOptions]]`keyStoreOptions`|`link:dataobjects.html#JksOptions[JksOptions]`|
+++
Set the key/cert options in jks format, aka Java keystore.
+++
|[[pemKeyCertOptions]]`pemKeyCertOptions`|`link:dataobjects.html#PemKeyCertOptions[PemKeyCertOptions]`|
+++
Set the key/cert store options in pem format.
+++
|[[pemTrustOptions]]`pemTrustOptions`|`link:dataobjects.html#PemTrustOptions[PemTrustOptions]`|
+++
Set the trust options in pem format
+++
|[[pfxKeyCertOptions]]`pfxKeyCertOptions`|`link:dataobjects.html#PfxOptions[PfxOptions]`|
+++
Set the key/cert options in pfx format.
+++
|[[pfxTrustOptions]]`pfxTrustOptions`|`link:dataobjects.html#PfxOptions[PfxOptions]`|
+++
Set the trust options in pfx format
+++
|[[port]]`port`|`Number (int)`|
+++
Set the port
+++
|[[receiveBufferSize]]`receiveBufferSize`|`Number (int)`|
+++
Set the TCP receive buffer size
+++
|[[reuseAddress]]`reuseAddress`|`Boolean`|
+++
Set the value of reuse address
+++
|[[sendBufferSize]]`sendBufferSize`|`Number (int)`|
+++
Set the TCP send buffer size
+++
|[[soLinger]]`soLinger`|`Number (int)`|
+++
Set whether SO_linger keep alive is enabled
+++
|[[ssl]]`ssl`|`Boolean`|
+++
Set whether SSL/TLS is enabled
+++
|[[sslEngine]]`sslEngine`|`link:enums.html#SSLEngine[SSLEngine]`|
+++
Set to use SSL engine implementation to use.
+++
|[[tcpKeepAlive]]`tcpKeepAlive`|`Boolean`|
+++
Set whether TCP keep alive is enabled
+++
|[[tcpNoDelay]]`tcpNoDelay`|`Boolean`|
+++
Set whether TCP no delay is enabled
+++
|[[trafficClass]]`trafficClass`|`Number (int)`|
+++
Set the value of traffic class
+++
|[[trustStoreOptions]]`trustStoreOptions`|`link:dataobjects.html#JksOptions[JksOptions]`|
+++
Set the trust options in jks format, aka Java trustore
+++
|[[useAlpn]]`useAlpn`|`Boolean`|
+++
Set the ALPN usage.
+++
|[[usePooledBuffers]]`usePooledBuffers`|`Boolean`|
+++
Set whether Netty pooled buffers are enabled
+++
|===

[[MetricsOptions]]
== MetricsOptions

++++
 Vert.x metrics base configuration, this class can be extended by provider implementations to configure
 those specific implementations.
++++
'''

[cols=">25%,^25%,50%"]
[frame="topbot"]
|===
^|Name | Type ^| Description
|[[enabled]]`enabled`|`Boolean`|
+++
Set whether metrics will be enabled on the Vert.x instance.
+++
|===

[[ClientOptionsBase]]
== ClientOptionsBase

++++
 Base class for Client options
++++
'''

[cols=">25%,^25%,50%"]
[frame="topbot"]
|===
^|Name | Type ^| Description
|[[connectTimeout]]`connectTimeout`|`Number (int)`|
+++
Set the connect timeout
+++
|[[crlPaths]]`crlPaths`|`Array of String`|
+++
Add a CRL path
+++
|[[crlValues]]`crlValues`|`Array of Buffer`|
+++
Add a CRL value
+++
|[[enabledCipherSuites]]`enabledCipherSuites`|`Array of String`|
+++
Add an enabled cipher suite
+++
|[[enabledSecureTransportProtocols]]`enabledSecureTransportProtocols`|`Array of String`|
+++
Add an enabled SSL/TLS protocols
+++
|[[idleTimeout]]`idleTimeout`|`Number (int)`|
+++
Set the idle timeout, in seconds. zero means don't timeout.
 This determines if a connection will timeout and be closed if no data is received within the timeout.
+++
|[[keyStoreOptions]]`keyStoreOptions`|`link:dataobjects.html#JksOptions[JksOptions]`|
+++
Set the key/cert options in jks format, aka Java keystore.
+++
|[[pemKeyCertOptions]]`pemKeyCertOptions`|`link:dataobjects.html#PemKeyCertOptions[PemKeyCertOptions]`|
+++
Set the key/cert store options in pem format.
+++
|[[pemTrustOptions]]`pemTrustOptions`|`link:dataobjects.html#PemTrustOptions[PemTrustOptions]`|
+++
Set the trust options in pem format
+++
|[[pfxKeyCertOptions]]`pfxKeyCertOptions`|`link:dataobjects.html#PfxOptions[PfxOptions]`|
+++
Set the key/cert options in pfx format.
+++
|[[pfxTrustOptions]]`pfxTrustOptions`|`link:dataobjects.html#PfxOptions[PfxOptions]`|
+++
Set the trust options in pfx format
+++
|[[receiveBufferSize]]`receiveBufferSize`|`Number (int)`|
+++
Set the TCP receive buffer size
+++
|[[reuseAddress]]`reuseAddress`|`Boolean`|
+++
Set the value of reuse address
+++
|[[sendBufferSize]]`sendBufferSize`|`Number (int)`|
+++
Set the TCP send buffer size
+++
|[[soLinger]]`soLinger`|`Number (int)`|
+++
Set whether SO_linger keep alive is enabled
+++
|[[ssl]]`ssl`|`Boolean`|
+++
Set whether SSL/TLS is enabled
+++
|[[sslEngine]]`sslEngine`|`link:enums.html#SSLEngine[SSLEngine]`|
+++
Set to use SSL engine implementation to use.
+++
|[[tcpKeepAlive]]`tcpKeepAlive`|`Boolean`|
+++
Set whether TCP keep alive is enabled
+++
|[[tcpNoDelay]]`tcpNoDelay`|`Boolean`|
+++
Set whether TCP no delay is enabled
+++
|[[trafficClass]]`trafficClass`|`Number (int)`|
+++
Set the value of traffic class
+++
|[[trustAll]]`trustAll`|`Boolean`|
+++
Set whether all server certificates should be trusted
+++
|[[trustStoreOptions]]`trustStoreOptions`|`link:dataobjects.html#JksOptions[JksOptions]`|
+++
Set the trust options in jks format, aka Java trustore
+++
|[[useAlpn]]`useAlpn`|`Boolean`|
+++
Set the ALPN usage.
+++
|[[usePooledBuffers]]`usePooledBuffers`|`Boolean`|
+++
Set whether Netty pooled buffers are enabled
+++
|===

[[DeploymentOptions]]
== DeploymentOptions

++++
 Options for configuring a verticle deployment.
 <p>
++++
'''

[cols=">25%,^25%,50%"]
[frame="topbot"]
|===
^|Name | Type ^| Description
|[[config]]`config`|`Json object`|
+++
Set the JSON configuration that will be passed to the verticle(s) when it's deployed
+++
|[[extraClasspath]]`extraClasspath`|`Array of String`|
+++
Set any extra classpath to be used when deploying the verticle.
 <p>
 Ignored if no isolation group is set.
+++
|[[ha]]`ha`|`Boolean`|
+++
Set whether the verticle(s) will be deployed as HA.
+++
|[[instances]]`instances`|`Number (int)`|
+++
Set the number of instances that should be deployed.
+++
|[[isolatedClasses]]`isolatedClasses`|`Array of String`|
+++
Set the isolated class names.
+++
|[[isolationGroup]]`isolationGroup`|`String`|
+++
Set the isolation group that will be used when deploying the verticle(s)
+++
|[[multiThreaded]]`multiThreaded`|`Boolean`|
+++
Set whether the verticle(s) should be deployed as a multi-threaded worker verticle
+++
|[[worker]]`worker`|`Boolean`|
+++
Set whether the verticle(s) should be deployed as a worker verticle
+++
|===

[[PemKeyCertOptions]]
== PemKeyCertOptions

++++
 Key store options configuring a private key and its certificate based on
 <i>Privacy-enhanced Electronic Email</i> (PEM) files.
 <p>

 The key file must contain a <b>non encrypted</b> private key in <b>PKCS8</b> format wrapped in a PEM
 block, for example:
 <p>

 <pre>
 -----BEGIN PRIVATE KEY-----
 MIIEvgIBADANBgkqhkiG9w0BAQEFAASCBKgwggSkAgEAAoIBAQDV6zPk5WqLwS0a
 ...
 K5xBhtm1AhdnZjx5KfW3BecE
 -----END PRIVATE KEY-----
 </pre><p>

 The certificate file must contain an X.509 certificate wrapped in a PEM block, for example:
 <p>

 <pre>
 -----BEGIN CERTIFICATE-----
 MIIDezCCAmOgAwIBAgIEZOI/3TANBgkqhkiG9w0BAQsFADBuMRAwDgYDVQQGEwdV
 ...
 +tmLSvYS39O2nqIzzAUfztkYnUlZmB0l/mKkVqbGJA==
 -----END CERTIFICATE-----
 </pre>

 The key and certificate can either be loaded by Vert.x from the filesystem:
 <p>
 <pre>
 HttpServerOptions options = new HttpServerOptions();
 options.setPemKeyCertOptions(new PemKeyCertOptions().setKeyPath("/mykey.pem").setCertPath("/mycert.pem"));
 </pre>

 Or directly provided as a buffer:<p>

 <pre>
 Buffer key = vertx.fileSystem().readFileSync("/mykey.pem");
 Buffer cert = vertx.fileSystem().readFileSync("/mycert.pem");
 options.setPemKeyCertOptions(new PemKeyCertOptions().setKeyValue(key).setCertValue(cert));
 </pre>
++++
'''

[cols=">25%,^25%,50%"]
[frame="topbot"]
|===
^|Name | Type ^| Description
|[[certPath]]`certPath`|`String`|
+++
Set the path to the certificate
+++
|[[certValue]]`certValue`|`Buffer`|
+++
Set the certificate as a buffer
+++
|[[keyPath]]`keyPath`|`String`|
+++
Set the path to the key file
+++
|[[keyValue]]`keyValue`|`Buffer`|
+++
Set the key a a buffer
+++
|===

[[HttpServerOptions]]
== HttpServerOptions

++++
 Represents options used by an link instance
++++
'''

[cols=">25%,^25%,50%"]
[frame="topbot"]
|===
^|Name | Type ^| Description
|[[acceptBacklog]]`acceptBacklog`|`Number (int)`|
+++
Set the accept back log
+++
|[[alpnVersions]]`alpnVersions`|`Array of link:enums.html#HttpVersion[HttpVersion]`|
+++
Set the list of protocol versions to provide to the server during the Application-Layer Protocol Negotiatiation.
+++
|[[clientAuth]]`clientAuth`|`link:enums.html#ClientAuth[ClientAuth]`|
+++
Set whether client auth is required
+++
|[[clientAuthRequired]]`clientAuthRequired`|`Boolean`|
+++
Set whether client auth is required
+++
|[[compressionSupported]]`compressionSupported`|`Boolean`|
+++
Set whether the server supports compression
+++
|[[crlPaths]]`crlPaths`|`Array of String`|
+++
Add a CRL path
+++
|[[crlValues]]`crlValues`|`Array of Buffer`|
+++
Add a CRL value
+++
|[[enabledCipherSuites]]`enabledCipherSuites`|`Array of String`|
+++
Add an enabled cipher suite
+++
|[[enabledSecureTransportProtocols]]`enabledSecureTransportProtocols`|`Array of String`|
+++
Add an enabled SSL/TLS protocols
+++
|[[handle100ContinueAutomatically]]`handle100ContinueAutomatically`|`Boolean`|
+++
Set whether 100 Continue should be handled automatically
+++
|[[host]]`host`|`String`|
+++
Set the host
+++
|[[idleTimeout]]`idleTimeout`|`Number (int)`|
+++
Set the idle timeout, in seconds. zero means don't timeout.
 This determines if a connection will timeout and be closed if no data is received within the timeout.
+++
|[[initialSettings]]`initialSettings`|`link:dataobjects.html#Http2Settings[Http2Settings]`|
+++
Set the HTTP/2 connection settings immediatly sent by the server when a client connects.
+++
|[[keyStoreOptions]]`keyStoreOptions`|`link:dataobjects.html#JksOptions[JksOptions]`|
+++
Set the key/cert options in jks format, aka Java keystore.
+++
|[[maxChunkSize]]`maxChunkSize`|`Number (int)`|
+++
Set the maximum HTTP chunk size
+++
|[[maxHeaderSize]]`maxHeaderSize`|`Number (int)`|
+++
Set the maximum length of all headers for HTTP/1.x .
+++
|[[maxInitialLineLength]]`maxInitialLineLength`|`Number (int)`|
+++
Set the maximum length of the initial line for HTTP/1.x (e.g. <code>"GET / HTTP/1.0"</code>)
+++
|[[maxWebsocketFrameSize]]`maxWebsocketFrameSize`|`Number (int)`|
+++
Set the maximum websocket frames size
+++
|[[pemKeyCertOptions]]`pemKeyCertOptions`|`link:dataobjects.html#PemKeyCertOptions[PemKeyCertOptions]`|
+++
Set the key/cert store options in pem format.
+++
|[[pemTrustOptions]]`pemTrustOptions`|`link:dataobjects.html#PemTrustOptions[PemTrustOptions]`|
+++
Set the trust options in pem format
+++
|[[pfxKeyCertOptions]]`pfxKeyCertOptions`|`link:dataobjects.html#PfxOptions[PfxOptions]`|
+++
Set the key/cert options in pfx format.
+++
|[[pfxTrustOptions]]`pfxTrustOptions`|`link:dataobjects.html#PfxOptions[PfxOptions]`|
+++
Set the trust options in pfx format
+++
|[[port]]`port`|`Number (int)`|
+++
Set the port
+++
|[[receiveBufferSize]]`receiveBufferSize`|`Number (int)`|
+++
Set the TCP receive buffer size
+++
|[[reuseAddress]]`reuseAddress`|`Boolean`|
+++
Set the value of reuse address
+++
|[[sendBufferSize]]`sendBufferSize`|`Number (int)`|
+++
Set the TCP send buffer size
+++
|[[soLinger]]`soLinger`|`Number (int)`|
+++
Set whether SO_linger keep alive is enabled
+++
|[[ssl]]`ssl`|`Boolean`|
+++
Set whether SSL/TLS is enabled
+++
|[[sslEngine]]`sslEngine`|`link:enums.html#SSLEngine[SSLEngine]`|
+++
Set to use SSL engine implementation to use.
+++
|[[tcpKeepAlive]]`tcpKeepAlive`|`Boolean`|
+++
Set whether TCP keep alive is enabled
+++
|[[tcpNoDelay]]`tcpNoDelay`|`Boolean`|
+++
Set whether TCP no delay is enabled
+++
|[[trafficClass]]`trafficClass`|`Number (int)`|
+++
Set the value of traffic class
+++
|[[trustStoreOptions]]`trustStoreOptions`|`link:dataobjects.html#JksOptions[JksOptions]`|
+++
Set the trust options in jks format, aka Java trustore
+++
|[[useAlpn]]`useAlpn`|`Boolean`|
+++
Set the ALPN usage.
+++
|[[usePooledBuffers]]`usePooledBuffers`|`Boolean`|
+++
Set whether Netty pooled buffers are enabled
+++
|[[websocketSubProtocols]]`websocketSubProtocols`|`String`|
+++
Set the websocket subprotocols supported by the server.
+++
|===

[[DatagramSocketOptions]]
== DatagramSocketOptions

++++
 Options used to configure a datagram socket.
++++
'''

[cols=">25%,^25%,50%"]
[frame="topbot"]
|===
^|Name | Type ^| Description
|[[broadcast]]`broadcast`|`Boolean`|
+++
Set if the socket can receive broadcast packets
+++
|[[ipV6]]`ipV6`|`Boolean`|
+++
Set if IP v6 should be used
+++
|[[loopbackModeDisabled]]`loopbackModeDisabled`|`Boolean`|
+++
Set if loopback mode is disabled
+++
|[[multicastNetworkInterface]]`multicastNetworkInterface`|`String`|
+++
Set the multicast network interface address
+++
|[[multicastTimeToLive]]`multicastTimeToLive`|`Number (int)`|
+++
Set the multicast ttl value
+++
|[[receiveBufferSize]]`receiveBufferSize`|`Number (int)`|
+++
Set the TCP receive buffer size
+++
|[[reuseAddress]]`reuseAddress`|`Boolean`|
+++
Set the value of reuse address
+++
|[[sendBufferSize]]`sendBufferSize`|`Number (int)`|
+++
Set the TCP send buffer size
+++
|[[trafficClass]]`trafficClass`|`Number (int)`|
+++
Set the value of traffic class
+++
|===

[[HttpClientOptions]]
== HttpClientOptions

++++
 Options describing how an link will make connections.
++++
'''

[cols=">25%,^25%,50%"]
[frame="topbot"]
|===
^|Name | Type ^| Description
|[[alpnVersions]]`alpnVersions`|`Array of link:enums.html#HttpVersion[HttpVersion]`|
+++
Set the list of protocol versions to provide to the server during the Application-Layer Protocol Negotiatiation.
 When the list is empty, the client provides a best effort list according to link:

 <ul>
   <li>: [ "h2", "http/1.1" ]</li>
   <li>otherwise: [link]</li>
 </ul>
+++
|[[closeOnException]]`closeOnException`|`Boolean`|
+++
Set to <code>true</code> to cause an underlying connection to be closed upon receiving an exception.  This has the
 added benefit of returning a connection to the pool as quickly as possible after an exception occurs.  If
 <code>false</code> then any outstanding requests/response (in the case of a request timeout) will cause the connection to
 remain open and unusable by the pool until the response has ended or the connection is closed naturally.
+++
|[[connectTimeout]]`connectTimeout`|`Number (int)`|
+++
Set the connect timeout
+++
|[[crlPaths]]`crlPaths`|`Array of String`|
+++
Add a CRL path
+++
|[[crlValues]]`crlValues`|`Array of Buffer`|
+++
Add a CRL value
+++
|[[defaultHost]]`defaultHost`|`String`|
+++
Set the default host name to be used by this client in requests if none is provided when making the request.
+++
|[[defaultPort]]`defaultPort`|`Number (int)`|
+++
Set the default port to be used by this client in requests if none is provided when making the request.
+++
|[[enabledCipherSuites]]`enabledCipherSuites`|`Array of String`|
+++
Add an enabled cipher suite
+++
<<<<<<< HEAD
|[[h2cUpgrade]]`h2cUpgrade`|`Boolean`|
=======
|[[enabledSecureTransportProtocols]]`enabledSecureTransportProtocols`|`Array of String`|
+++
Add an enabled SSL/TLS protocols
+++
|[[host]]`host`|`String`|
>>>>>>> bd1cf036
+++
Set to <code>true</code> when an <i>h2c</i> connection is established using an HTTP/1.1 upgrade request, and <code>false</code>
 when an <i>h2c</i> connection is established directly (with prior knowledge).
+++
|[[idleTimeout]]`idleTimeout`|`Number (int)`|
+++
Set the idle timeout, in seconds. zero means don't timeout.
 This determines if a connection will timeout and be closed if no data is received within the timeout.
+++
|[[initialSettings]]`initialSettings`|`link:dataobjects.html#Http2Settings[Http2Settings]`|
+++
Set the HTTP/2 connection settings immediatly sent by to the server when the client connects.
+++
|[[keepAlive]]`keepAlive`|`Boolean`|
+++
Set whether keep alive is enabled on the client
+++
|[[keyStoreOptions]]`keyStoreOptions`|`link:dataobjects.html#JksOptions[JksOptions]`|
+++
Set the key/cert options in jks format, aka Java keystore.
+++
|[[maxChunkSize]]`maxChunkSize`|`Number (int)`|
+++
Set the maximum HTTP chunk size
+++
|[[maxPoolSize]]`maxPoolSize`|`Number (int)`|
+++
Set the maximum pool size for connections
+++
|[[maxWaitQueueSize]]`maxWaitQueueSize`|`Number (int)`|
+++
Set the maximum requests allowed in the wait queue, any requests beyond the max size will result in
 a ConnectionPoolTooBusyException.  If the value is set to a negative number then the queue will be unbounded.
+++
|[[maxWebsocketFrameSize]]`maxWebsocketFrameSize`|`Number (int)`|
+++
Set the max websocket frame size
+++
|[[pemKeyCertOptions]]`pemKeyCertOptions`|`link:dataobjects.html#PemKeyCertOptions[PemKeyCertOptions]`|
+++
Set the key/cert store options in pem format.
+++
|[[pemTrustOptions]]`pemTrustOptions`|`link:dataobjects.html#PemTrustOptions[PemTrustOptions]`|
+++
Set the trust options in pem format
+++
|[[pfxKeyCertOptions]]`pfxKeyCertOptions`|`link:dataobjects.html#PfxOptions[PfxOptions]`|
+++
Set the key/cert options in pfx format.
+++
|[[pfxTrustOptions]]`pfxTrustOptions`|`link:dataobjects.html#PfxOptions[PfxOptions]`|
+++
Set the trust options in pfx format
+++
|[[pipelining]]`pipelining`|`Boolean`|
+++
Set whether pipe-lining is enabled on the client
+++
|[[protocolVersion]]`protocolVersion`|`link:enums.html#HttpVersion[HttpVersion]`|
+++
Set the protocol version.
+++
|[[receiveBufferSize]]`receiveBufferSize`|`Number (int)`|
+++
Set the TCP receive buffer size
+++
|[[reuseAddress]]`reuseAddress`|`Boolean`|
+++
Set the value of reuse address
+++
|[[sendBufferSize]]`sendBufferSize`|`Number (int)`|
+++
Set the TCP send buffer size
+++
|[[soLinger]]`soLinger`|`Number (int)`|
+++
Set whether SO_linger keep alive is enabled
+++
|[[ssl]]`ssl`|`Boolean`|
+++
Set whether SSL/TLS is enabled
+++
|[[sslEngine]]`sslEngine`|`link:enums.html#SSLEngine[SSLEngine]`|
+++
Set to use SSL engine implementation to use.
+++
|[[tcpKeepAlive]]`tcpKeepAlive`|`Boolean`|
+++
Set whether TCP keep alive is enabled
+++
|[[tcpNoDelay]]`tcpNoDelay`|`Boolean`|
+++
Set whether TCP no delay is enabled
+++
|[[trafficClass]]`trafficClass`|`Number (int)`|
+++
Set the value of traffic class
+++
|[[trustAll]]`trustAll`|`Boolean`|
+++
Set whether all server certificates should be trusted
+++
|[[trustStoreOptions]]`trustStoreOptions`|`link:dataobjects.html#JksOptions[JksOptions]`|
+++
Set the trust options in jks format, aka Java trustore
+++
|[[tryUseCompression]]`tryUseCompression`|`Boolean`|
+++
Set whether compression is enabled
+++
|[[useAlpn]]`useAlpn`|`Boolean`|
+++
Set the ALPN usage.
+++
|[[usePooledBuffers]]`usePooledBuffers`|`Boolean`|
+++
Set whether Netty pooled buffers are enabled
+++
|[[verifyHost]]`verifyHost`|`Boolean`|
+++
Set whether hostname verification is enabled
+++
|===

[[EventBusOptions]]
== EventBusOptions

++++
 Options to configure the event bus.
++++
'''

[cols=">25%,^25%,50%"]
[frame="topbot"]
|===
^|Name | Type ^| Description
|[[acceptBacklog]]`acceptBacklog`|`Number (int)`|
+++
Set the accept back log.
+++
|[[clientAuth]]`clientAuth`|`link:enums.html#ClientAuth[ClientAuth]`|
+++
Set whether client auth is required
+++
|[[clusterPingInterval]]`clusterPingInterval`|`Number (long)`|
+++
Set the value of cluster ping interval, in ms.
+++
|[[clusterPingReplyInterval]]`clusterPingReplyInterval`|`Number (long)`|
+++
Set the value of cluster ping reply interval, in ms.
+++
|[[clusterPublicHost]]`clusterPublicHost`|`String`|
+++
Set the public facing hostname to be used for clustering.
 Sometimes, e.g. when running on certain clouds, the local address the server listens on for clustering is
 not the same address that other nodes connect to it at, as the OS / cloud infrastructure does some kind of
 proxying. If this is the case you can specify a public hostname which is different from the hostname the
 server listens at.
 <p>
 The default value is null which means use the same as the cluster hostname.
+++
|[[clusterPublicPort]]`clusterPublicPort`|`Number (int)`|
+++
See link for an explanation.
+++
|[[clustered]]`clustered`|`Boolean`|
+++
Sets whether or not the event bus is clustered.
+++
|[[connectTimeout]]`connectTimeout`|`Number (int)`|
+++
Sets the connect timeout
+++
|[[crlPaths]]`crlPaths`|`Array of String`|
+++
Add a CRL path
+++
|[[crlValues]]`crlValues`|`Array of Buffer`|
+++
Add a CRL value
+++
|[[enabledCipherSuites]]`enabledCipherSuites`|`Array of String`|
+++
Add an enabled cipher suite
+++
<<<<<<< HEAD
|[[host]]`host`|`String`|
=======
|[[enabledSecureTransportProtocols]]`enabledSecureTransportProtocols`|`Array of String`|
+++
Add an enabled SSL/TLS protocols
+++
|[[h2cUpgrade]]`h2cUpgrade`|`Boolean`|
>>>>>>> bd1cf036
+++
Sets the host.
+++
|[[idleTimeout]]`idleTimeout`|`Number (int)`|
+++
Set the idle timeout, in seconds. zero means don't timeout.
 This determines if a connection will timeout and be closed if no data is received within the timeout.
+++
|[[keyStoreOptions]]`keyStoreOptions`|`link:dataobjects.html#JksOptions[JksOptions]`|
+++
Set the key/cert options in jks format, aka Java keystore.
+++
|[[pemKeyCertOptions]]`pemKeyCertOptions`|`link:dataobjects.html#PemKeyCertOptions[PemKeyCertOptions]`|
+++
Set the key/cert store options in pem format.
+++
|[[pemTrustOptions]]`pemTrustOptions`|`link:dataobjects.html#PemTrustOptions[PemTrustOptions]`|
+++
Set the trust options in pem format
+++
|[[pfxKeyCertOptions]]`pfxKeyCertOptions`|`link:dataobjects.html#PfxOptions[PfxOptions]`|
+++
Set the key/cert options in pfx format.
+++
|[[pfxTrustOptions]]`pfxTrustOptions`|`link:dataobjects.html#PfxOptions[PfxOptions]`|
+++
Set the trust options in pfx format
+++
|[[port]]`port`|`Number (int)`|
+++
Sets the port.
+++
|[[receiveBufferSize]]`receiveBufferSize`|`Number (int)`|
+++
Set the TCP receive buffer size
+++
|[[reconnectAttempts]]`reconnectAttempts`|`Number (int)`|
+++
Sets the value of reconnect attempts.
+++
|[[reconnectInterval]]`reconnectInterval`|`Number (long)`|
+++
Set the reconnect interval.
+++
|[[reuseAddress]]`reuseAddress`|`Boolean`|
+++
Set the value of reuse address
+++
|[[sendBufferSize]]`sendBufferSize`|`Number (int)`|
+++
Set the TCP send buffer size
+++
|[[soLinger]]`soLinger`|`Number (int)`|
+++
Set whether SO_linger keep alive is enabled
+++
|[[ssl]]`ssl`|`Boolean`|
+++
Set whether SSL/TLS is enabled
+++
|[[sslEngine]]`sslEngine`|`link:enums.html#SSLEngine[SSLEngine]`|
+++
Set to use SSL engine implementation to use.
+++
|[[tcpKeepAlive]]`tcpKeepAlive`|`Boolean`|
+++
Set whether TCP keep alive is enabled
+++
|[[tcpNoDelay]]`tcpNoDelay`|`Boolean`|
+++
Set whether TCP no delay is enabled
+++
|[[trafficClass]]`trafficClass`|`Number (int)`|
+++
Set the value of traffic class
+++
|[[trustAll]]`trustAll`|`Boolean`|
+++
Set whether all server certificates should be trusted.
+++
|[[trustStoreOptions]]`trustStoreOptions`|`link:dataobjects.html#JksOptions[JksOptions]`|
+++
Set the trust options in jks format, aka Java trustore
+++
|[[useAlpn]]`useAlpn`|`Boolean`|
+++
Set the ALPN usage.
+++
|[[usePooledBuffers]]`usePooledBuffers`|`Boolean`|
+++
Set whether Netty pooled buffers are enabled
+++
|===

[[PemTrustOptions]]
== PemTrustOptions

++++
 Certificate Authority options configuring certificates based on
 <i>Privacy-enhanced Electronic Email</i> (PEM) files. The options is configured with a list of
 validating certificates.
 <p>
 Validating certificates must contain X.509 certificates wrapped in a PEM block:<p>

 <pre>
 -----BEGIN CERTIFICATE-----
 MIIDezCCAmOgAwIBAgIEVmLkwTANBgkqhkiG9w0BAQsFADBuMRAwDgYDVQQGEwdV
 ...
 z5+DuODBJUQst141Jmgq8bS543IU/5apcKQeGNxEyQ==
 -----END CERTIFICATE-----
 </pre>

 The certificates can either be loaded by Vert.x from the filesystem:
 <p>
 <pre>
 HttpServerOptions options = new HttpServerOptions();
 options.setPemTrustOptions(new PemTrustOptions().addCertPath("/cert.pem"));
 </pre>

 Or directly provided as a buffer:
 <p>

 <pre>
 Buffer cert = vertx.fileSystem().readFileSync("/cert.pem");
 HttpServerOptions options = new HttpServerOptions();
 options.setPemTrustOptions(new PemTrustOptions().addCertValue(cert));
 </pre>
++++
'''

[cols=">25%,^25%,50%"]
[frame="topbot"]
|===
^|Name | Type ^| Description
|[[certPaths]]`certPaths`|`Array of String`|
+++
Add a certificate path
+++
|[[certValues]]`certValues`|`Array of Buffer`|
+++
Add a certificate value
+++
|===

[[TCPSSLOptions]]
== TCPSSLOptions

++++
 Base class. TCP and SSL related options
++++
'''

[cols=">25%,^25%,50%"]
[frame="topbot"]
|===
^|Name | Type ^| Description
|[[crlPaths]]`crlPaths`|`Array of String`|
+++
Add a CRL path
+++
|[[crlValues]]`crlValues`|`Array of Buffer`|
+++
Add a CRL value
+++
|[[enabledCipherSuites]]`enabledCipherSuites`|`Array of String`|
+++
Add an enabled cipher suite
+++
|[[enabledSecureTransportProtocols]]`enabledSecureTransportProtocols`|`Array of String`|
+++
Add an enabled SSL/TLS protocols
+++
|[[idleTimeout]]`idleTimeout`|`Number (int)`|
+++
Set the idle timeout, in seconds. zero means don't timeout.
 This determines if a connection will timeout and be closed if no data is received within the timeout.
+++
|[[keyStoreOptions]]`keyStoreOptions`|`link:dataobjects.html#JksOptions[JksOptions]`|
+++
Set the key/cert options in jks format, aka Java keystore.
+++
|[[pemKeyCertOptions]]`pemKeyCertOptions`|`link:dataobjects.html#PemKeyCertOptions[PemKeyCertOptions]`|
+++
Set the key/cert store options in pem format.
+++
|[[pemTrustOptions]]`pemTrustOptions`|`link:dataobjects.html#PemTrustOptions[PemTrustOptions]`|
+++
Set the trust options in pem format
+++
|[[pfxKeyCertOptions]]`pfxKeyCertOptions`|`link:dataobjects.html#PfxOptions[PfxOptions]`|
+++
Set the key/cert options in pfx format.
+++
|[[pfxTrustOptions]]`pfxTrustOptions`|`link:dataobjects.html#PfxOptions[PfxOptions]`|
+++
Set the trust options in pfx format
+++
|[[receiveBufferSize]]`receiveBufferSize`|`Number (int)`|
+++
Set the TCP receive buffer size
+++
|[[reuseAddress]]`reuseAddress`|`Boolean`|
+++
Set the value of reuse address
+++
|[[sendBufferSize]]`sendBufferSize`|`Number (int)`|
+++
Set the TCP send buffer size
+++
|[[soLinger]]`soLinger`|`Number (int)`|
+++
Set whether SO_linger keep alive is enabled
+++
|[[ssl]]`ssl`|`Boolean`|
+++
Set whether SSL/TLS is enabled
+++
|[[sslEngine]]`sslEngine`|`link:enums.html#SSLEngine[SSLEngine]`|
+++
Set to use SSL engine implementation to use.
+++
|[[tcpKeepAlive]]`tcpKeepAlive`|`Boolean`|
+++
Set whether TCP keep alive is enabled
+++
|[[tcpNoDelay]]`tcpNoDelay`|`Boolean`|
+++
Set whether TCP no delay is enabled
+++
|[[trafficClass]]`trafficClass`|`Number (int)`|
+++
Set the value of traffic class
+++
|[[trustStoreOptions]]`trustStoreOptions`|`link:dataobjects.html#JksOptions[JksOptions]`|
+++
Set the trust options in jks format, aka Java trustore
+++
|[[useAlpn]]`useAlpn`|`Boolean`|
+++
Set the ALPN usage.
+++
|[[usePooledBuffers]]`usePooledBuffers`|`Boolean`|
+++
Set whether Netty pooled buffers are enabled
+++
|===
<|MERGE_RESOLUTION|>--- conflicted
+++ resolved
@@ -1228,15 +1228,7 @@
 +++
 Add an enabled cipher suite
 +++
-<<<<<<< HEAD
 |[[h2cUpgrade]]`h2cUpgrade`|`Boolean`|
-=======
-|[[enabledSecureTransportProtocols]]`enabledSecureTransportProtocols`|`Array of String`|
-+++
-Add an enabled SSL/TLS protocols
-+++
-|[[host]]`host`|`String`|
->>>>>>> bd1cf036
 +++
 Set to <code>true</code> when an <i>h2c</i> connection is established using an HTTP/1.1 upgrade request, and <code>false</code>
  when an <i>h2c</i> connection is established directly (with prior knowledge).
@@ -1423,15 +1415,7 @@
 +++
 Add an enabled cipher suite
 +++
-<<<<<<< HEAD
 |[[host]]`host`|`String`|
-=======
-|[[enabledSecureTransportProtocols]]`enabledSecureTransportProtocols`|`Array of String`|
-+++
-Add an enabled SSL/TLS protocols
-+++
-|[[h2cUpgrade]]`h2cUpgrade`|`Boolean`|
->>>>>>> bd1cf036
 +++
 Sets the host.
 +++
