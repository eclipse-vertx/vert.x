= Cheatsheets

[[Argument]]
== Argument

++++
 Defines a command line argument. Unlike options, argument don't have names and are identified using an index. The
 first index is 0 (because we are in the computer world).
++++
'''

[cols=">25%,^25%,50%"]
[frame="topbot"]
|===
^|Name | Type ^| Description
|[[argName]]`argName`|`String`|
+++
Sets the argument name of this link.
+++
|[[defaultValue]]`defaultValue`|`String`|
+++
Sets the default value of this link.
+++
|[[description]]`description`|`String`|
+++
Sets the description of the link.
+++
|[[hidden]]`hidden`|`Boolean`|
+++
Sets whether or not the current link is hidden.
+++
|[[index]]`index`|`Number (int)`|
+++
Sets the argument index.
+++
|[[multiValued]]`multiValued`|`Boolean`|
+++
Sets whether or not the argument can receive several values. Only the last argument can receive several values.
+++
|[[required]]`required`|`Boolean`|
+++
Sets whether or not the current link is required.
+++
|===

[[ClientOptionsBase]]
== ClientOptionsBase

++++
 Base class for Client options
++++
'''

[cols=">25%,^25%,50%"]
[frame="topbot"]
|===
^|Name | Type ^| Description
|[[connectTimeout]]`connectTimeout`|`Number (int)`|
+++
Set the connect timeout
+++
|[[crlPaths]]`crlPaths`|`Array of String`|
+++
Add a CRL path
+++
|[[crlValues]]`crlValues`|`Array of Buffer`|
+++
Add a CRL value
+++
|[[enabledCipherSuites]]`enabledCipherSuites`|`Array of String`|
+++
Add an enabled cipher suite.
+++
|[[enabledSecureTransportProtocols]]`enabledSecureTransportProtocols`|`Array of String`|
+++
Add an enabled SSL/TLS protocols
+++
|[[idleTimeout]]`idleTimeout`|`Number (int)`|
+++
Set the idle timeout, in seconds. zero means don't timeout.
 This determines if a connection will timeout and be closed if no data is received within the timeout.
+++
|[[keyStoreOptions]]`keyStoreOptions`|`link:dataobjects.html#JksOptions[JksOptions]`|
+++
Set the key/cert options in jks format, aka Java keystore.
+++
|[[pemKeyCertOptions]]`pemKeyCertOptions`|`link:dataobjects.html#PemKeyCertOptions[PemKeyCertOptions]`|
+++
Set the key/cert store options in pem format.
+++
|[[pemTrustOptions]]`pemTrustOptions`|`link:dataobjects.html#PemTrustOptions[PemTrustOptions]`|
+++
Set the trust options in pem format
+++
|[[pfxKeyCertOptions]]`pfxKeyCertOptions`|`link:dataobjects.html#PfxOptions[PfxOptions]`|
+++
Set the key/cert options in pfx format.
+++
|[[pfxTrustOptions]]`pfxTrustOptions`|`link:dataobjects.html#PfxOptions[PfxOptions]`|
+++
Set the trust options in pfx format
+++
|[[receiveBufferSize]]`receiveBufferSize`|`Number (int)`|
+++
Set the TCP receive buffer size
+++
|[[reuseAddress]]`reuseAddress`|`Boolean`|
+++
Set the value of reuse address
+++
<<<<<<< HEAD
|===

[[GoAway]]
== GoAway

++++
 A  frame.
++++
'''

[cols=">25%,^25%,50%"]
[frame="topbot"]
|===
^|Name | Type ^| Description
|[[debugData]]`debugData`|`Buffer`|
+++
Set the additional debug data
+++
|[[errorCode]]`errorCode`|`Number (long)`|
+++
@return the  error code
+++
|[[lastStreamId]]`lastStreamId`|`Number (int)`|
+++
Set the last stream id.
+++
|===

[[VertxOptions]]
== VertxOptions

++++
 Instances of this class are used to configure link instances.
++++
'''

[cols=">25%,^25%,50%"]
[frame="topbot"]
|===
^|Name | Type ^| Description
|[[blockedThreadCheckInterval]]`blockedThreadCheckInterval`|`Number (long)`|
=======
|[[sendBufferSize]]`sendBufferSize`|`Number (int)`|
>>>>>>> c56d5acf
+++
Set the TCP send buffer size
+++
|[[soLinger]]`soLinger`|`Number (int)`|
+++
Set whether SO_linger keep alive is enabled
+++
|[[ssl]]`ssl`|`Boolean`|
+++
Set whether SSL/TLS is enabled
+++
|[[sslEngine]]`sslEngine`|`link:enums.html#SSLEngine[SSLEngine]`|
+++
Set to use SSL engine implementation to use.
+++
|[[tcpKeepAlive]]`tcpKeepAlive`|`Boolean`|
+++
Set whether TCP keep alive is enabled
+++
|[[tcpNoDelay]]`tcpNoDelay`|`Boolean`|
+++
Set whether TCP no delay is enabled
+++
|[[trafficClass]]`trafficClass`|`Number (int)`|
+++
Set the value of traffic class
+++
|[[trustAll]]`trustAll`|`Boolean`|
+++
Set whether all server certificates should be trusted
+++
|[[trustStoreOptions]]`trustStoreOptions`|`link:dataobjects.html#JksOptions[JksOptions]`|
+++
Set the trust options in jks format, aka Java trustore
+++
|[[useAlpn]]`useAlpn`|`Boolean`|
+++
Set the ALPN usage.
+++
|[[usePooledBuffers]]`usePooledBuffers`|`Boolean`|
+++
Set whether Netty pooled buffers are enabled
+++
|===

[[DatagramSocketOptions]]
== DatagramSocketOptions

++++
 Options used to configure a datagram socket.
++++
'''

[cols=">25%,^25%,50%"]
[frame="topbot"]
|===
^|Name | Type ^| Description
|[[broadcast]]`broadcast`|`Boolean`|
+++
Set if the socket can receive broadcast packets
+++
|[[ipV6]]`ipV6`|`Boolean`|
+++
Set if IP v6 should be used
+++
|[[loopbackModeDisabled]]`loopbackModeDisabled`|`Boolean`|
+++
Set if loopback mode is disabled
+++
|[[multicastNetworkInterface]]`multicastNetworkInterface`|`String`|
+++
Set the multicast network interface address
+++
|[[multicastTimeToLive]]`multicastTimeToLive`|`Number (int)`|
+++
Set the multicast ttl value
+++
|[[receiveBufferSize]]`receiveBufferSize`|`Number (int)`|
+++
Set the TCP receive buffer size
+++
|[[reuseAddress]]`reuseAddress`|`Boolean`|
+++
Set the value of reuse address
+++
|[[sendBufferSize]]`sendBufferSize`|`Number (int)`|
+++
Set the TCP send buffer size
+++
|[[trafficClass]]`trafficClass`|`Number (int)`|
+++
Set the value of traffic class
+++
|===

<<<<<<< HEAD
[[Http2Settings]]
== Http2Settings
=======
[[DeliveryOptions]]
== DeliveryOptions

++++
 Delivery options are used to configure message delivery.
 <p>
 Delivery options allow to configure delivery timeout and message codec name, and to provide any headers
 that you wish to send with the message.
++++
'''

[cols=">25%,^25%,50%"]
[frame="topbot"]
|===
^|Name | Type ^| Description
|[[codecName]]`codecName`|`String`|
+++
Set the codec name.
+++
|[[sendTimeout]]`sendTimeout`|`Number (long)`|
+++
Set the send timeout.
+++
|===

[[DeploymentOptions]]
== DeploymentOptions
>>>>>>> c56d5acf

++++
 Options for configuring a verticle deployment.
 <p>
++++
'''

[cols=">25%,^25%,50%"]
[frame="topbot"]
|===
^|Name | Type ^| Description
|[[config]]`config`|`Json object`|
+++
Set the JSON configuration that will be passed to the verticle(s) when it's deployed
+++
|[[extraClasspath]]`extraClasspath`|`Array of String`|
+++
Set any extra classpath to be used when deploying the verticle.
 <p>
 Ignored if no isolation group is set.
+++
|[[ha]]`ha`|`Boolean`|
+++
Set whether the verticle(s) will be deployed as HA.
+++
|[[instances]]`instances`|`Number (int)`|
+++
Set the number of instances that should be deployed.
+++
|[[isolatedClasses]]`isolatedClasses`|`Array of String`|
+++
Set the isolated class names.
+++
|[[isolationGroup]]`isolationGroup`|`String`|
+++
Set the isolation group that will be used when deploying the verticle(s)
+++
|[[multiThreaded]]`multiThreaded`|`Boolean`|
+++
Set whether the verticle(s) should be deployed as a multi-threaded worker verticle
+++
|[[worker]]`worker`|`Boolean`|
+++
Set whether the verticle(s) should be deployed as a worker verticle
+++
|===

[[EventBusOptions]]
== EventBusOptions

++++
 Options to configure the event bus.
++++
'''

[cols=">25%,^25%,50%"]
[frame="topbot"]
|===
^|Name | Type ^| Description
|[[acceptBacklog]]`acceptBacklog`|`Number (int)`|
+++
Set the accept back log.
+++
|[[clientAuth]]`clientAuth`|`link:enums.html#ClientAuth[ClientAuth]`|
+++
Set whether client auth is required
+++
|[[clusterPingInterval]]`clusterPingInterval`|`Number (long)`|
+++
Set the value of cluster ping interval, in ms.
+++
|[[clusterPingReplyInterval]]`clusterPingReplyInterval`|`Number (long)`|
+++
Set the value of cluster ping reply interval, in ms.
+++
|[[clusterPublicHost]]`clusterPublicHost`|`String`|
+++
Set the public facing hostname to be used for clustering.
 Sometimes, e.g. when running on certain clouds, the local address the server listens on for clustering is
 not the same address that other nodes connect to it at, as the OS / cloud infrastructure does some kind of
 proxying. If this is the case you can specify a public hostname which is different from the hostname the
 server listens at.
 <p>
 The default value is null which means use the same as the cluster hostname.
+++
|[[clusterPublicPort]]`clusterPublicPort`|`Number (int)`|
+++
See link for an explanation.
+++
|[[clustered]]`clustered`|`Boolean`|
+++
Sets whether or not the event bus is clustered.
+++
|[[connectTimeout]]`connectTimeout`|`Number (int)`|
+++
Sets the connect timeout
+++
|[[crlPaths]]`crlPaths`|`Array of String`|
+++
Add a CRL path
+++
|[[crlValues]]`crlValues`|`Array of Buffer`|
+++
Add a CRL value
+++
|[[enabledCipherSuites]]`enabledCipherSuites`|`Array of String`|
+++
Add an enabled cipher suite.
+++
|[[enabledSecureTransportProtocols]]`enabledSecureTransportProtocols`|`Array of String`|
+++
Add an enabled SSL/TLS protocols
+++
|[[host]]`host`|`String`|
+++
Sets the host.
+++
|[[idleTimeout]]`idleTimeout`|`Number (int)`|
+++
Set the idle timeout, in seconds. zero means don't timeout.
 This determines if a connection will timeout and be closed if no data is received within the timeout.
+++
|[[keyStoreOptions]]`keyStoreOptions`|`link:dataobjects.html#JksOptions[JksOptions]`|
+++
Set the key/cert options in jks format, aka Java keystore.
+++
|[[pemKeyCertOptions]]`pemKeyCertOptions`|`link:dataobjects.html#PemKeyCertOptions[PemKeyCertOptions]`|
+++
Set the key/cert store options in pem format.
+++
|[[pemTrustOptions]]`pemTrustOptions`|`link:dataobjects.html#PemTrustOptions[PemTrustOptions]`|
+++
Set the trust options in pem format
+++
|[[pfxKeyCertOptions]]`pfxKeyCertOptions`|`link:dataobjects.html#PfxOptions[PfxOptions]`|
+++
Set the key/cert options in pfx format.
+++
|[[pfxTrustOptions]]`pfxTrustOptions`|`link:dataobjects.html#PfxOptions[PfxOptions]`|
+++
Set the trust options in pfx format
+++
|[[port]]`port`|`Number (int)`|
+++
Sets the port.
+++
|[[receiveBufferSize]]`receiveBufferSize`|`Number (int)`|
+++
Set the TCP receive buffer size
+++
|[[reconnectAttempts]]`reconnectAttempts`|`Number (int)`|
+++
Sets the value of reconnect attempts.
+++
|[[reconnectInterval]]`reconnectInterval`|`Number (long)`|
+++
Set the reconnect interval.
+++
|[[reuseAddress]]`reuseAddress`|`Boolean`|
+++
Set the value of reuse address
+++
|[[sendBufferSize]]`sendBufferSize`|`Number (int)`|
+++
Set the TCP send buffer size
+++
|[[soLinger]]`soLinger`|`Number (int)`|
+++
Set whether SO_linger keep alive is enabled
+++
|[[ssl]]`ssl`|`Boolean`|
+++
Set whether SSL/TLS is enabled
+++
|[[sslEngine]]`sslEngine`|`link:enums.html#SSLEngine[SSLEngine]`|
+++
Set to use SSL engine implementation to use.
+++
|[[tcpKeepAlive]]`tcpKeepAlive`|`Boolean`|
+++
Set whether TCP keep alive is enabled
+++
|[[tcpNoDelay]]`tcpNoDelay`|`Boolean`|
+++
Set whether TCP no delay is enabled
+++
|[[trafficClass]]`trafficClass`|`Number (int)`|
+++
Set the value of traffic class
+++
|[[trustAll]]`trustAll`|`Boolean`|
+++
Set whether all server certificates should be trusted.
+++
|[[trustStoreOptions]]`trustStoreOptions`|`link:dataobjects.html#JksOptions[JksOptions]`|
+++
Set the trust options in jks format, aka Java trustore
+++
|[[useAlpn]]`useAlpn`|`Boolean`|
+++
Set the ALPN usage.
+++
|[[usePooledBuffers]]`usePooledBuffers`|`Boolean`|
+++
Set whether Netty pooled buffers are enabled
+++
|===

[[GoAway]]
== GoAway

++++
 A  frame.
++++
'''

[cols=">25%,^25%,50%"]
[frame="topbot"]
|===
^|Name | Type ^| Description
|[[debugData]]`debugData`|`Buffer`|
+++
Set the additional debug data
+++
|[[errorCode]]`errorCode`|`Number (long)`|
+++
@return the  error code
+++
|[[lastStreamId]]`lastStreamId`|`Number (int)`|
+++
Set the last stream id.
+++
|===

[[Http2Settings]]
== Http2Settings

++++
 HTTP2 settings, the settings is initialized with the default HTTP/2 values.<p>

 The settings expose the parameters defined by the HTTP/2 specification, as well as extra settings for
 protocol extensions.
++++
'''

[cols=">25%,^25%,50%"]
[frame="topbot"]
|===
^|Name | Type ^| Description
|[[headerTableSize]]`headerTableSize`|`Number (long)`|
+++
Set  HTTP/2 setting.
+++
|[[initialWindowSize]]`initialWindowSize`|`Number (int)`|
+++
Set the  HTTP/2 setting
+++
|[[maxConcurrentStreams]]`maxConcurrentStreams`|`Number (long)`|
+++
Set the  HTTP/2 setting
+++
|[[maxFrameSize]]`maxFrameSize`|`Number (int)`|
+++
Set the  HTTP/2 setting
+++
|[[maxHeaderListSize]]`maxHeaderListSize`|`Number (int)`|
+++
Set the  HTTP/2 setting
+++
|[[pushEnabled]]`pushEnabled`|`Boolean`|
+++
Set the  HTTP/2 setting
+++
|===

[[HttpClientOptions]]
== HttpClientOptions

++++
 Options describing how an link will make connections.
++++
'''

[cols=">25%,^25%,50%"]
[frame="topbot"]
|===
^|Name | Type ^| Description
|[[alpnVersions]]`alpnVersions`|`Array of link:enums.html#HttpVersion[HttpVersion]`|
+++
Set the list of protocol versions to provide to the server during the Application-Layer Protocol Negotiatiation.
 When the list is empty, the client provides a best effort list according to link:

 <ul>
   <li>: [ "h2", "http/1.1" ]</li>
   <li>otherwise: [link]</li>
 </ul>
+++
|[[connectTimeout]]`connectTimeout`|`Number (int)`|
+++
Set the connect timeout
+++
|[[crlPaths]]`crlPaths`|`Array of String`|
+++
Add a CRL path
+++
|[[crlValues]]`crlValues`|`Array of Buffer`|
+++
Add a CRL value
+++
|[[defaultHost]]`defaultHost`|`String`|
+++
Set the default host name to be used by this client in requests if none is provided when making the request.
+++
|[[defaultPort]]`defaultPort`|`Number (int)`|
+++
Set the default port to be used by this client in requests if none is provided when making the request.
+++
|[[enabledCipherSuites]]`enabledCipherSuites`|`Array of String`|
+++
Add an enabled cipher suite.
+++
|[[enabledSecureTransportProtocols]]`enabledSecureTransportProtocols`|`Array of String`|
+++
Add an enabled SSL/TLS protocols
+++
|[[h2cUpgrade]]`h2cUpgrade`|`Boolean`|
+++
Set to <code>true</code> when an <i>h2c</i> connection is established using an HTTP/1.1 upgrade request, and <code>false</code>
 when an <i>h2c</i> connection is established directly (with prior knowledge).
+++
|[[idleTimeout]]`idleTimeout`|`Number (int)`|
+++
Set the idle timeout, in seconds. zero means don't timeout.
 This determines if a connection will timeout and be closed if no data is received within the timeout.
+++
|[[initialSettings]]`initialSettings`|`link:dataobjects.html#Http2Settings[Http2Settings]`|
+++
Set the HTTP/2 connection settings immediatly sent by to the server when the client connects.
+++
|[[keepAlive]]`keepAlive`|`Boolean`|
+++
Set whether keep alive is enabled on the client
+++
|[[keyStoreOptions]]`keyStoreOptions`|`link:dataobjects.html#JksOptions[JksOptions]`|
+++
Set the key/cert options in jks format, aka Java keystore.
+++
|[[maxChunkSize]]`maxChunkSize`|`Number (int)`|
+++
Set the maximum HTTP chunk size
+++
|[[maxPoolSize]]`maxPoolSize`|`Number (int)`|
+++
Set the maximum pool size for connections
+++
|[[maxWaitQueueSize]]`maxWaitQueueSize`|`Number (int)`|
+++
Set the maximum requests allowed in the wait queue, any requests beyond the max size will result in
 a ConnectionPoolTooBusyException.  If the value is set to a negative number then the queue will be unbounded.
+++
|[[maxWebsocketFrameSize]]`maxWebsocketFrameSize`|`Number (int)`|
+++
Set the max websocket frame size
+++
|[[pemKeyCertOptions]]`pemKeyCertOptions`|`link:dataobjects.html#PemKeyCertOptions[PemKeyCertOptions]`|
+++
Set the key/cert store options in pem format.
+++
|[[pemTrustOptions]]`pemTrustOptions`|`link:dataobjects.html#PemTrustOptions[PemTrustOptions]`|
+++
Set the trust options in pem format
+++
|[[pfxKeyCertOptions]]`pfxKeyCertOptions`|`link:dataobjects.html#PfxOptions[PfxOptions]`|
+++
Set the key/cert options in pfx format.
+++
|[[pfxTrustOptions]]`pfxTrustOptions`|`link:dataobjects.html#PfxOptions[PfxOptions]`|
+++
Set the trust options in pfx format
+++
|[[pipelining]]`pipelining`|`Boolean`|
+++
Set whether pipe-lining is enabled on the client
+++
|[[protocolVersion]]`protocolVersion`|`link:enums.html#HttpVersion[HttpVersion]`|
+++
Set the protocol version.
+++
|[[receiveBufferSize]]`receiveBufferSize`|`Number (int)`|
+++
Set the TCP receive buffer size
+++
|[[reuseAddress]]`reuseAddress`|`Boolean`|
+++
Set the value of reuse address
+++
|[[sendBufferSize]]`sendBufferSize`|`Number (int)`|
+++
Set the TCP send buffer size
+++
|[[soLinger]]`soLinger`|`Number (int)`|
+++
Set whether SO_linger keep alive is enabled
+++
|[[ssl]]`ssl`|`Boolean`|
+++
Set whether SSL/TLS is enabled
+++
|[[sslEngine]]`sslEngine`|`link:enums.html#SSLEngine[SSLEngine]`|
+++
Set to use SSL engine implementation to use.
+++
|[[tcpKeepAlive]]`tcpKeepAlive`|`Boolean`|
+++
Set whether TCP keep alive is enabled
+++
|[[tcpNoDelay]]`tcpNoDelay`|`Boolean`|
+++
Set whether TCP no delay is enabled
+++
|[[trafficClass]]`trafficClass`|`Number (int)`|
+++
Set the value of traffic class
+++
|[[trustAll]]`trustAll`|`Boolean`|
+++
Set whether all server certificates should be trusted
+++
|[[trustStoreOptions]]`trustStoreOptions`|`link:dataobjects.html#JksOptions[JksOptions]`|
+++
Set the trust options in jks format, aka Java trustore
+++
|[[tryUseCompression]]`tryUseCompression`|`Boolean`|
+++
Set whether compression is enabled
+++
|[[useAlpn]]`useAlpn`|`Boolean`|
+++
Set the ALPN usage.
+++
|[[usePooledBuffers]]`usePooledBuffers`|`Boolean`|
+++
Set whether Netty pooled buffers are enabled
+++
|[[verifyHost]]`verifyHost`|`Boolean`|
+++
Set whether hostname verification is enabled
+++
|===

[[HttpServerOptions]]
== HttpServerOptions

++++
 Represents options used by an link instance
++++
'''

[cols=">25%,^25%,50%"]
[frame="topbot"]
|===
^|Name | Type ^| Description
|[[acceptBacklog]]`acceptBacklog`|`Number (int)`|
+++
Set the accept back log
+++
|[[alpnVersions]]`alpnVersions`|`Array of link:enums.html#HttpVersion[HttpVersion]`|
+++
Set the list of protocol versions to provide to the server during the Application-Layer Protocol Negotiatiation.
+++
|[[clientAuth]]`clientAuth`|`link:enums.html#ClientAuth[ClientAuth]`|
+++
Set whether client auth is required
+++
|[[clientAuthRequired]]`clientAuthRequired`|`Boolean`|
+++
Set whether client auth is required
+++
|[[compressionSupported]]`compressionSupported`|`Boolean`|
+++
Set whether the server supports compression
+++
|[[crlPaths]]`crlPaths`|`Array of String`|
+++
Add a CRL path
+++
|[[crlValues]]`crlValues`|`Array of Buffer`|
+++
Add a CRL value
+++
|[[enabledCipherSuites]]`enabledCipherSuites`|`Array of String`|
+++
Add an enabled cipher suite.
+++
|[[enabledSecureTransportProtocols]]`enabledSecureTransportProtocols`|`Array of String`|
+++
Add an enabled SSL/TLS protocols
+++
|[[handle100ContinueAutomatically]]`handle100ContinueAutomatically`|`Boolean`|
+++
Set whether 100 Continue should be handled automatically
+++
|[[host]]`host`|`String`|
+++
Set the host
+++
|[[idleTimeout]]`idleTimeout`|`Number (int)`|
+++
Set the idle timeout, in seconds. zero means don't timeout.
 This determines if a connection will timeout and be closed if no data is received within the timeout.
+++
|[[initialSettings]]`initialSettings`|`link:dataobjects.html#Http2Settings[Http2Settings]`|
+++
Set the HTTP/2 connection settings immediatly sent by the server when a client connects.
+++
|[[keyStoreOptions]]`keyStoreOptions`|`link:dataobjects.html#JksOptions[JksOptions]`|
+++
Set the key/cert options in jks format, aka Java keystore.
+++
|[[maxChunkSize]]`maxChunkSize`|`Number (int)`|
+++
Set the maximum HTTP chunk size
+++
|[[maxHeaderSize]]`maxHeaderSize`|`Number (int)`|
+++
Set the maximum length of all headers for HTTP/1.x .
+++
|[[maxInitialLineLength]]`maxInitialLineLength`|`Number (int)`|
+++
Set the maximum length of the initial line for HTTP/1.x (e.g. <code>"GET / HTTP/1.0"</code>)
+++
|[[maxWebsocketFrameSize]]`maxWebsocketFrameSize`|`Number (int)`|
+++
Set the maximum websocket frames size
+++
|[[pemKeyCertOptions]]`pemKeyCertOptions`|`link:dataobjects.html#PemKeyCertOptions[PemKeyCertOptions]`|
+++
Set the key/cert store options in pem format.
+++
|[[pemTrustOptions]]`pemTrustOptions`|`link:dataobjects.html#PemTrustOptions[PemTrustOptions]`|
+++
Set the trust options in pem format
+++
|[[pfxKeyCertOptions]]`pfxKeyCertOptions`|`link:dataobjects.html#PfxOptions[PfxOptions]`|
+++
Set the key/cert options in pfx format.
+++
|[[pfxTrustOptions]]`pfxTrustOptions`|`link:dataobjects.html#PfxOptions[PfxOptions]`|
+++
Set the trust options in pfx format
+++
|[[port]]`port`|`Number (int)`|
+++
Set the port
+++
|[[receiveBufferSize]]`receiveBufferSize`|`Number (int)`|
+++
Set the TCP receive buffer size
+++
|[[reuseAddress]]`reuseAddress`|`Boolean`|
+++
Set the value of reuse address
+++
|[[sendBufferSize]]`sendBufferSize`|`Number (int)`|
+++
Set the TCP send buffer size
+++
|[[soLinger]]`soLinger`|`Number (int)`|
+++
Set whether SO_linger keep alive is enabled
+++
|[[ssl]]`ssl`|`Boolean`|
+++
Set whether SSL/TLS is enabled
+++
|[[sslEngine]]`sslEngine`|`link:enums.html#SSLEngine[SSLEngine]`|
+++
Set to use SSL engine implementation to use.
+++
|[[tcpKeepAlive]]`tcpKeepAlive`|`Boolean`|
+++
Set whether TCP keep alive is enabled
+++
|[[tcpNoDelay]]`tcpNoDelay`|`Boolean`|
+++
Set whether TCP no delay is enabled
+++
|[[trafficClass]]`trafficClass`|`Number (int)`|
+++
Set the value of traffic class
+++
|[[trustStoreOptions]]`trustStoreOptions`|`link:dataobjects.html#JksOptions[JksOptions]`|
+++
Set the trust options in jks format, aka Java trustore
+++
|[[useAlpn]]`useAlpn`|`Boolean`|
+++
Set the ALPN usage.
+++
|[[usePooledBuffers]]`usePooledBuffers`|`Boolean`|
+++
Set whether Netty pooled buffers are enabled
+++
|[[websocketSubProtocols]]`websocketSubProtocols`|`String`|
+++
Set the websocket subprotocols supported by the server.
+++
|===

[[JksOptions]]
== JksOptions

++++
 Key or trust store options configuring private key and/or certificates based on Java Keystore files.
 <p>
 When used as a key store, it should point to a store containing a private key and its certificate.
 When used as a trust store, it should point to a store containing a list of trusted certificates.
 <p>
 The store can either be loaded by Vert.x from the filesystem:
 <p>
 <pre>
 HttpServerOptions options = HttpServerOptions.httpServerOptions();
 options.setKeyStore(new JKSOptions().setPath("/mykeystore.jks").setPassword("foo"));
 </pre>

 Or directly provided as a buffer:
 <p>

 <pre>
 Buffer store = vertx.fileSystem().readFileSync("/mykeystore.jks");
 options.setKeyStore(new JKSOptions().setValue(store).setPassword("foo"));
 </pre>
++++
'''

[cols=">25%,^25%,50%"]
[frame="topbot"]
|===
^|Name | Type ^| Description
|[[password]]`password`|`String`|
+++
Set the password for the key store
+++
|[[path]]`path`|`String`|
+++
Set the path to the key store
+++
|[[value]]`value`|`Buffer`|
+++
Set the key store as a buffer
+++
|===

[[MetricsOptions]]
== MetricsOptions

++++
 Vert.x metrics base configuration, this class can be extended by provider implementations to configure
 those specific implementations.
++++
'''

[cols=">25%,^25%,50%"]
[frame="topbot"]
|===
^|Name | Type ^| Description
|[[enabled]]`enabled`|`Boolean`|
+++
Set whether metrics will be enabled on the Vert.x instance.
+++
|===

[[NetClientOptions]]
== NetClientOptions

++++
 Options for configuring a link.
++++
'''

[cols=">25%,^25%,50%"]
[frame="topbot"]
|===
^|Name | Type ^| Description
|[[connectTimeout]]`connectTimeout`|`Number (int)`|
+++
Set the connect timeout
+++
|[[crlPaths]]`crlPaths`|`Array of String`|
+++
Add a CRL path
+++
|[[crlValues]]`crlValues`|`Array of Buffer`|
+++
Add a CRL value
+++
|[[enabledCipherSuites]]`enabledCipherSuites`|`Array of String`|
+++
Add an enabled cipher suite.
+++
|[[enabledSecureTransportProtocols]]`enabledSecureTransportProtocols`|`Array of String`|
+++
Add an enabled SSL/TLS protocols
+++
|[[idleTimeout]]`idleTimeout`|`Number (int)`|
+++
Set the idle timeout, in seconds. zero means don't timeout.
 This determines if a connection will timeout and be closed if no data is received within the timeout.
+++
|[[keyStoreOptions]]`keyStoreOptions`|`link:dataobjects.html#JksOptions[JksOptions]`|
+++
Set the key/cert options in jks format, aka Java keystore.
+++
|[[pemKeyCertOptions]]`pemKeyCertOptions`|`link:dataobjects.html#PemKeyCertOptions[PemKeyCertOptions]`|
+++
Set the key/cert store options in pem format.
+++
|[[pemTrustOptions]]`pemTrustOptions`|`link:dataobjects.html#PemTrustOptions[PemTrustOptions]`|
+++
Set the trust options in pem format
+++
|[[pfxKeyCertOptions]]`pfxKeyCertOptions`|`link:dataobjects.html#PfxOptions[PfxOptions]`|
+++
Set the key/cert options in pfx format.
+++
|[[pfxTrustOptions]]`pfxTrustOptions`|`link:dataobjects.html#PfxOptions[PfxOptions]`|
+++
Set the trust options in pfx format
+++
|[[receiveBufferSize]]`receiveBufferSize`|`Number (int)`|
+++
Set the TCP receive buffer size
+++
|[[reconnectAttempts]]`reconnectAttempts`|`Number (int)`|
+++
Set the value of reconnect attempts
+++
|[[reconnectInterval]]`reconnectInterval`|`Number (long)`|
+++
Set the reconnect interval
+++
|[[reuseAddress]]`reuseAddress`|`Boolean`|
+++
Set the value of reuse address
+++
|[[sendBufferSize]]`sendBufferSize`|`Number (int)`|
+++
Set the TCP send buffer size
+++
|[[soLinger]]`soLinger`|`Number (int)`|
+++
Set whether SO_linger keep alive is enabled
+++
|[[ssl]]`ssl`|`Boolean`|
+++
Set whether SSL/TLS is enabled
+++
|[[sslEngine]]`sslEngine`|`link:enums.html#SSLEngine[SSLEngine]`|
+++
Set to use SSL engine implementation to use.
+++
|[[tcpKeepAlive]]`tcpKeepAlive`|`Boolean`|
+++
Set whether TCP keep alive is enabled
+++
|[[tcpNoDelay]]`tcpNoDelay`|`Boolean`|
+++
Set whether TCP no delay is enabled
+++
|[[trafficClass]]`trafficClass`|`Number (int)`|
+++
Set the value of traffic class
+++
|[[trustAll]]`trustAll`|`Boolean`|
+++
Set whether all server certificates should be trusted
+++
|[[trustStoreOptions]]`trustStoreOptions`|`link:dataobjects.html#JksOptions[JksOptions]`|
+++
Set the trust options in jks format, aka Java trustore
+++
|[[useAlpn]]`useAlpn`|`Boolean`|
+++
Set the ALPN usage.
+++
|[[usePooledBuffers]]`usePooledBuffers`|`Boolean`|
+++
Set whether Netty pooled buffers are enabled
+++
|===

<<<<<<< HEAD
[[DatagramSocketOptions]]
== DatagramSocketOptions

++++
 Options used to configure a datagram socket.
=======
[[NetServerOptions]]
== NetServerOptions

++++
 Options for configuring a link.
>>>>>>> c56d5acf
++++
'''

[cols=">25%,^25%,50%"]
[frame="topbot"]
|===
^|Name | Type ^| Description
|[[broadcast]]`broadcast`|`Boolean`|
+++
<<<<<<< HEAD
Set if the socket can receive broadcast packets
=======
Set the accept back log
>>>>>>> c56d5acf
+++
|[[ipV6]]`ipV6`|`Boolean`|
+++
Set if IP v6 should be used
+++
<<<<<<< HEAD
|[[loopbackModeDisabled]]`loopbackModeDisabled`|`Boolean`|
+++
Set if loopback mode is disabled
+++
|[[multicastNetworkInterface]]`multicastNetworkInterface`|`String`|
+++
Set the multicast network interface address
+++
|[[multicastTimeToLive]]`multicastTimeToLive`|`Number (int)`|
+++
Set the multicast ttl value
+++
|[[receiveBufferSize]]`receiveBufferSize`|`Number (int)`|
+++
Set the TCP receive buffer size
+++
|[[reuseAddress]]`reuseAddress`|`Boolean`|
+++
Set the value of reuse address
+++
|[[sendBufferSize]]`sendBufferSize`|`Number (int)`|
+++
Set the TCP send buffer size
+++
|[[trafficClass]]`trafficClass`|`Number (int)`|
+++
Set the value of traffic class
+++
|===

[[HttpClientOptions]]
== HttpClientOptions

++++
 Options describing how an link will make connections.
++++
'''

[cols=">25%,^25%,50%"]
[frame="topbot"]
|===
^|Name | Type ^| Description
|[[alpnVersions]]`alpnVersions`|`Array of link:enums.html#HttpVersion[HttpVersion]`|
+++
Set the list of protocol versions to provide to the server during the Application-Layer Protocol Negotiatiation.
 When the list is empty, the client provides a best effort list according to link:

 <ul>
   <li>: [ "h2", "http/1.1" ]</li>
   <li>otherwise: [link]</li>
 </ul>
+++
|[[closeOnException]]`closeOnException`|`Boolean`|
+++
Set to <code>true</code> to cause an underlying connection to be closed upon receiving an exception.  This has the
 added benefit of returning a connection to the pool as quickly as possible after an exception occurs.  If
 <code>false</code> then any outstanding requests/response (in the case of a request timeout) will cause the connection to
 remain open and unusable by the pool until the response has ended or the connection is closed naturally.
+++
|[[connectTimeout]]`connectTimeout`|`Number (int)`|
+++
Set the connect timeout
=======
|[[clientAuthRequired]]`clientAuthRequired`|`Boolean`|
+++
Set whether client auth is required
>>>>>>> c56d5acf
+++
|[[crlPaths]]`crlPaths`|`Array of String`|
+++
Add a CRL path
+++
|[[crlValues]]`crlValues`|`Array of Buffer`|
+++
Add a CRL value
+++
|[[defaultHost]]`defaultHost`|`String`|
+++
<<<<<<< HEAD
Set the default host name to be used by this client in requests if none is provided when making the request.
=======
Add an enabled cipher suite.
>>>>>>> c56d5acf
+++
|[[defaultPort]]`defaultPort`|`Number (int)`|
+++
Set the default port to be used by this client in requests if none is provided when making the request.
+++
|[[enabledCipherSuites]]`enabledCipherSuites`|`Array of String`|
+++
<<<<<<< HEAD
Add an enabled cipher suite
+++
|[[h2cUpgrade]]`h2cUpgrade`|`Boolean`|
+++
Set to <code>true</code> when an <i>h2c</i> connection is established using an HTTP/1.1 upgrade request, and <code>false</code>
 when an <i>h2c</i> connection is established directly (with prior knowledge).
=======
Set the host
>>>>>>> c56d5acf
+++
|[[idleTimeout]]`idleTimeout`|`Number (int)`|
+++
Set the idle timeout, in seconds. zero means don't timeout.
 This determines if a connection will timeout and be closed if no data is received within the timeout.
+++
|[[initialSettings]]`initialSettings`|`link:dataobjects.html#Http2Settings[Http2Settings]`|
+++
Set the HTTP/2 connection settings immediatly sent by to the server when the client connects.
+++
|[[keepAlive]]`keepAlive`|`Boolean`|
+++
Set whether keep alive is enabled on the client
+++
|[[keyStoreOptions]]`keyStoreOptions`|`link:dataobjects.html#JksOptions[JksOptions]`|
+++
Set the key/cert options in jks format, aka Java keystore.
+++
|[[maxChunkSize]]`maxChunkSize`|`Number (int)`|
+++
Set the maximum HTTP chunk size
+++
|[[maxPoolSize]]`maxPoolSize`|`Number (int)`|
+++
Set the maximum pool size for connections
+++
|[[maxWaitQueueSize]]`maxWaitQueueSize`|`Number (int)`|
+++
Set the maximum requests allowed in the wait queue, any requests beyond the max size will result in
 a ConnectionPoolTooBusyException.  If the value is set to a negative number then the queue will be unbounded.
+++
|[[maxWebsocketFrameSize]]`maxWebsocketFrameSize`|`Number (int)`|
+++
Set the max websocket frame size
+++
|[[pemKeyCertOptions]]`pemKeyCertOptions`|`link:dataobjects.html#PemKeyCertOptions[PemKeyCertOptions]`|
+++
Set the key/cert store options in pem format.
+++
|[[pemTrustOptions]]`pemTrustOptions`|`link:dataobjects.html#PemTrustOptions[PemTrustOptions]`|
+++
Set the trust options in pem format
+++
|[[pfxKeyCertOptions]]`pfxKeyCertOptions`|`link:dataobjects.html#PfxOptions[PfxOptions]`|
+++
Set the key/cert options in pfx format.
+++
|[[pfxTrustOptions]]`pfxTrustOptions`|`link:dataobjects.html#PfxOptions[PfxOptions]`|
+++
Set the trust options in pfx format
+++
<<<<<<< HEAD
|[[pipelining]]`pipelining`|`Boolean`|
=======
|[[port]]`port`|`Number (int)`|
+++
Set the port
+++
|[[receiveBufferSize]]`receiveBufferSize`|`Number (int)`|
>>>>>>> c56d5acf
+++
Set whether pipe-lining is enabled on the client
+++
<<<<<<< HEAD
|[[protocolVersion]]`protocolVersion`|`link:enums.html#HttpVersion[HttpVersion]`|
+++
Set the protocol version.
+++
|[[receiveBufferSize]]`receiveBufferSize`|`Number (int)`|
+++
Set the TCP receive buffer size
+++
=======
>>>>>>> c56d5acf
|[[reuseAddress]]`reuseAddress`|`Boolean`|
+++
Set the value of reuse address
+++
|[[sendBufferSize]]`sendBufferSize`|`Number (int)`|
+++
Set the TCP send buffer size
+++
|[[soLinger]]`soLinger`|`Number (int)`|
+++
Set whether SO_linger keep alive is enabled
+++
|[[ssl]]`ssl`|`Boolean`|
+++
Set whether SSL/TLS is enabled
+++
|[[sslEngine]]`sslEngine`|`link:enums.html#SSLEngine[SSLEngine]`|
+++
Set to use SSL engine implementation to use.
+++
|[[tcpKeepAlive]]`tcpKeepAlive`|`Boolean`|
+++
Set whether TCP keep alive is enabled
+++
|[[tcpNoDelay]]`tcpNoDelay`|`Boolean`|
+++
Set whether TCP no delay is enabled
+++
|[[trafficClass]]`trafficClass`|`Number (int)`|
+++
Set the value of traffic class
+++
<<<<<<< HEAD
|[[trustAll]]`trustAll`|`Boolean`|
+++
Set whether all server certificates should be trusted
+++
=======
>>>>>>> c56d5acf
|[[trustStoreOptions]]`trustStoreOptions`|`link:dataobjects.html#JksOptions[JksOptions]`|
+++
Set the trust options in jks format, aka Java trustore
+++
|[[tryUseCompression]]`tryUseCompression`|`Boolean`|
+++
Set whether compression is enabled
+++
|[[useAlpn]]`useAlpn`|`Boolean`|
+++
Set the ALPN usage.
+++
|[[usePooledBuffers]]`usePooledBuffers`|`Boolean`|
+++
Set whether Netty pooled buffers are enabled
+++
|[[verifyHost]]`verifyHost`|`Boolean`|
+++
Set whether hostname verification is enabled
+++
|===

<<<<<<< HEAD
[[EventBusOptions]]
== EventBusOptions

++++
 Options to configure the event bus.
=======
[[NetworkOptions]]
== NetworkOptions

++++
 @author <a href="http://tfox.org">Tim Fox</a>
>>>>>>> c56d5acf
++++
'''

[cols=">25%,^25%,50%"]
[frame="topbot"]
|===
^|Name | Type ^| Description
<<<<<<< HEAD
|[[acceptBacklog]]`acceptBacklog`|`Number (int)`|
+++
Set the accept back log.
+++
|[[clientAuth]]`clientAuth`|`link:enums.html#ClientAuth[ClientAuth]`|
+++
Set whether client auth is required
+++
|[[clusterPingInterval]]`clusterPingInterval`|`Number (long)`|
=======
|[[receiveBufferSize]]`receiveBufferSize`|`Number (int)`|
>>>>>>> c56d5acf
+++
Set the value of cluster ping interval, in ms.
+++
|[[clusterPingReplyInterval]]`clusterPingReplyInterval`|`Number (long)`|
+++
Set the value of cluster ping reply interval, in ms.
+++
|[[clusterPublicHost]]`clusterPublicHost`|`String`|
+++
Set the public facing hostname to be used for clustering.
 Sometimes, e.g. when running on certain clouds, the local address the server listens on for clustering is
 not the same address that other nodes connect to it at, as the OS / cloud infrastructure does some kind of
 proxying. If this is the case you can specify a public hostname which is different from the hostname the
 server listens at.
 <p>
 The default value is null which means use the same as the cluster hostname.
+++
|[[clusterPublicPort]]`clusterPublicPort`|`Number (int)`|
+++
See link for an explanation.
+++
<<<<<<< HEAD
|[[clustered]]`clustered`|`Boolean`|
+++
Sets whether or not the event bus is clustered.
+++
|[[connectTimeout]]`connectTimeout`|`Number (int)`|
+++
Sets the connect timeout
+++
|[[crlPaths]]`crlPaths`|`Array of String`|
+++
Add a CRL path
+++
|[[crlValues]]`crlValues`|`Array of Buffer`|
+++
Add a CRL value
+++
|[[enabledCipherSuites]]`enabledCipherSuites`|`Array of String`|
+++
Add an enabled cipher suite
+++
|[[host]]`host`|`String`|
+++
Sets the host.
+++
|[[idleTimeout]]`idleTimeout`|`Number (int)`|
+++
Set the idle timeout, in seconds. zero means don't timeout.
 This determines if a connection will timeout and be closed if no data is received within the timeout.
+++
|[[keyStoreOptions]]`keyStoreOptions`|`link:dataobjects.html#JksOptions[JksOptions]`|
=======
|===

[[OpenOptions]]
== OpenOptions

++++
 Describes how an link should be opened.
++++
'''

[cols=">25%,^25%,50%"]
[frame="topbot"]
|===
^|Name | Type ^| Description
|[[create]]`create`|`Boolean`|
+++
Set whether the file should be created if it does not already exist.
+++
|[[createNew]]`createNew`|`Boolean`|
>>>>>>> c56d5acf
+++
Set whether the file should be created and fail if it does exist already.
+++
<<<<<<< HEAD
|[[pemKeyCertOptions]]`pemKeyCertOptions`|`link:dataobjects.html#PemKeyCertOptions[PemKeyCertOptions]`|
=======
|[[deleteOnClose]]`deleteOnClose`|`Boolean`|
+++
Set whether the file should be deleted when it's closed, or the JVM is shutdown.
+++
|[[dsync]]`dsync`|`Boolean`|
+++
Set whether every write to the file's content  ill be written synchronously to the underlying hardware.
+++
|[[perms]]`perms`|`String`|
+++
Set the permissions string
+++
|[[read]]`read`|`Boolean`|
+++
Set whether the file is to be opened for reading
+++
|[[sparse]]`sparse`|`Boolean`|
>>>>>>> c56d5acf
+++
Set whether a hint should be provided that the file to created is sparse
+++
|[[sync]]`sync`|`Boolean`|
+++
Set whether every write to the file's content and meta-data will be written synchronously to the underlying hardware.
+++
|[[truncateExisting]]`truncateExisting`|`Boolean`|
+++
Set whether the file should be truncated to zero length on opening if it exists and is opened for write
+++
|[[write]]`write`|`Boolean`|
+++
Set whether the file is to be opened for writing
+++
<<<<<<< HEAD
|[[port]]`port`|`Number (int)`|
+++
Sets the port.
=======
|===

[[Option]]
== Option

++++
 Models command line options. Options are values passed to a command line interface using -x or --x. Supported
 syntaxes depend on the parser.
 <p/>
 Short name is generally used with a single dash, while long name requires a double-dash.
++++
'''

[cols=">25%,^25%,50%"]
[frame="topbot"]
|===
^|Name | Type ^| Description
|[[argName]]`argName`|`String`|
+++
Sets te arg name for this option.
+++
|[[choices]]`choices`|`Array of String`|
+++
Sets the list of values accepted by this option. If the value set by the user does not match once of these
 values, a link exception is thrown.
>>>>>>> c56d5acf
+++
|[[defaultValue]]`defaultValue`|`String`|
+++
Sets the default value of this option
+++
<<<<<<< HEAD
|[[reconnectAttempts]]`reconnectAttempts`|`Number (int)`|
+++
Sets the value of reconnect attempts.
+++
|[[reconnectInterval]]`reconnectInterval`|`Number (long)`|
+++
Set the reconnect interval.
+++
|[[reuseAddress]]`reuseAddress`|`Boolean`|
=======
|[[description]]`description`|`String`|
>>>>>>> c56d5acf
+++
Sets te description of this option.
+++
|[[flag]]`flag`|`Boolean`|
+++
Configures the current link to be a flag. It will be evaluated to <code>true</code> if it's found in
 the command line. If you need a flag that may receive a value, use, in this order:
 <code><pre>
   option.setFlag(true).setSingleValued(true)
 </pre></code>
+++
|[[help]]`help`|`Boolean`|
+++
Sets whether or not this option is a "help" option
+++
|[[hidden]]`hidden`|`Boolean`|
+++
Sets whether or not this option should be hidden
+++
|[[longName]]`longName`|`String`|
+++
Sets the long name of this option.
+++
|[[multiValued]]`multiValued`|`Boolean`|
+++
Sets whether or not this option can receive several values.
+++
|[[name]]`name`|`String`|
+++
@return the option name. It returns the long name if set, the short name otherwise. It cannot return <code>null</code> for valid option
+++
|[[required]]`required`|`Boolean`|
+++
Sets whether or not this option is mandatory.
+++
|[[shortName]]`shortName`|`String`|
+++
<<<<<<< HEAD
Set whether all server certificates should be trusted.
=======
Sets the short name of this option.
>>>>>>> c56d5acf
+++
|[[singleValued]]`singleValued`|`Boolean`|
+++
Sets whether or not this option can receive a value.
+++
<<<<<<< HEAD
|[[useAlpn]]`useAlpn`|`Boolean`|
=======
|===

[[PemKeyCertOptions]]
== PemKeyCertOptions

++++
 Key store options configuring a private key and its certificate based on
 <i>Privacy-enhanced Electronic Email</i> (PEM) files.
 <p>

 The key file must contain a <b>non encrypted</b> private key in <b>PKCS8</b> format wrapped in a PEM
 block, for example:
 <p>

 <pre>
 -----BEGIN PRIVATE KEY-----
 MIIEvgIBADANBgkqhkiG9w0BAQEFAASCBKgwggSkAgEAAoIBAQDV6zPk5WqLwS0a
 ...
 K5xBhtm1AhdnZjx5KfW3BecE
 -----END PRIVATE KEY-----
 </pre><p>

 The certificate file must contain an X.509 certificate wrapped in a PEM block, for example:
 <p>

 <pre>
 -----BEGIN CERTIFICATE-----
 MIIDezCCAmOgAwIBAgIEZOI/3TANBgkqhkiG9w0BAQsFADBuMRAwDgYDVQQGEwdV
 ...
 +tmLSvYS39O2nqIzzAUfztkYnUlZmB0l/mKkVqbGJA==
 -----END CERTIFICATE-----
 </pre>

 The key and certificate can either be loaded by Vert.x from the filesystem:
 <p>
 <pre>
 HttpServerOptions options = new HttpServerOptions();
 options.setPemKeyCertOptions(new PemKeyCertOptions().setKeyPath("/mykey.pem").setCertPath("/mycert.pem"));
 </pre>

 Or directly provided as a buffer:<p>

 <pre>
 Buffer key = vertx.fileSystem().readFileSync("/mykey.pem");
 Buffer cert = vertx.fileSystem().readFileSync("/mycert.pem");
 options.setPemKeyCertOptions(new PemKeyCertOptions().setKeyValue(key).setCertValue(cert));
 </pre>
++++
'''

[cols=">25%,^25%,50%"]
[frame="topbot"]
|===
^|Name | Type ^| Description
|[[certPath]]`certPath`|`String`|
+++
Set the path to the certificate
+++
|[[certValue]]`certValue`|`Buffer`|
>>>>>>> c56d5acf
+++
Set the certificate as a buffer
+++
|[[keyPath]]`keyPath`|`String`|
+++
Set the path to the key file
+++
<<<<<<< HEAD
=======
|[[keyValue]]`keyValue`|`Buffer`|
+++
Set the key a a buffer
+++
>>>>>>> c56d5acf
|===

[[PemTrustOptions]]
== PemTrustOptions

++++
 Certificate Authority options configuring certificates based on
 <i>Privacy-enhanced Electronic Email</i> (PEM) files. The options is configured with a list of
 validating certificates.
 <p>
 Validating certificates must contain X.509 certificates wrapped in a PEM block:<p>

 <pre>
 -----BEGIN CERTIFICATE-----
 MIIDezCCAmOgAwIBAgIEVmLkwTANBgkqhkiG9w0BAQsFADBuMRAwDgYDVQQGEwdV
 ...
 z5+DuODBJUQst141Jmgq8bS543IU/5apcKQeGNxEyQ==
 -----END CERTIFICATE-----
 </pre>

 The certificates can either be loaded by Vert.x from the filesystem:
 <p>
 <pre>
 HttpServerOptions options = new HttpServerOptions();
 options.setPemTrustOptions(new PemTrustOptions().addCertPath("/cert.pem"));
 </pre>

 Or directly provided as a buffer:
 <p>

 <pre>
 Buffer cert = vertx.fileSystem().readFileSync("/cert.pem");
 HttpServerOptions options = new HttpServerOptions();
 options.setPemTrustOptions(new PemTrustOptions().addCertValue(cert));
 </pre>
++++
'''

[cols=">25%,^25%,50%"]
[frame="topbot"]
|===
^|Name | Type ^| Description
|[[certPaths]]`certPaths`|`Array of String`|
+++
Add a certificate path
+++
|[[certValues]]`certValues`|`Array of Buffer`|
+++
Add a certificate value
+++
|===

[[PfxOptions]]
== PfxOptions

++++
 Key or trust store options configuring private key and/or certificates based on PKCS#12 files.
 <p>
 When used as a key store, it should point to a store containing a private key and its certificate.
 When used as a trust store, it should point to a store containing a list of accepted certificates.
 <p>

 The store can either be loaded by Vert.x from the filesystem:
 <p>
 <pre>
 HttpServerOptions options = new HttpServerOptions();
 options.setPfxKeyCertOptions(new PfxOptions().setPath("/mykeystore.p12").setPassword("foo"));
 </pre>

 Or directly provided as a buffer:<p>

 <pre>
 Buffer store = vertx.fileSystem().readFileSync("/mykeystore.p12");
 options.setPfxKeyCertOptions(new PfxOptions().setValue(store).setPassword("foo"));
 </pre>
++++
'''

[cols=">25%,^25%,50%"]
[frame="topbot"]
|===
^|Name | Type ^| Description
|[[password]]`password`|`String`|
+++
Set the password
+++
|[[path]]`path`|`String`|
+++
Set the path
+++
|[[value]]`value`|`Buffer`|
+++
Set the store as a buffer
+++
|===

[[TCPSSLOptions]]
== TCPSSLOptions

++++
 Base class. TCP and SSL related options
++++
'''

[cols=">25%,^25%,50%"]
[frame="topbot"]
|===
^|Name | Type ^| Description
|[[crlPaths]]`crlPaths`|`Array of String`|
+++
Add a CRL path
+++
|[[crlValues]]`crlValues`|`Array of Buffer`|
+++
Add a CRL value
+++
|[[enabledCipherSuites]]`enabledCipherSuites`|`Array of String`|
+++
Add an enabled cipher suite.
+++
|[[enabledSecureTransportProtocols]]`enabledSecureTransportProtocols`|`Array of String`|
+++
Add an enabled SSL/TLS protocols
+++
|[[idleTimeout]]`idleTimeout`|`Number (int)`|
+++
Set the idle timeout, in seconds. zero means don't timeout.
 This determines if a connection will timeout and be closed if no data is received within the timeout.
+++
|[[keyStoreOptions]]`keyStoreOptions`|`link:dataobjects.html#JksOptions[JksOptions]`|
+++
Set the key/cert options in jks format, aka Java keystore.
+++
|[[pemKeyCertOptions]]`pemKeyCertOptions`|`link:dataobjects.html#PemKeyCertOptions[PemKeyCertOptions]`|
+++
Set the key/cert store options in pem format.
+++
|[[pemTrustOptions]]`pemTrustOptions`|`link:dataobjects.html#PemTrustOptions[PemTrustOptions]`|
+++
Set the trust options in pem format
+++
|[[pfxKeyCertOptions]]`pfxKeyCertOptions`|`link:dataobjects.html#PfxOptions[PfxOptions]`|
+++
Set the key/cert options in pfx format.
+++
|[[pfxTrustOptions]]`pfxTrustOptions`|`link:dataobjects.html#PfxOptions[PfxOptions]`|
+++
Set the trust options in pfx format
+++
|[[receiveBufferSize]]`receiveBufferSize`|`Number (int)`|
+++
Set the TCP receive buffer size
+++
|[[reuseAddress]]`reuseAddress`|`Boolean`|
+++
Set the value of reuse address
+++
|[[sendBufferSize]]`sendBufferSize`|`Number (int)`|
+++
Set the TCP send buffer size
+++
|[[soLinger]]`soLinger`|`Number (int)`|
+++
Set whether SO_linger keep alive is enabled
+++
|[[ssl]]`ssl`|`Boolean`|
+++
Set whether SSL/TLS is enabled
+++
|[[sslEngine]]`sslEngine`|`link:enums.html#SSLEngine[SSLEngine]`|
+++
Set to use SSL engine implementation to use.
+++
|[[tcpKeepAlive]]`tcpKeepAlive`|`Boolean`|
+++
Set whether TCP keep alive is enabled
+++
|[[tcpNoDelay]]`tcpNoDelay`|`Boolean`|
+++
Set whether TCP no delay is enabled
+++
|[[trafficClass]]`trafficClass`|`Number (int)`|
+++
Set the value of traffic class
+++
|[[trustStoreOptions]]`trustStoreOptions`|`link:dataobjects.html#JksOptions[JksOptions]`|
+++
Set the trust options in jks format, aka Java trustore
+++
|[[useAlpn]]`useAlpn`|`Boolean`|
+++
Set the ALPN usage.
+++
|[[usePooledBuffers]]`usePooledBuffers`|`Boolean`|
+++
Set whether Netty pooled buffers are enabled
+++
|===

[[VertxOptions]]
== VertxOptions

++++
 Instances of this class are used to configure link instances.
++++
'''

[cols=">25%,^25%,50%"]
[frame="topbot"]
|===
^|Name | Type ^| Description
|[[blockedThreadCheckInterval]]`blockedThreadCheckInterval`|`Number (long)`|
+++
Sets the value of blocked thread check period, in ms.
+++
|[[clusterHost]]`clusterHost`|`String`|
+++
Set the hostname to be used for clustering.
+++
|[[clusterPingInterval]]`clusterPingInterval`|`Number (long)`|
+++
Set the value of cluster ping interval, in ms.
+++
|[[clusterPingReplyInterval]]`clusterPingReplyInterval`|`Number (long)`|
+++
Set the value of cluster ping reply interval, in ms.
+++
|[[clusterPort]]`clusterPort`|`Number (int)`|
+++
Set the port to be used for clustering.
+++
|[[clusterPublicHost]]`clusterPublicHost`|`String`|
+++
Set the public facing hostname to be used for clustering.
 Sometimes, e.g. when running on certain clouds, the local address the server listens on for clustering is not the same
 address that other nodes connect to it at, as the OS / cloud infrastructure does some kind of proxying.
 If this is the case you can specify a public hostname which is different from the hostname the server listens at.
 The default value is null which means use the same as the cluster hostname.
+++
|[[clusterPublicPort]]`clusterPublicPort`|`Number (int)`|
+++
See link for an explanation.
+++
|[[clustered]]`clustered`|`Boolean`|
+++
Set whether or not the Vert.x instance will be clustered.
+++
|[[eventBusOptions]]`eventBusOptions`|`link:dataobjects.html#EventBusOptions[EventBusOptions]`|
+++
Sets the event bus configuration to configure the host, port, ssl...
+++
|[[eventLoopPoolSize]]`eventLoopPoolSize`|`Number (int)`|
+++
Set the number of event loop threads to be used by the Vert.x instance.
+++
|[[haEnabled]]`haEnabled`|`Boolean`|
+++
Set whether HA will be enabled on the Vert.x instance.
+++
|[[haGroup]]`haGroup`|`String`|
+++
Set the HA group to be used when HA is enabled.
+++
|[[internalBlockingPoolSize]]`internalBlockingPoolSize`|`Number (int)`|
+++
Set the value of internal blocking pool size
+++
|[[maxEventLoopExecuteTime]]`maxEventLoopExecuteTime`|`Number (long)`|
+++
Sets the value of max event loop execute time, in ns.
+++
|[[maxWorkerExecuteTime]]`maxWorkerExecuteTime`|`Number (long)`|
+++
Sets the value of max worker execute time, in ns.
+++
|[[metricsOptions]]`metricsOptions`|`link:dataobjects.html#MetricsOptions[MetricsOptions]`|
+++
Set the metrics options
+++
|[[quorumSize]]`quorumSize`|`Number (int)`|
+++
Set the quorum size to be used when HA is enabled.
+++
|[[warningExceptionTime]]`warningExceptionTime`|`Number (long)`|
+++
Set the threshold value above this, the blocked warning contains a stack trace.
+++
|[[workerPoolSize]]`workerPoolSize`|`Number (int)`|
+++
Set the maximum number of worker threads to be used by the Vert.x instance.
+++
|===
<|MERGE_RESOLUTION|>--- conflicted
+++ resolved
@@ -69,7 +69,7 @@
 +++
 |[[enabledCipherSuites]]`enabledCipherSuites`|`Array of String`|
 +++
-Add an enabled cipher suite.
+Add an enabled cipher suite
 +++
 |[[enabledSecureTransportProtocols]]`enabledSecureTransportProtocols`|`Array of String`|
 +++
@@ -108,51 +108,7 @@
 +++
 Set the value of reuse address
 +++
-<<<<<<< HEAD
-|===
-
-[[GoAway]]
-== GoAway
-
-++++
- A  frame.
-++++
-'''
-
-[cols=">25%,^25%,50%"]
-[frame="topbot"]
-|===
-^|Name | Type ^| Description
-|[[debugData]]`debugData`|`Buffer`|
-+++
-Set the additional debug data
-+++
-|[[errorCode]]`errorCode`|`Number (long)`|
-+++
-@return the  error code
-+++
-|[[lastStreamId]]`lastStreamId`|`Number (int)`|
-+++
-Set the last stream id.
-+++
-|===
-
-[[VertxOptions]]
-== VertxOptions
-
-++++
- Instances of this class are used to configure link instances.
-++++
-'''
-
-[cols=">25%,^25%,50%"]
-[frame="topbot"]
-|===
-^|Name | Type ^| Description
-|[[blockedThreadCheckInterval]]`blockedThreadCheckInterval`|`Number (long)`|
-=======
 |[[sendBufferSize]]`sendBufferSize`|`Number (int)`|
->>>>>>> c56d5acf
 +++
 Set the TCP send buffer size
 +++
@@ -248,10 +204,6 @@
 +++
 |===
 
-<<<<<<< HEAD
-[[Http2Settings]]
-== Http2Settings
-=======
 [[DeliveryOptions]]
 == DeliveryOptions
 
@@ -279,7 +231,6 @@
 
 [[DeploymentOptions]]
 == DeploymentOptions
->>>>>>> c56d5acf
 
 ++++
  Options for configuring a verticle deployment.
@@ -387,7 +338,7 @@
 +++
 |[[enabledCipherSuites]]`enabledCipherSuites`|`Array of String`|
 +++
-Add an enabled cipher suite.
+Add an enabled cipher suite
 +++
 |[[enabledSecureTransportProtocols]]`enabledSecureTransportProtocols`|`Array of String`|
 +++
@@ -577,6 +528,13 @@
    <li>otherwise: [link]</li>
  </ul>
 +++
+|[[closeOnException]]`closeOnException`|`Boolean`|
++++
+Set to <code>true</code> to cause an underlying connection to be closed upon receiving an exception.  This has the
+ added benefit of returning a connection to the pool as quickly as possible after an exception occurs.  If
+ <code>false</code> then any outstanding requests/response (in the case of a request timeout) will cause the connection to
+ remain open and unusable by the pool until the response has ended or the connection is closed naturally.
++++
 |[[connectTimeout]]`connectTimeout`|`Number (int)`|
 +++
 Set the connect timeout
@@ -599,7 +557,7 @@
 +++
 |[[enabledCipherSuites]]`enabledCipherSuites`|`Array of String`|
 +++
-Add an enabled cipher suite.
+Add an enabled cipher suite
 +++
 |[[enabledSecureTransportProtocols]]`enabledSecureTransportProtocols`|`Array of String`|
 +++
@@ -772,7 +730,7 @@
 +++
 |[[enabledCipherSuites]]`enabledCipherSuites`|`Array of String`|
 +++
-Add an enabled cipher suite.
+Add an enabled cipher suite
 +++
 |[[enabledSecureTransportProtocols]]`enabledSecureTransportProtocols`|`Array of String`|
 +++
@@ -978,7 +936,7 @@
 +++
 |[[enabledCipherSuites]]`enabledCipherSuites`|`Array of String`|
 +++
-Add an enabled cipher suite.
+Add an enabled cipher suite
 +++
 |[[enabledSecureTransportProtocols]]`enabledSecureTransportProtocols`|`Array of String`|
 +++
@@ -1071,106 +1029,29 @@
 +++
 |===
 
-<<<<<<< HEAD
-[[DatagramSocketOptions]]
-== DatagramSocketOptions
-
-++++
- Options used to configure a datagram socket.
-=======
 [[NetServerOptions]]
 == NetServerOptions
 
 ++++
  Options for configuring a link.
->>>>>>> c56d5acf
-++++
-'''
-
-[cols=">25%,^25%,50%"]
-[frame="topbot"]
-|===
-^|Name | Type ^| Description
-|[[broadcast]]`broadcast`|`Boolean`|
-+++
-<<<<<<< HEAD
-Set if the socket can receive broadcast packets
-=======
+++++
+'''
+
+[cols=">25%,^25%,50%"]
+[frame="topbot"]
+|===
+^|Name | Type ^| Description
+|[[acceptBacklog]]`acceptBacklog`|`Number (int)`|
++++
 Set the accept back log
->>>>>>> c56d5acf
-+++
-|[[ipV6]]`ipV6`|`Boolean`|
-+++
-Set if IP v6 should be used
-+++
-<<<<<<< HEAD
-|[[loopbackModeDisabled]]`loopbackModeDisabled`|`Boolean`|
-+++
-Set if loopback mode is disabled
-+++
-|[[multicastNetworkInterface]]`multicastNetworkInterface`|`String`|
-+++
-Set the multicast network interface address
-+++
-|[[multicastTimeToLive]]`multicastTimeToLive`|`Number (int)`|
-+++
-Set the multicast ttl value
-+++
-|[[receiveBufferSize]]`receiveBufferSize`|`Number (int)`|
-+++
-Set the TCP receive buffer size
-+++
-|[[reuseAddress]]`reuseAddress`|`Boolean`|
-+++
-Set the value of reuse address
-+++
-|[[sendBufferSize]]`sendBufferSize`|`Number (int)`|
-+++
-Set the TCP send buffer size
-+++
-|[[trafficClass]]`trafficClass`|`Number (int)`|
-+++
-Set the value of traffic class
-+++
-|===
-
-[[HttpClientOptions]]
-== HttpClientOptions
-
-++++
- Options describing how an link will make connections.
-++++
-'''
-
-[cols=">25%,^25%,50%"]
-[frame="topbot"]
-|===
-^|Name | Type ^| Description
-|[[alpnVersions]]`alpnVersions`|`Array of link:enums.html#HttpVersion[HttpVersion]`|
-+++
-Set the list of protocol versions to provide to the server during the Application-Layer Protocol Negotiatiation.
- When the list is empty, the client provides a best effort list according to link:
-
- <ul>
-   <li>: [ "h2", "http/1.1" ]</li>
-   <li>otherwise: [link]</li>
- </ul>
-+++
-|[[closeOnException]]`closeOnException`|`Boolean`|
-+++
-Set to <code>true</code> to cause an underlying connection to be closed upon receiving an exception.  This has the
- added benefit of returning a connection to the pool as quickly as possible after an exception occurs.  If
- <code>false</code> then any outstanding requests/response (in the case of a request timeout) will cause the connection to
- remain open and unusable by the pool until the response has ended or the connection is closed naturally.
-+++
-|[[connectTimeout]]`connectTimeout`|`Number (int)`|
-+++
-Set the connect timeout
-=======
++++
+|[[clientAuth]]`clientAuth`|`link:enums.html#ClientAuth[ClientAuth]`|
++++
+Set whether client auth is required
++++
 |[[clientAuthRequired]]`clientAuthRequired`|`Boolean`|
 +++
 Set whether client auth is required
->>>>>>> c56d5acf
 +++
 |[[crlPaths]]`crlPaths`|`Array of String`|
 +++
@@ -1180,65 +1061,27 @@
 +++
 Add a CRL value
 +++
-|[[defaultHost]]`defaultHost`|`String`|
-+++
-<<<<<<< HEAD
-Set the default host name to be used by this client in requests if none is provided when making the request.
-=======
-Add an enabled cipher suite.
->>>>>>> c56d5acf
-+++
-|[[defaultPort]]`defaultPort`|`Number (int)`|
-+++
-Set the default port to be used by this client in requests if none is provided when making the request.
-+++
 |[[enabledCipherSuites]]`enabledCipherSuites`|`Array of String`|
 +++
-<<<<<<< HEAD
 Add an enabled cipher suite
 +++
-|[[h2cUpgrade]]`h2cUpgrade`|`Boolean`|
-+++
-Set to <code>true</code> when an <i>h2c</i> connection is established using an HTTP/1.1 upgrade request, and <code>false</code>
- when an <i>h2c</i> connection is established directly (with prior knowledge).
-=======
+|[[enabledSecureTransportProtocols]]`enabledSecureTransportProtocols`|`Array of String`|
++++
+Add an enabled SSL/TLS protocols
++++
+|[[host]]`host`|`String`|
++++
 Set the host
->>>>>>> c56d5acf
 +++
 |[[idleTimeout]]`idleTimeout`|`Number (int)`|
 +++
 Set the idle timeout, in seconds. zero means don't timeout.
  This determines if a connection will timeout and be closed if no data is received within the timeout.
 +++
-|[[initialSettings]]`initialSettings`|`link:dataobjects.html#Http2Settings[Http2Settings]`|
-+++
-Set the HTTP/2 connection settings immediatly sent by to the server when the client connects.
-+++
-|[[keepAlive]]`keepAlive`|`Boolean`|
-+++
-Set whether keep alive is enabled on the client
-+++
 |[[keyStoreOptions]]`keyStoreOptions`|`link:dataobjects.html#JksOptions[JksOptions]`|
 +++
 Set the key/cert options in jks format, aka Java keystore.
 +++
-|[[maxChunkSize]]`maxChunkSize`|`Number (int)`|
-+++
-Set the maximum HTTP chunk size
-+++
-|[[maxPoolSize]]`maxPoolSize`|`Number (int)`|
-+++
-Set the maximum pool size for connections
-+++
-|[[maxWaitQueueSize]]`maxWaitQueueSize`|`Number (int)`|
-+++
-Set the maximum requests allowed in the wait queue, any requests beyond the max size will result in
- a ConnectionPoolTooBusyException.  If the value is set to a negative number then the queue will be unbounded.
-+++
-|[[maxWebsocketFrameSize]]`maxWebsocketFrameSize`|`Number (int)`|
-+++
-Set the max websocket frame size
-+++
 |[[pemKeyCertOptions]]`pemKeyCertOptions`|`link:dataobjects.html#PemKeyCertOptions[PemKeyCertOptions]`|
 +++
 Set the key/cert store options in pem format.
@@ -1255,29 +1098,14 @@
 +++
 Set the trust options in pfx format
 +++
-<<<<<<< HEAD
-|[[pipelining]]`pipelining`|`Boolean`|
-=======
 |[[port]]`port`|`Number (int)`|
 +++
 Set the port
 +++
 |[[receiveBufferSize]]`receiveBufferSize`|`Number (int)`|
->>>>>>> c56d5acf
-+++
-Set whether pipe-lining is enabled on the client
-+++
-<<<<<<< HEAD
-|[[protocolVersion]]`protocolVersion`|`link:enums.html#HttpVersion[HttpVersion]`|
-+++
-Set the protocol version.
-+++
-|[[receiveBufferSize]]`receiveBufferSize`|`Number (int)`|
 +++
 Set the TCP receive buffer size
 +++
-=======
->>>>>>> c56d5acf
 |[[reuseAddress]]`reuseAddress`|`Boolean`|
 +++
 Set the value of reuse address
@@ -1310,21 +1138,10 @@
 +++
 Set the value of traffic class
 +++
-<<<<<<< HEAD
-|[[trustAll]]`trustAll`|`Boolean`|
-+++
-Set whether all server certificates should be trusted
-+++
-=======
->>>>>>> c56d5acf
 |[[trustStoreOptions]]`trustStoreOptions`|`link:dataobjects.html#JksOptions[JksOptions]`|
 +++
 Set the trust options in jks format, aka Java trustore
 +++
-|[[tryUseCompression]]`tryUseCompression`|`Boolean`|
-+++
-Set whether compression is enabled
-+++
 |[[useAlpn]]`useAlpn`|`Boolean`|
 +++
 Set the ALPN usage.
@@ -1333,98 +1150,36 @@
 +++
 Set whether Netty pooled buffers are enabled
 +++
-|[[verifyHost]]`verifyHost`|`Boolean`|
-+++
-Set whether hostname verification is enabled
-+++
-|===
-
-<<<<<<< HEAD
-[[EventBusOptions]]
-== EventBusOptions
-
-++++
- Options to configure the event bus.
-=======
+|===
+
 [[NetworkOptions]]
 == NetworkOptions
 
 ++++
  @author <a href="http://tfox.org">Tim Fox</a>
->>>>>>> c56d5acf
-++++
-'''
-
-[cols=">25%,^25%,50%"]
-[frame="topbot"]
-|===
-^|Name | Type ^| Description
-<<<<<<< HEAD
-|[[acceptBacklog]]`acceptBacklog`|`Number (int)`|
-+++
-Set the accept back log.
-+++
-|[[clientAuth]]`clientAuth`|`link:enums.html#ClientAuth[ClientAuth]`|
-+++
-Set whether client auth is required
-+++
-|[[clusterPingInterval]]`clusterPingInterval`|`Number (long)`|
-=======
+++++
+'''
+
+[cols=">25%,^25%,50%"]
+[frame="topbot"]
+|===
+^|Name | Type ^| Description
 |[[receiveBufferSize]]`receiveBufferSize`|`Number (int)`|
->>>>>>> c56d5acf
-+++
-Set the value of cluster ping interval, in ms.
-+++
-|[[clusterPingReplyInterval]]`clusterPingReplyInterval`|`Number (long)`|
-+++
-Set the value of cluster ping reply interval, in ms.
-+++
-|[[clusterPublicHost]]`clusterPublicHost`|`String`|
-+++
-Set the public facing hostname to be used for clustering.
- Sometimes, e.g. when running on certain clouds, the local address the server listens on for clustering is
- not the same address that other nodes connect to it at, as the OS / cloud infrastructure does some kind of
- proxying. If this is the case you can specify a public hostname which is different from the hostname the
- server listens at.
- <p>
- The default value is null which means use the same as the cluster hostname.
-+++
-|[[clusterPublicPort]]`clusterPublicPort`|`Number (int)`|
-+++
-See link for an explanation.
-+++
-<<<<<<< HEAD
-|[[clustered]]`clustered`|`Boolean`|
-+++
-Sets whether or not the event bus is clustered.
-+++
-|[[connectTimeout]]`connectTimeout`|`Number (int)`|
-+++
-Sets the connect timeout
-+++
-|[[crlPaths]]`crlPaths`|`Array of String`|
-+++
-Add a CRL path
-+++
-|[[crlValues]]`crlValues`|`Array of Buffer`|
-+++
-Add a CRL value
-+++
-|[[enabledCipherSuites]]`enabledCipherSuites`|`Array of String`|
-+++
-Add an enabled cipher suite
-+++
-|[[host]]`host`|`String`|
-+++
-Sets the host.
-+++
-|[[idleTimeout]]`idleTimeout`|`Number (int)`|
-+++
-Set the idle timeout, in seconds. zero means don't timeout.
- This determines if a connection will timeout and be closed if no data is received within the timeout.
-+++
-|[[keyStoreOptions]]`keyStoreOptions`|`link:dataobjects.html#JksOptions[JksOptions]`|
-=======
++++
+Set the TCP receive buffer size
++++
+|[[reuseAddress]]`reuseAddress`|`Boolean`|
++++
+Set the value of reuse address
++++
+|[[sendBufferSize]]`sendBufferSize`|`Number (int)`|
++++
+Set the TCP send buffer size
++++
+|[[trafficClass]]`trafficClass`|`Number (int)`|
++++
+Set the value of traffic class
++++
 |===
 
 [[OpenOptions]]
@@ -1444,13 +1199,9 @@
 Set whether the file should be created if it does not already exist.
 +++
 |[[createNew]]`createNew`|`Boolean`|
->>>>>>> c56d5acf
 +++
 Set whether the file should be created and fail if it does exist already.
 +++
-<<<<<<< HEAD
-|[[pemKeyCertOptions]]`pemKeyCertOptions`|`link:dataobjects.html#PemKeyCertOptions[PemKeyCertOptions]`|
-=======
 |[[deleteOnClose]]`deleteOnClose`|`Boolean`|
 +++
 Set whether the file should be deleted when it's closed, or the JVM is shutdown.
@@ -1468,7 +1219,6 @@
 Set whether the file is to be opened for reading
 +++
 |[[sparse]]`sparse`|`Boolean`|
->>>>>>> c56d5acf
 +++
 Set whether a hint should be provided that the file to created is sparse
 +++
@@ -1484,11 +1234,6 @@
 +++
 Set whether the file is to be opened for writing
 +++
-<<<<<<< HEAD
-|[[port]]`port`|`Number (int)`|
-+++
-Sets the port.
-=======
 |===
 
 [[Option]]
@@ -1514,25 +1259,12 @@
 +++
 Sets the list of values accepted by this option. If the value set by the user does not match once of these
  values, a link exception is thrown.
->>>>>>> c56d5acf
 +++
 |[[defaultValue]]`defaultValue`|`String`|
 +++
 Sets the default value of this option
 +++
-<<<<<<< HEAD
-|[[reconnectAttempts]]`reconnectAttempts`|`Number (int)`|
-+++
-Sets the value of reconnect attempts.
-+++
-|[[reconnectInterval]]`reconnectInterval`|`Number (long)`|
-+++
-Set the reconnect interval.
-+++
-|[[reuseAddress]]`reuseAddress`|`Boolean`|
-=======
 |[[description]]`description`|`String`|
->>>>>>> c56d5acf
 +++
 Sets te description of this option.
 +++
@@ -1570,19 +1302,12 @@
 +++
 |[[shortName]]`shortName`|`String`|
 +++
-<<<<<<< HEAD
-Set whether all server certificates should be trusted.
-=======
 Sets the short name of this option.
->>>>>>> c56d5acf
 +++
 |[[singleValued]]`singleValued`|`Boolean`|
 +++
 Sets whether or not this option can receive a value.
 +++
-<<<<<<< HEAD
-|[[useAlpn]]`useAlpn`|`Boolean`|
-=======
 |===
 
 [[PemKeyCertOptions]]
@@ -1642,7 +1367,6 @@
 Set the path to the certificate
 +++
 |[[certValue]]`certValue`|`Buffer`|
->>>>>>> c56d5acf
 +++
 Set the certificate as a buffer
 +++
@@ -1650,13 +1374,10 @@
 +++
 Set the path to the key file
 +++
-<<<<<<< HEAD
-=======
 |[[keyValue]]`keyValue`|`Buffer`|
 +++
 Set the key a a buffer
 +++
->>>>>>> c56d5acf
 |===
 
 [[PemTrustOptions]]
@@ -1775,7 +1496,7 @@
 +++
 |[[enabledCipherSuites]]`enabledCipherSuites`|`Array of String`|
 +++
-Add an enabled cipher suite.
+Add an enabled cipher suite
 +++
 |[[enabledSecureTransportProtocols]]`enabledSecureTransportProtocols`|`Array of String`|
 +++
