--- conflicted
+++ resolved
@@ -57,11 +57,6 @@
             obj.setMaxWorkerExecuteTime(((Number)member.getValue()).longValue());
           }
           break;
-        case "maxWorkerExecuteTimeUnit":
-          if (member.getValue() instanceof String) {
-            obj.setMaxWorkerExecuteTimeUnit(java.util.concurrent.TimeUnit.valueOf((String)member.getValue()));
-          }
-          break;
         case "multiThreaded":
           if (member.getValue() instanceof Boolean) {
             obj.setMultiThreaded((Boolean)member.getValue());
@@ -109,18 +104,9 @@
     if (obj.getIsolationGroup() != null) {
       json.put("isolationGroup", obj.getIsolationGroup());
     }
-<<<<<<< HEAD
-      json.put("maxWorkerExecuteTime", obj.getMaxWorkerExecuteTime());
-    if (obj.getMaxWorkerExecuteTimeUnit() != null) {
-      json.put("maxWorkerExecuteTimeUnit", obj.getMaxWorkerExecuteTimeUnit().name());
-    }
-      json.put("multiThreaded", obj.isMultiThreaded());
-      json.put("worker", obj.isWorker());
-=======
     json.put("maxWorkerExecuteTime", obj.getMaxWorkerExecuteTime());
     json.put("multiThreaded", obj.isMultiThreaded());
     json.put("worker", obj.isWorker());
->>>>>>> f4c504f5
     if (obj.getWorkerPoolName() != null) {
       json.put("workerPoolName", obj.getWorkerPoolName());
     }
