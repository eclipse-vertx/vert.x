package io.vertx.core;

import io.vertx.core.json.JsonObject;
import io.vertx.core.json.JsonArray;

/**
 * Converter for {@link io.vertx.core.DeploymentOptions}.
 * NOTE: This class has been automatically generated from the {@link "io.vertx.core.DeploymentOptions} original class using Vert.x codegen.
 */
 class DeploymentOptionsConverter {

   static void fromJson(Iterable<java.util.Map.Entry<String, Object>> json, DeploymentOptions obj) {
    for (java.util.Map.Entry<String, Object> member : json) {
      switch (member.getKey()) {
<<<<<<< HEAD
          case "config":
            if (member.getValue() instanceof JsonObject) {
              obj.setConfig(((JsonObject)member.getValue()).copy());
            }
            break;
          case "extraClasspath":
           if (member.getValue() instanceof JsonArray) {
              java.util.ArrayList<java.lang.String> list =  new java.util.ArrayList<>();
              ((Iterable<Object>)member.getValue()).forEach( item -> {
                if (item instanceof String)
                  list.add((String)item);
              });
              obj.setExtraClasspath(list);
           }
            break;
          case "ha":
            if (member.getValue() instanceof Boolean) {
              obj.setHa((Boolean)member.getValue());
            }
            break;
          case "instances":
            if (member.getValue() instanceof Number) {
              obj.setInstances(((Number)member.getValue()).intValue());
            }
            break;
          case "isolatedClasses":
           if (member.getValue() instanceof JsonArray) {
              java.util.ArrayList<java.lang.String> list =  new java.util.ArrayList<>();
              ((Iterable<Object>)member.getValue()).forEach( item -> {
                if (item instanceof String)
                  list.add((String)item);
              });
              obj.setIsolatedClasses(list);
           }
            break;
          case "isolationGroup":
            if (member.getValue() instanceof String) {
              obj.setIsolationGroup((String)member.getValue());
            }
            break;
          case "maxWorkerExecuteTime":
            if (member.getValue() instanceof Number) {
              obj.setMaxWorkerExecuteTime(((Number)member.getValue()).longValue());
            }
            break;
          case "maxWorkerExecuteTimeUnit":
            if (member.getValue() instanceof String) {
              obj.setMaxWorkerExecuteTimeUnit(java.util.concurrent.TimeUnit.valueOf((String)member.getValue()));
            }
            break;
          case "multiThreaded":
            if (member.getValue() instanceof Boolean) {
              obj.setMultiThreaded((Boolean)member.getValue());
            }
            break;
          case "worker":
            if (member.getValue() instanceof Boolean) {
              obj.setWorker((Boolean)member.getValue());
            }
            break;
          case "workerPoolName":
            if (member.getValue() instanceof String) {
              obj.setWorkerPoolName((String)member.getValue());
            }
            break;
          case "workerPoolSize":
            if (member.getValue() instanceof Number) {
              obj.setWorkerPoolSize(((Number)member.getValue()).intValue());
            }
            break;
=======
        case "config":
          if (member.getValue() instanceof JsonObject) {
            obj.setConfig(((JsonObject)member.getValue()).copy());
          }
          break;
        case "extraClasspath":
          if (member.getValue() instanceof JsonArray) {
            java.util.ArrayList<java.lang.String> list =  new java.util.ArrayList<>();
            ((Iterable<Object>)member.getValue()).forEach( item -> {
              if (item instanceof String)
                list.add((String)item);
            });
            obj.setExtraClasspath(list);
         }
          break;
        case "ha":
          if (member.getValue() instanceof Boolean) {
            obj.setHa((Boolean)member.getValue());
          }
          break;
        case "instances":
          if (member.getValue() instanceof Number) {
            obj.setInstances(((Number)member.getValue()).intValue());
          }
          break;
        case "isolatedClasses":
          if (member.getValue() instanceof JsonArray) {
            java.util.ArrayList<java.lang.String> list =  new java.util.ArrayList<>();
            ((Iterable<Object>)member.getValue()).forEach( item -> {
              if (item instanceof String)
                list.add((String)item);
            });
            obj.setIsolatedClasses(list);
         }
          break;
        case "isolationGroup":
          if (member.getValue() instanceof String) {
            obj.setIsolationGroup((String)member.getValue());
          }
          break;
        case "maxWorkerExecuteTime":
          if (member.getValue() instanceof Number) {
            obj.setMaxWorkerExecuteTime(((Number)member.getValue()).longValue());
          }
          break;
        case "multiThreaded":
          if (member.getValue() instanceof Boolean) {
            obj.setMultiThreaded((Boolean)member.getValue());
          }
          break;
        case "worker":
          if (member.getValue() instanceof Boolean) {
            obj.setWorker((Boolean)member.getValue());
          }
          break;
        case "workerPoolName":
          if (member.getValue() instanceof String) {
            obj.setWorkerPoolName((String)member.getValue());
          }
          break;
        case "workerPoolSize":
          if (member.getValue() instanceof Number) {
            obj.setWorkerPoolSize(((Number)member.getValue()).intValue());
          }
          break;
>>>>>>> 76be0097
      }
    }
  }

   static void toJson(DeploymentOptions obj, JsonObject json) {
    toJson(obj, json.getMap());
  }

   static void toJson(DeploymentOptions obj, java.util.Map<String, Object> json) {
    if (obj.getConfig() != null) {
      json.put("config", obj.getConfig());
    }
    if (obj.getExtraClasspath() != null) {
      JsonArray array = new JsonArray();
      obj.getExtraClasspath().forEach(item -> array.add(item));
      json.put("extraClasspath", array);
    }
      json.put("ha", obj.isHa());
      json.put("instances", obj.getInstances());
    if (obj.getIsolatedClasses() != null) {
      JsonArray array = new JsonArray();
      obj.getIsolatedClasses().forEach(item -> array.add(item));
      json.put("isolatedClasses", array);
    }
    if (obj.getIsolationGroup() != null) {
      json.put("isolationGroup", obj.getIsolationGroup());
    }
      json.put("maxWorkerExecuteTime", obj.getMaxWorkerExecuteTime());
    if (obj.getMaxWorkerExecuteTimeUnit() != null) {
      json.put("maxWorkerExecuteTimeUnit", obj.getMaxWorkerExecuteTimeUnit().name());
    }
      json.put("multiThreaded", obj.isMultiThreaded());
      json.put("worker", obj.isWorker());
    if (obj.getWorkerPoolName() != null) {
      json.put("workerPoolName", obj.getWorkerPoolName());
    }
      json.put("workerPoolSize", obj.getWorkerPoolSize());
  }
}<|MERGE_RESOLUTION|>--- conflicted
+++ resolved
@@ -12,7 +12,6 @@
    static void fromJson(Iterable<java.util.Map.Entry<String, Object>> json, DeploymentOptions obj) {
     for (java.util.Map.Entry<String, Object> member : json) {
       switch (member.getKey()) {
-<<<<<<< HEAD
           case "config":
             if (member.getValue() instanceof JsonObject) {
               obj.setConfig(((JsonObject)member.getValue()).copy());
@@ -83,73 +82,6 @@
               obj.setWorkerPoolSize(((Number)member.getValue()).intValue());
             }
             break;
-=======
-        case "config":
-          if (member.getValue() instanceof JsonObject) {
-            obj.setConfig(((JsonObject)member.getValue()).copy());
-          }
-          break;
-        case "extraClasspath":
-          if (member.getValue() instanceof JsonArray) {
-            java.util.ArrayList<java.lang.String> list =  new java.util.ArrayList<>();
-            ((Iterable<Object>)member.getValue()).forEach( item -> {
-              if (item instanceof String)
-                list.add((String)item);
-            });
-            obj.setExtraClasspath(list);
-         }
-          break;
-        case "ha":
-          if (member.getValue() instanceof Boolean) {
-            obj.setHa((Boolean)member.getValue());
-          }
-          break;
-        case "instances":
-          if (member.getValue() instanceof Number) {
-            obj.setInstances(((Number)member.getValue()).intValue());
-          }
-          break;
-        case "isolatedClasses":
-          if (member.getValue() instanceof JsonArray) {
-            java.util.ArrayList<java.lang.String> list =  new java.util.ArrayList<>();
-            ((Iterable<Object>)member.getValue()).forEach( item -> {
-              if (item instanceof String)
-                list.add((String)item);
-            });
-            obj.setIsolatedClasses(list);
-         }
-          break;
-        case "isolationGroup":
-          if (member.getValue() instanceof String) {
-            obj.setIsolationGroup((String)member.getValue());
-          }
-          break;
-        case "maxWorkerExecuteTime":
-          if (member.getValue() instanceof Number) {
-            obj.setMaxWorkerExecuteTime(((Number)member.getValue()).longValue());
-          }
-          break;
-        case "multiThreaded":
-          if (member.getValue() instanceof Boolean) {
-            obj.setMultiThreaded((Boolean)member.getValue());
-          }
-          break;
-        case "worker":
-          if (member.getValue() instanceof Boolean) {
-            obj.setWorker((Boolean)member.getValue());
-          }
-          break;
-        case "workerPoolName":
-          if (member.getValue() instanceof String) {
-            obj.setWorkerPoolName((String)member.getValue());
-          }
-          break;
-        case "workerPoolSize":
-          if (member.getValue() instanceof Number) {
-            obj.setWorkerPoolSize(((Number)member.getValue()).intValue());
-          }
-          break;
->>>>>>> 76be0097
       }
     }
   }
