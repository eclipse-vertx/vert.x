--- conflicted
+++ resolved
@@ -9,83 +9,6 @@
  */
  class VertxOptionsConverter {
 
-<<<<<<< HEAD
-   static void fromJson(JsonObject json, VertxOptions obj) {
-    if (json.getValue("addressResolverOptions") instanceof JsonObject) {
-      obj.setAddressResolverOptions(new io.vertx.core.dns.AddressResolverOptions((JsonObject)json.getValue("addressResolverOptions")));
-    }
-    if (json.getValue("blockedThreadCheckInterval") instanceof Number) {
-      obj.setBlockedThreadCheckInterval(((Number)json.getValue("blockedThreadCheckInterval")).longValue());
-    }
-    if (json.getValue("clusterHost") instanceof String) {
-      obj.setClusterHost((String)json.getValue("clusterHost"));
-    }
-    if (json.getValue("clusterPingInterval") instanceof Number) {
-      obj.setClusterPingInterval(((Number)json.getValue("clusterPingInterval")).longValue());
-    }
-    if (json.getValue("clusterPingReplyInterval") instanceof Number) {
-      obj.setClusterPingReplyInterval(((Number)json.getValue("clusterPingReplyInterval")).longValue());
-    }
-    if (json.getValue("clusterPort") instanceof Number) {
-      obj.setClusterPort(((Number)json.getValue("clusterPort")).intValue());
-    }
-    if (json.getValue("clusterPublicHost") instanceof String) {
-      obj.setClusterPublicHost((String)json.getValue("clusterPublicHost"));
-    }
-    if (json.getValue("clusterPublicPort") instanceof Number) {
-      obj.setClusterPublicPort(((Number)json.getValue("clusterPublicPort")).intValue());
-    }
-    if (json.getValue("clustered") instanceof Boolean) {
-      obj.setClustered((Boolean)json.getValue("clustered"));
-    }
-    if (json.getValue("eventBusOptions") instanceof JsonObject) {
-      obj.setEventBusOptions(new io.vertx.core.eventbus.EventBusOptions((JsonObject)json.getValue("eventBusOptions")));
-    }
-    if (json.getValue("eventLoopPoolSize") instanceof Number) {
-      obj.setEventLoopPoolSize(((Number)json.getValue("eventLoopPoolSize")).intValue());
-    }
-    if (json.getValue("fileResolverCachingEnabled") instanceof Boolean) {
-      obj.setFileResolverCachingEnabled((Boolean)json.getValue("fileResolverCachingEnabled"));
-    }
-    if (json.getValue("haEnabled") instanceof Boolean) {
-      obj.setHAEnabled((Boolean)json.getValue("haEnabled"));
-    }
-    if (json.getValue("haGroup") instanceof String) {
-      obj.setHAGroup((String)json.getValue("haGroup"));
-    }
-    if (json.getValue("internalBlockingPoolSize") instanceof Number) {
-      obj.setInternalBlockingPoolSize(((Number)json.getValue("internalBlockingPoolSize")).intValue());
-    }
-    if (json.getValue("maxEventLoopExecuteTime") instanceof Number) {
-      obj.setMaxEventLoopExecuteTime(((Number)json.getValue("maxEventLoopExecuteTime")).longValue());
-    }
-    if (json.getValue("maxEventLoopExecuteTimeUnit") instanceof String) {
-      obj.setMaxEventLoopExecuteTimeUnit(java.util.concurrent.TimeUnit.valueOf((String)json.getValue("maxEventLoopExecuteTimeUnit")));
-    }
-    if (json.getValue("maxWorkerExecuteTime") instanceof Number) {
-      obj.setMaxWorkerExecuteTime(((Number)json.getValue("maxWorkerExecuteTime")).longValue());
-    }
-    if (json.getValue("maxWorkerExecuteTimeUnit") instanceof String) {
-      obj.setMaxWorkerExecuteTimeUnit(java.util.concurrent.TimeUnit.valueOf((String)json.getValue("maxWorkerExecuteTimeUnit")));
-    }
-    if (json.getValue("metricsOptions") instanceof JsonObject) {
-      obj.setMetricsOptions(new io.vertx.core.metrics.MetricsOptions((JsonObject)json.getValue("metricsOptions")));
-    }
-    if (json.getValue("preferNativeTransport") instanceof Boolean) {
-      obj.setPreferNativeTransport((Boolean)json.getValue("preferNativeTransport"));
-    }
-    if (json.getValue("quorumSize") instanceof Number) {
-      obj.setQuorumSize(((Number)json.getValue("quorumSize")).intValue());
-    }
-    if (json.getValue("warningExceptionTime") instanceof Number) {
-      obj.setWarningExceptionTime(((Number)json.getValue("warningExceptionTime")).longValue());
-    }
-    if (json.getValue("warningExceptionTimeUnit") instanceof String) {
-      obj.setWarningExceptionTimeUnit(java.util.concurrent.TimeUnit.valueOf((String)json.getValue("warningExceptionTimeUnit")));
-    }
-    if (json.getValue("workerPoolSize") instanceof Number) {
-      obj.setWorkerPoolSize(((Number)json.getValue("workerPoolSize")).intValue());
-=======
    static void fromJson(Iterable<java.util.Map.Entry<String, Object>> json, VertxOptions obj) {
     for (java.util.Map.Entry<String, Object> member : json) {
       switch (member.getKey()) {
@@ -200,7 +123,6 @@
             }
             break;
       }
->>>>>>> 05b0c5a0
     }
   }
 
@@ -233,27 +155,6 @@
     if (obj.getHAGroup() != null) {
       json.put("haGroup", obj.getHAGroup());
     }
-<<<<<<< HEAD
-    json.put("internalBlockingPoolSize", obj.getInternalBlockingPoolSize());
-    json.put("maxEventLoopExecuteTime", obj.getMaxEventLoopExecuteTime());
-    if (obj.getMaxEventLoopExecuteTimeUnit() != null) {
-      json.put("maxEventLoopExecuteTimeUnit", obj.getMaxEventLoopExecuteTimeUnit().name());
-    }
-    json.put("maxWorkerExecuteTime", obj.getMaxWorkerExecuteTime());
-    if (obj.getMaxWorkerExecuteTimeUnit() != null) {
-      json.put("maxWorkerExecuteTimeUnit", obj.getMaxWorkerExecuteTimeUnit().name());
-    }
-    if (obj.getMetricsOptions() != null) {
-      json.put("metricsOptions", obj.getMetricsOptions().toJson());
-    }
-    json.put("preferNativeTransport", obj.getPreferNativeTransport());
-    json.put("quorumSize", obj.getQuorumSize());
-    json.put("warningExceptionTime", obj.getWarningExceptionTime());
-    if (obj.getWarningExceptionTimeUnit() != null) {
-      json.put("warningExceptionTimeUnit", obj.getWarningExceptionTimeUnit().name());
-    }
-    json.put("workerPoolSize", obj.getWorkerPoolSize());
-=======
       json.put("internalBlockingPoolSize", obj.getInternalBlockingPoolSize());
       json.put("maxEventLoopExecuteTime", obj.getMaxEventLoopExecuteTime());
       json.put("maxWorkerExecuteTime", obj.getMaxWorkerExecuteTime());
@@ -264,6 +165,5 @@
       json.put("quorumSize", obj.getQuorumSize());
       json.put("warningExceptionTime", obj.getWarningExceptionTime());
       json.put("workerPoolSize", obj.getWorkerPoolSize());
->>>>>>> 05b0c5a0
   }
 }