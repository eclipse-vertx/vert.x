/*
 * Copyright (c) 2011-2021 Contributors to the Eclipse Foundation
 *
 * This program and the accompanying materials are made available under the
 * terms of the Eclipse Public License 2.0 which is available at
 * http://www.eclipse.org/legal/epl-2.0, or the Apache License, Version 2.0
 * which is available at https://www.apache.org/licenses/LICENSE-2.0.
 *
 * SPDX-License-Identifier: EPL-2.0 OR Apache-2.0
 */

package io.vertx.core.file;

import io.vertx.codegen.annotations.Fluent;
import io.vertx.codegen.annotations.VertxGen;
import io.vertx.core.AsyncResult;
import io.vertx.core.Future;
import io.vertx.core.Handler;
import io.vertx.core.buffer.Buffer;
import io.vertx.core.streams.ReadStream;
import io.vertx.core.streams.WriteStream;
import java.io.IOException;
import java.nio.channels.FileLock;
import java.util.concurrent.ExecutionException;

/**
 * Represents a file on the file-system which can be read from, or written to asynchronously.
 * <p>
 * This class also implements {@link io.vertx.core.streams.ReadStream} and {@link
 * io.vertx.core.streams.WriteStream}. This allows the data to be piped to and from other streams,
 * e.g. an {@link io.vertx.core.http.HttpClientRequest} instance, using the {@link
 * io.vertx.core.streams.Pipe} class
 *
 * @author <a href="http://tfox.org">Tim Fox</a>
 */
@VertxGen
public interface AsyncFile extends ReadStream<Buffer>, WriteStream<Buffer> {

  @Override
  AsyncFile handler(Handler<Buffer> handler);

  @Override
  AsyncFile pause();

  @Override
  AsyncFile resume();

  @Override
  AsyncFile endHandler(Handler<Void> endHandler);

  @Override
  AsyncFile setWriteQueueMaxSize(int maxSize);

  @Override
  AsyncFile drainHandler(Handler<Void> handler);

  @Override
  AsyncFile exceptionHandler(Handler<Throwable> handler);

  @Override
  AsyncFile fetch(long amount);

  /**
   * Close the file. The actual close happens asynchronously.
   *
   * @return a future completed with the result
   */
  Future<Void> close();

  /**
   * Close the file. The actual close happens asynchronously. The handler will be called when the
   * close is complete, or an error occurs.
   *
   * @param handler the handler
   */
  void close(Handler<AsyncResult<Void>> handler);

  /**
   * Write a {@link io.vertx.core.buffer.Buffer} to the file at position {@code position} in the
   * file, asynchronously.
   * <p>
   * If {@code position} lies outside of the current size of the file, the file will be enlarged to
   * encompass it.
   * <p>
   * When multiple writes are invoked on the same file there are no guarantees as to order in which
   * those writes actually occur
   * <p>
   * The handler will be called when the write is complete, or if an error occurs.
   *
   * @param buffer   the buffer to write
   * @param position the position in the file to write it at
   * @param handler  the handler to call when the write is complete
   */
  void write(Buffer buffer, long position, Handler<AsyncResult<Void>> handler);

  /**
   * Like {@link #write(Buffer, long, Handler)} but returns a {@code Future} of the asynchronous
   * result
   */
  Future<Void> write(Buffer buffer, long position);

  /**
   * Reads {@code length} bytes of data from the file at position {@code position} in the file,
   * asynchronously.
   * <p>
   * The read data will be written into the specified {@code Buffer buffer} at position {@code
   * offset}.
   * <p>
   * If data is read past the end of the file then zero bytes will be read.<p> When multiple reads
   * are invoked on the same file there are no guarantees as to order in which those reads actually
   * occur.
   * <p>
   * The handler will be called when the close is complete, or if an error occurs.
   *
   * @param buffer   the buffer to read into
   * @param offset   the offset into the buffer where the data will be read
   * @param position the position in the file where to start reading
   * @param length   the number of bytes to read
   * @param handler  the handler to call when the write is complete
   * @return a reference to this, so the API can be used fluently
   */
  @Fluent
  AsyncFile read(Buffer buffer, int offset, long position, int length,
    Handler<AsyncResult<Buffer>> handler);

  /**
   * Like {@link #read(Buffer, int, long, int, Handler)} but returns a {@code Future} of the
   * asynchronous result
   */
  Future<Buffer> read(Buffer buffer, int offset, long position, int length);

  /**
   * Flush any writes made to this file to underlying persistent storage.
   * <p>
   * If the file was opened with {@code flush} set to {@code true} then calling this method will
   * have no effect.
   * <p>
   * The actual flush will happen asynchronously.
   *
   * @return a future completed with the result
   */
  Future<Void> flush();

  /**
   * Same as {@link #flush} but the handler will be called when the flush is complete or if an error
   * occurs
   */
  @Fluent
  AsyncFile flush(Handler<AsyncResult<Void>> handler);

  /**
   * Sets the position from which data will be read from when using the file as a {@link
   * io.vertx.core.streams.ReadStream}.
   *
   * @param readPos the position in the file
   * @return a reference to this, so the API can be used fluently
   */
  @Fluent
  AsyncFile setReadPos(long readPos);

  /**
   * Sets the number of bytes that will be read when using the file as a {@link
   * io.vertx.core.streams.ReadStream}.
   *
   * @param readLength the bytes that will be read from the file
   * @return a reference to this, so the API can be used fluently
   */
  @Fluent
  AsyncFile setReadLength(long readLength);

  /**
   * @return the number of bytes that will be read when using the file as a {@link
   * io.vertx.core.streams.ReadStream}
   */
  long getReadLength();

  /**
   * Sets the position from which data will be written when using the file as a {@link
   * io.vertx.core.streams.WriteStream}.
   *
   * @param writePos the position in the file
   * @return a reference to this, so the API can be used fluently
   */
  @Fluent
  AsyncFile setWritePos(long writePos);

  /**
   * @return the current write position the file is at
   */
  long getWritePos();

  /**
   * Sets the buffer size that will be used to read the data from the file. Changing this value will
   * impact how much the data will be read at a time from the file system.
   *
   * @param readBufferSize the buffer size
   * @return a reference to this, so the API can be used fluently
   */
  @Fluent
  AsyncFile setReadBufferSize(int readBufferSize);

  /**
<<<<<<< HEAD
   * Attempts to acquire a lock
   */
  @Fluent
  AsyncFile tryLock(long position, long size, boolean shared) throws IOException;

  /**
   * Attempts to acquire a lock
   */
  @Fluent
  AsyncFile tryLock() throws IOException;

  /**
   * Acquires a lock
   */
  @Fluent
  AsyncFile lock(long position, long size, boolean shared)
    throws ExecutionException, InterruptedException;

  /**
   * Acquires an exclusive lock
   */
  @Fluent
  AsyncFile lock() throws ExecutionException, InterruptedException;

=======
   * Like {@link #size()} but blocking.
   *
   * @throws FileSystemException if an error occurs
   */
  long sizeBlocking();

  /**
   * Like {@link #size()} but the {@code handler} will be called when the operation is complete or if an error occurs.
   */
  default void size(Handler<AsyncResult<Long>> handler) {
    Future<Long> future = size();
    if (handler != null) {
      future.onComplete(handler);
    }
  }

  /**
   * @return the size of the file
   */
  Future<Long> size();
>>>>>>> fc799f6d
}<|MERGE_RESOLUTION|>--- conflicted
+++ resolved
@@ -200,7 +200,6 @@
   AsyncFile setReadBufferSize(int readBufferSize);
 
   /**
-<<<<<<< HEAD
    * Attempts to acquire a lock
    */
   @Fluent
@@ -225,7 +224,8 @@
   @Fluent
   AsyncFile lock() throws ExecutionException, InterruptedException;
 
-=======
+
+  /**
    * Like {@link #size()} but blocking.
    *
    * @throws FileSystemException if an error occurs
@@ -246,5 +246,4 @@
    * @return the size of the file
    */
   Future<Long> size();
->>>>>>> fc799f6d
 }