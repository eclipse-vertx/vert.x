/*
 * Copyright (c) 2011-2019 Contributors to the Eclipse Foundation
 *
 * This program and the accompanying materials are made available under the
 * terms of the Eclipse Public License 2.0 which is available at
 * http://www.eclipse.org/legal/epl-2.0, or the Apache License, Version 2.0
 * which is available at https://www.apache.org/licenses/LICENSE-2.0.
 *
 * SPDX-License-Identifier: EPL-2.0 OR Apache-2.0
 */

package io.vertx.core.net;

import io.vertx.core.Vertx;

import javax.net.ssl.TrustManager;
import javax.net.ssl.TrustManagerFactory;
import java.util.function.Function;

/**
 * Certification authority configuration options.
 *
 * @author <a href="mailto:julien@julienviet.com">Julien Viet</a>
 */
public interface TrustOptions {

  /**
   * @return a copy of these options
   */
  TrustOptions copy();

  /**
   * Create and return the trust manager factory for these options.
   * <p>
   * The returned trust manager factory should be already initialized and ready to use.
   *
   * @param vertx the vertx instance
   * @return the trust manager factory
   */
  TrustManagerFactory getTrustManagerFactory(Vertx vertx) throws Exception;

  /**
   * Returns a function that maps SNI server names to a {@link TrustManagerFactory} instance.
   *
   * The returned {@code TrustManagerFactory} must already be initialized and ready to use.
   *
   * The mapper is only used when the server has SNI enabled and the client indicated a server name.
   * <p/>
   * The returned function may return {@code null} in which case {@link #getTrustManagerFactory(Vertx)} is used as fallback.
   *
   * @param vertx the vertx instance
   * @return the trustManager
   */
  Function<String, TrustManager[]> trustManagerMapper(Vertx vertx) throws Exception;

  /**
   * Returns a {@link TrustOptions} from the provided {@link TrustManager}
   *
   * @param trustManager the trustManager instance
   * @return the {@link TrustOptions}
   */
  static TrustOptions wrap(TrustManager trustManager) {
    return new TrustManagerFactoryOptions(trustManager);
  }

  /**
<<<<<<< HEAD
   * @return a boolean to indicate that the provided SSL material has been updated
   */
  default boolean isUpdated() {
    return false;
  }

=======
   * Returns a {@link TrustOptions} from the provided {@link TrustManagerFactory}
   *
   * @param trustManagerFactory the trustManagerFactory instance
   * @return the {@link TrustOptions}
   */
  static TrustOptions wrap(TrustManagerFactory trustManagerFactory) {
    return new TrustManagerFactoryOptions(trustManagerFactory);
  }
>>>>>>> 58269919
}<|MERGE_RESOLUTION|>--- conflicted
+++ resolved
@@ -64,14 +64,6 @@
   }
 
   /**
-<<<<<<< HEAD
-   * @return a boolean to indicate that the provided SSL material has been updated
-   */
-  default boolean isUpdated() {
-    return false;
-  }
-
-=======
    * Returns a {@link TrustOptions} from the provided {@link TrustManagerFactory}
    *
    * @param trustManagerFactory the trustManagerFactory instance
@@ -80,5 +72,12 @@
   static TrustOptions wrap(TrustManagerFactory trustManagerFactory) {
     return new TrustManagerFactoryOptions(trustManagerFactory);
   }
->>>>>>> 58269919
+  
+  /**
+   * @return a boolean to indicate that the provided SSL material has been updated
+   */
+  default boolean isUpdated() {
+    return false;
+  }
+
 }