/*
 * Copyright (c) 2011-2017 Contributors to the Eclipse Foundation
 *
 * This program and the accompanying materials are made available under the
 * terms of the Eclipse Public License 2.0 which is available at
 * http://www.eclipse.org/legal/epl-2.0, or the Apache License, Version 2.0
 * which is available at https://www.apache.org/licenses/LICENSE-2.0.
 *
 * SPDX-License-Identifier: EPL-2.0 OR Apache-2.0
 */

package io.vertx.core.http.impl;

import io.netty.buffer.ByteBuf;
import io.vertx.codegen.annotations.Nullable;
import io.vertx.core.AsyncResult;
import io.vertx.core.Handler;
import io.vertx.core.MultiMap;
import io.vertx.core.buffer.Buffer;
import io.vertx.core.eventbus.EventBus;
import io.vertx.core.eventbus.Message;
import io.vertx.core.eventbus.MessageConsumer;
import io.vertx.core.http.WebSocketBase;
import io.vertx.core.http.WebSocketFrame;
import io.vertx.core.http.impl.ws.WebSocketFrameImpl;
import io.vertx.core.http.impl.ws.WebSocketFrameInternal;
import io.vertx.core.impl.ContextInternal;
import io.vertx.core.net.SocketAddress;
import io.vertx.core.streams.impl.InboundBuffer;

import javax.net.ssl.SSLPeerUnverifiedException;
import javax.net.ssl.SSLSession;
import javax.security.cert.X509Certificate;
import java.util.UUID;

/**
 * This class is optimised for performance when used on the same event loop. However it can be used safely from other threads.
 * <p>
 * The internal state is protected using the synchronized keyword. If always used on the same event loop, then
 * we benefit from biased locking which makes the overhead of synchronized near zero.
 *
 * @author <a href="http://tfox.org">Tim Fox</a>
 * @param <S> self return type
 */
public abstract class WebSocketImplBase<S extends WebSocketBase> implements WebSocketBase {

  private final boolean supportsContinuation;
  private final String textHandlerID;
  private final String binaryHandlerID;
  private final int maxWebSocketFrameSize;
  private final int maxWebSocketMessageSize;
  private final InboundBuffer<Buffer> pending;
  private MessageConsumer binaryHandlerRegistration;
  private MessageConsumer textHandlerRegistration;
  private String subProtocol;
  private Object metric;
  private Handler<WebSocketFrameInternal> frameHandler;
  private Handler<Buffer> pongHandler;
  private Handler<Void> drainHandler;
  private Handler<Throwable> exceptionHandler;
  private Handler<Void> closeHandler;
  private Handler<Void> endHandler;
  protected final Http1xConnectionBase conn;
  protected boolean closed;
<<<<<<< HEAD
  private MultiMap headers;

  WebSocketImplBase(VertxInternal vertx, Http1xConnectionBase conn, boolean supportsContinuation,
                              int maxWebSocketFrameSize, int maxWebSocketMessageSize) {
=======
  private Short closeStatusCode;
  private String closeReason;

  WebSocketImplBase(Http1xConnectionBase conn,
                    boolean supportsContinuation,
                    int maxWebSocketFrameSize,
                    int maxWebSocketMessageSize) {
>>>>>>> 74637a21
    this.supportsContinuation = supportsContinuation;
    this.textHandlerID = "__vertx.ws." + UUID.randomUUID().toString();
    this.binaryHandlerID = "__vertx.ws." + UUID.randomUUID().toString();
    this.conn = conn;
    this.maxWebSocketFrameSize = maxWebSocketFrameSize;
    this.maxWebSocketMessageSize = maxWebSocketMessageSize;
    this.pending = new InboundBuffer<>(conn.getContext());

    pending.drainHandler(v -> {
      conn.doResume();
    });
  }

  void registerHandler(EventBus eventBus) {
    Handler<Message<Buffer>> binaryHandler = msg -> writeBinaryFrameInternal(msg.body());
    Handler<Message<String>> textHandler = msg -> writeTextFrameInternal(msg.body());
    binaryHandlerRegistration = eventBus.<Buffer>localConsumer(binaryHandlerID).handler(binaryHandler);
    textHandlerRegistration = eventBus.<String>localConsumer(textHandlerID).handler(textHandler);
  }

  public String binaryHandlerID() {
    return binaryHandlerID;
  }

  public String textHandlerID() {
    return textHandlerID;
  }

  public boolean writeQueueFull() {
    synchronized (conn) {
      checkClosed();
      return conn.isNotWritable();
    }
  }

  @Override
  public void close() {
    close(null);
  }

  @Override
  public void close(Handler<AsyncResult<Void>> handler) {
    close((short) 1000, null, handler);
  }

  @Override
  public void close(short statusCode) {
    close(statusCode, (Handler<AsyncResult<Void>>) null);
  }

  @Override
  public void close(short statusCode, Handler<AsyncResult<Void>> handler) {
    this.close(statusCode, null, handler);
  }

  @Override
  public void close(short statusCode, String reason) {
    close(statusCode, reason, null);
  }

  @Override
  public void close(short statusCode, @Nullable String reason, Handler<AsyncResult<Void>> handler) {
    synchronized (conn) {
      if (closed) {
        return;
      }
      closed = true;
    }
    unregisterHandlers();
    conn.closeWithPayload(statusCode, reason, handler);
  }

  @Override
  public boolean isSsl() {
    return conn.isSsl();
  }

  @Override
  public SSLSession sslSession() {
    return conn.sslSession();
  }

  @Override
  public X509Certificate[] peerCertificateChain() throws SSLPeerUnverifiedException {
    return conn.peerCertificateChain();
  }

  @Override
  public SocketAddress localAddress() {
    return conn.localAddress();
  }

  @Override
  public SocketAddress remoteAddress() {
    return conn.remoteAddress();
  }

  @Override
  public S writeFinalTextFrame(String text) {
    return writeFinalTextFrame(text, null);
  }

  @Override
  public S writeFinalTextFrame(String text, Handler<AsyncResult<Void>> handler) {
    return writeFrame(WebSocketFrame.textFrame(text, true), handler);
  }

  @Override
  public S writeFinalBinaryFrame(Buffer data) {
    return writeFinalBinaryFrame(data, null);
  }

  @Override
  public S writeFinalBinaryFrame(Buffer data, Handler<AsyncResult<Void>> handler) {
    return writeFrame(WebSocketFrame.binaryFrame(data, true), handler);
  }

  @Override
  public String subProtocol() {
    synchronized(conn) {
      return subProtocol;
    }
  }

  void subProtocol(String subProtocol) {
    synchronized (conn) {
      this.subProtocol = subProtocol;
    }
  }

  @Override
<<<<<<< HEAD
  public MultiMap headers() {
    synchronized(conn) {
      return headers;
    }
  }

  void headers(MultiMap responseHeaders) {
    synchronized(conn) {
      this.headers = responseHeaders;
=======
  public Short closeStatusCode() {
    synchronized (conn) {
      return closeStatusCode;
    }
  }

  @Override
  public String closeReason() {
    synchronized (conn) {
      return closeReason;
>>>>>>> 74637a21
    }
  }

  @Override
  public S writeBinaryMessage(Buffer data) {
    return writeBinaryMessage(data, null);
  }

  @Override
  public S writeBinaryMessage(Buffer data, Handler<AsyncResult<Void>> handler) {
    synchronized (conn) {
      checkClosed();
      writePartialMessage(FrameType.BINARY, data, 0, handler);
      return (S) this;
    }
  }

  @Override
  public S writeTextMessage(String text) {
    return writeTextMessage(text, null);
  }

  @Override
  public S writeTextMessage(String text, @Nullable Handler<AsyncResult<Void>> handler) {
    synchronized (conn) {
      checkClosed();
      Buffer data = Buffer.buffer(text);
      writePartialMessage(FrameType.TEXT, data, 0, handler);
      return (S) this;
    }
  }

  @Override
  public S write(Buffer data) {
    return write(data, null);
  }

  @Override
  public S write(Buffer data, Handler<AsyncResult<Void>> handler) {
    synchronized (conn) {
      checkClosed();
      writeFrame(WebSocketFrame.binaryFrame(data, true), handler);
      return (S) this;
    }
  }

  @Override
  public S writePing(Buffer data) {
    if(data.length() > maxWebSocketFrameSize || data.length() > 125) throw new IllegalStateException("Ping cannot exceed maxWebSocketFrameSize or 125 bytes");
    return writeFrame(WebSocketFrame.pingFrame(data));
  }

  @Override
  public S writePong(Buffer data) {
    if(data.length() > maxWebSocketFrameSize || data.length() > 125) throw new IllegalStateException("Pong cannot exceed maxWebSocketFrameSize or 125 bytes");
    return writeFrame(WebSocketFrame.pongFrame(data));
  }

  /**
   * Splits the provided buffer into multiple frames (which do not exceed the maximum web socket frame size)
   * and writes them in order to the socket.
   */
  private void writePartialMessage(FrameType frameType, Buffer data, int offset, Handler<AsyncResult<Void>> handler) {
    int end = offset + maxWebSocketFrameSize;
    boolean isFinal;
    if (end >= data.length()) {
      end  = data.length();
      isFinal = true;
    } else {
      isFinal = false;
    }
    Buffer slice = data.slice(offset, end);
    WebSocketFrame frame;
    if (offset == 0 || !supportsContinuation) {
      frame = new WebSocketFrameImpl(frameType, slice.getByteBuf(), isFinal);
    } else {
      frame = WebSocketFrame.continuationFrame(slice, isFinal);
    }
    int newOffset = offset + maxWebSocketFrameSize;
    if (isFinal) {
      writeFrame(frame, handler);
    } else {
      writeFrame(frame);
      writePartialMessage(frameType, data, newOffset, handler);
    }
  }

  private void writeBinaryFrameInternal(Buffer data) {
    ByteBuf buf = data.getByteBuf();
    WebSocketFrame frame = new WebSocketFrameImpl(FrameType.BINARY, buf);
    writeFrame(frame);
  }

  private void writeTextFrameInternal(String str) {
    WebSocketFrame frame = new WebSocketFrameImpl(str);
    writeFrame(frame);
  }

  @Override
  public S writeFrame(WebSocketFrame frame) {
    return writeFrame(frame, null);
  }

  public S writeFrame(WebSocketFrame frame, Handler<AsyncResult<Void>> handler) {
    synchronized (conn) {
      checkClosed();
      conn.reportBytesWritten(((WebSocketFrameInternal)frame).length());
      conn.writeToChannel(conn.encodeFrame((WebSocketFrameImpl) frame), conn.toPromise(handler));
    }
    return (S) this;
  }

  void checkClosed() {
    synchronized (conn) {
      if (closed) {
        throw new IllegalStateException("WebSocket is closed");
      }
    }
  }

  public boolean isClosed() {
    synchronized (conn) {
      return closed;
    }
  }

  void handleFrame(WebSocketFrameInternal frame) {
    synchronized (conn) {
      if (frame.type() != FrameType.CLOSE) {
        conn.reportBytesRead(frame.length());
        if (!pending.write(frame.binaryData())) {
          conn.doPause();
        }
      }
      switch(frame.type()) {
        case PONG:
          if (pongHandler != null) {
            pongHandler.handle(frame.binaryData());
          }
          break;
        case CLOSE:
          closeStatusCode = frame.closeStatusCode();
          closeReason = frame.closeReason();
          // Continue through
        case TEXT:
        case BINARY:
        case CONTINUATION:
          if (frameHandler != null) {
            frameHandler.handle(frame);
          }
          break;
      }
    }
  }

  private class FrameAggregator implements Handler<WebSocketFrameInternal> {
    private Handler<String> textMessageHandler;
    private Handler<Buffer> binaryMessageHandler;

    private Buffer textMessageBuffer;
    private Buffer binaryMessageBuffer;

    @Override
    public void handle(WebSocketFrameInternal frame) {
      switch (frame.type()) {
        case TEXT:
          handleTextFrame(frame);
          break;
        case BINARY:
          handleBinaryFrame(frame);
          break;
        case CONTINUATION:
          if (textMessageBuffer != null && textMessageBuffer.length() > 0) {
            handleTextFrame(frame);
          } else if (binaryMessageBuffer != null && binaryMessageBuffer.length() > 0) {
            handleBinaryFrame(frame);
          }
          break;
      }
    }

    private void handleTextFrame(WebSocketFrameInternal frame) {
      Buffer frameBuffer = Buffer.buffer(frame.getBinaryData());
      if (textMessageBuffer == null) {
        textMessageBuffer = frameBuffer;
      } else {
        textMessageBuffer.appendBuffer(frameBuffer);
      }
      if (textMessageBuffer.length() > maxWebSocketMessageSize) {
        int len = textMessageBuffer.length() - frameBuffer.length();
        textMessageBuffer = null;
        String msg = "Cannot process text frame of size " + frameBuffer.length() + ", it would cause message buffer (size " +
            len + ") to overflow max message size of " + maxWebSocketMessageSize;
        handleException(new IllegalStateException(msg));
        return;
      }
      if (frame.isFinal()) {
        String fullMessage = textMessageBuffer.toString();
        textMessageBuffer = null;
        if (textMessageHandler != null) {
          textMessageHandler.handle(fullMessage);
        }
      }
    }

    private void handleBinaryFrame(WebSocketFrameInternal frame) {
      Buffer frameBuffer = Buffer.buffer(frame.getBinaryData());
      if (binaryMessageBuffer == null) {
        binaryMessageBuffer = frameBuffer;
      } else {
        binaryMessageBuffer.appendBuffer(frameBuffer);
      }
      if (binaryMessageBuffer.length() > maxWebSocketMessageSize) {
        int len = binaryMessageBuffer.length() - frameBuffer.length();
        binaryMessageBuffer = null;
        String msg = "Cannot process binary frame of size " + frameBuffer.length() + ", it would cause message buffer (size " +
            len + ") to overflow max message size of " + maxWebSocketMessageSize;
        handleException(new IllegalStateException(msg));
        return;
      }
      if (frame.isFinal()) {
        Buffer fullMessage = binaryMessageBuffer.copy();
        binaryMessageBuffer = null;
        if (binaryMessageHandler != null) {
          binaryMessageHandler.handle(fullMessage);
        }
      }
    }
  }

  @Override
  public S frameHandler(Handler<WebSocketFrame> handler) {
    synchronized (conn) {
      checkClosed();
      this.frameHandler = (Handler)handler;
      return (S) this;
    }
  }

  @Override
  public WebSocketBase textMessageHandler(Handler<String> handler) {
    synchronized (conn) {
      checkClosed();
      if (frameHandler == null || frameHandler.getClass() != FrameAggregator.class) {
        frameHandler = new FrameAggregator();
      }
      ((FrameAggregator) frameHandler).textMessageHandler = handler;
      return this;
    }
  }

  @Override
  public S binaryMessageHandler(Handler<Buffer> handler) {
    synchronized (conn) {
      checkClosed();
      if (frameHandler == null || frameHandler.getClass() != FrameAggregator.class) {
        frameHandler = new FrameAggregator();
      }
      ((FrameAggregator) frameHandler).binaryMessageHandler = handler;
      return (S) this;
    }
  }

  @Override
  public WebSocketBase pongHandler(Handler<Buffer> handler) {
    synchronized (conn) {
      checkClosed();
      this.pongHandler = handler;
      return (S) this;
    }
  }

  void handleDrained() {
    if (drainHandler != null) {
      Handler<Void> dh = drainHandler;
      drainHandler = null;
      dh.handle(null);
    }
  }

  void handleException(Throwable t) {
    synchronized (conn) {
      if (exceptionHandler != null) {
        exceptionHandler.handle(t);
      }
    }
  }

  void handleClosed() {
    unregisterHandlers();
    Handler<Void> endHandler;
    Handler<Void> closeHandler;
    synchronized (conn) {
      endHandler = pending.isPaused() ? null : this.endHandler;
      closeHandler = this.closeHandler;
      closed = true;
      binaryHandlerRegistration = null;
      textHandlerRegistration = null;
    }
    if (closeHandler != null) {
      closeHandler.handle(null);
    }
    if (endHandler != null) {
      endHandler.handle(null);
    }
  }

  /**
   * Unregister handlers if they when they are present
   */
  private void unregisterHandlers() {
    MessageConsumer binaryConsumer;
    MessageConsumer textConsumer;
    synchronized (conn) {
      binaryConsumer = this.binaryHandlerRegistration;
      textConsumer = this.textHandlerRegistration;
      binaryHandlerRegistration = null;
      textHandlerRegistration = null;
    }
    if (binaryConsumer != null) {
      binaryConsumer.unregister();
    }
    if (textConsumer != null) {
      textConsumer.unregister();
    }
  }

  synchronized void setMetric(Object metric) {
    this.metric = metric;
  }

  synchronized Object getMetric() {
    return metric;
  }

  @Override
  public S handler(Handler<Buffer> handler) {
    synchronized (conn) {
      if (handler != null) {
        checkClosed();
      }
      pending.handler(handler);
      return (S) this;
    }
  }

  @Override
  public S endHandler(Handler<Void> handler) {
    synchronized (conn) {
      if (handler != null) {
        checkClosed();
      }
      this.endHandler = handler;
      return (S) this;
    }
  }

  @Override
  public S exceptionHandler(Handler<Throwable> handler) {
    synchronized (conn) {
      if (handler != null) {
        checkClosed();
      }
      this.exceptionHandler = handler;
      return (S) this;
    }
  }

  @Override
  public S closeHandler(Handler<Void> handler) {
    synchronized (conn) {
      checkClosed();
      this.closeHandler = handler;
      return (S) this;
    }
  }

  @Override
  public S drainHandler(Handler<Void> handler) {
    synchronized (conn) {
      checkClosed();
      this.drainHandler = handler;
      return (S) this;
    }
  }

  @Override
  public S pause() {
    if (!isClosed()) {
      pending.pause();
    }
    return (S) this;
  }

  @Override
  public S resume() {
    synchronized (this) {
      if (isClosed()) {
        Handler<Void> handler = endHandler;
        endHandler = null;
        if (handler != null) {
          ContextInternal ctx = conn.getContext();
          ctx.runOnContext(v -> handler.handle(null));
        }
      } else {
        pending.resume();
      }
    }
    return (S) this;
  }

  @Override
  public S fetch(long amount) {
    if (!isClosed()) {
      pending.fetch(amount);
    }
    return (S) this;
  }

  @Override
  public S setWriteQueueMaxSize(int maxSize) {
    synchronized (conn) {
      checkClosed();
      conn.doSetWriteQueueMaxSize(maxSize);
      return (S) this;
    }
  }

  @Override
  public void end() {
    close();
  }

  @Override
  public void end(Handler<AsyncResult<Void>> handler) {
    close(handler);
  }
}<|MERGE_RESOLUTION|>--- conflicted
+++ resolved
@@ -62,20 +62,14 @@
   private Handler<Void> endHandler;
   protected final Http1xConnectionBase conn;
   protected boolean closed;
-<<<<<<< HEAD
-  private MultiMap headers;
-
-  WebSocketImplBase(VertxInternal vertx, Http1xConnectionBase conn, boolean supportsContinuation,
-                              int maxWebSocketFrameSize, int maxWebSocketMessageSize) {
-=======
   private Short closeStatusCode;
   private String closeReason;
+  private MultiMap headers;
 
   WebSocketImplBase(Http1xConnectionBase conn,
                     boolean supportsContinuation,
                     int maxWebSocketFrameSize,
                     int maxWebSocketMessageSize) {
->>>>>>> 74637a21
     this.supportsContinuation = supportsContinuation;
     this.textHandlerID = "__vertx.ws." + UUID.randomUUID().toString();
     this.binaryHandlerID = "__vertx.ws." + UUID.randomUUID().toString();
@@ -207,7 +201,20 @@
   }
 
   @Override
-<<<<<<< HEAD
+  public Short closeStatusCode() {
+    synchronized (conn) {
+      return closeStatusCode;
+    }
+  }
+
+  @Override
+  public String closeReason() {
+    synchronized (conn) {
+      return closeReason;
+    }
+  }
+
+  @Override
   public MultiMap headers() {
     synchronized(conn) {
       return headers;
@@ -217,18 +224,6 @@
   void headers(MultiMap responseHeaders) {
     synchronized(conn) {
       this.headers = responseHeaders;
-=======
-  public Short closeStatusCode() {
-    synchronized (conn) {
-      return closeStatusCode;
-    }
-  }
-
-  @Override
-  public String closeReason() {
-    synchronized (conn) {
-      return closeReason;
->>>>>>> 74637a21
     }
   }
 
