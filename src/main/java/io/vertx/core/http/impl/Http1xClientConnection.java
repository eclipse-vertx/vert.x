/*
 * Copyright (c) 2011-2017 Contributors to the Eclipse Foundation
 *
 * This program and the accompanying materials are made available under the
 * terms of the Eclipse Public License 2.0 which is available at
 * http://www.eclipse.org/legal/epl-2.0, or the Apache License, Version 2.0
 * which is available at https://www.apache.org/licenses/LICENSE-2.0.
 *
 * SPDX-License-Identifier: EPL-2.0 OR Apache-2.0
 */

package io.vertx.core.http.impl;

import io.netty.buffer.ByteBuf;
import io.netty.channel.*;
import io.netty.handler.codec.DecoderResult;
import io.netty.handler.codec.compression.ZlibCodecFactory;
import io.netty.handler.codec.http.*;
import io.netty.handler.codec.http.HttpHeaders;
import io.netty.handler.codec.http.websocketx.*;
import io.netty.handler.codec.http.websocketx.WebSocketFrame;
import io.netty.handler.codec.http.websocketx.extensions.WebSocketClientExtensionHandler;
import io.netty.handler.codec.http.websocketx.extensions.WebSocketClientExtensionHandshaker;
import io.netty.handler.codec.http.websocketx.extensions.compression.DeflateFrameClientExtensionHandshaker;
import io.netty.handler.codec.http.websocketx.extensions.compression.PerMessageDeflateClientExtensionHandshaker;
import io.netty.handler.codec.http.websocketx.extensions.compression.PerMessageDeflateServerExtensionHandshaker;
import io.netty.util.ReferenceCountUtil;
import io.vertx.core.*;
import io.vertx.core.buffer.Buffer;
import io.vertx.core.http.*;
import io.vertx.core.http.HttpMethod;
import io.vertx.core.http.HttpVersion;
import io.vertx.core.http.impl.pool.ConnectionListener;
import io.vertx.core.impl.ContextInternal;
import io.vertx.core.logging.Logger;
import io.vertx.core.logging.LoggerFactory;
import io.vertx.core.net.NetSocket;
import io.vertx.core.net.SocketAddress;
import io.vertx.core.net.impl.NetSocketImpl;
import io.vertx.core.net.impl.VertxHandler;
import io.vertx.core.spi.metrics.HttpClientMetrics;
import io.vertx.core.streams.impl.InboundBuffer;

import java.net.URI;
import java.util.*;
import java.util.concurrent.atomic.AtomicBoolean;

import static io.vertx.core.http.HttpHeaders.*;

/**
 *
 * This class is optimised for performance when used on the same event loop. However it can be used safely from other threads.
 *
 * The internal state is protected using the synchronized keyword. If always used on the same event loop, then
 * we benefit from biased locking which makes the overhead of synchronized near zero.
 *
 * @author <a href="http://tfox.org">Tim Fox</a>
 */
class Http1xClientConnection extends Http1xConnectionBase<WebSocketImpl> implements HttpClientConnection {

  private static final Logger log = LoggerFactory.getLogger(Http1xClientConnection.class);

  private final ConnectionListener<HttpClientConnection> listener;
  private final HttpClientImpl client;
  private final HttpClientOptions options;
  private final boolean ssl;
  private final SocketAddress server;
  private final Object endpointMetric;
  private final HttpClientMetrics metrics;
  private final HttpVersion version;

  private StreamImpl requestInProgress;                          // The request being sent
  private StreamImpl responseInProgress;                         // The request waiting for a response

  private boolean close;
  private boolean upgraded;
  private int keepAliveTimeout;
  private int seq = 1;

  Http1xClientConnection(ConnectionListener<HttpClientConnection> listener,
                         HttpVersion version,
                         HttpClientImpl client,
                         Object endpointMetric,
                         ChannelHandlerContext channel,
                         boolean ssl,
                         SocketAddress server,
                         ContextInternal context,
                         HttpClientMetrics metrics) {
    super(client.getVertx(), channel, context);
    this.listener = listener;
    this.client = client;
    this.options = client.getOptions();
    this.ssl = ssl;
    this.server = server;
    this.metrics = metrics;
    this.version = version;
    this.endpointMetric = endpointMetric;
    this.keepAliveTimeout = options.getKeepAliveTimeout();
  }

  Object endpointMetric() {
    return endpointMetric;
  }

  ConnectionListener<HttpClientConnection> listener() {
    return listener;
  }

  private synchronized NetSocket upgrade(StreamImpl stream) {
    if (options.isPipelining()) {
      throw new IllegalStateException("Cannot upgrade a pipe-lined request");
    }
    if (upgraded) {
      throw new IllegalStateException("Request already upgraded to NetSocket");
    }
    upgraded = true;

    // connection was upgraded to raw TCP socket
    AtomicBoolean paused = new AtomicBoolean(false);
    NetSocketImpl socket = new NetSocketImpl(vertx, chctx, context, client.getSslHelper(), metrics) {
      {
        super.pause();
      }
      @Override
      public synchronized NetSocket handler(Handler<Buffer> dataHandler) {
        return super.handler(dataHandler);
      }
      @Override
      public synchronized NetSocket pause() {
        paused.set(true);
        return super.pause();
      }
      @Override
      public synchronized NetSocket resume() {
        paused.set(false);
        return super.resume();
      }

      @Override
      public synchronized void handleMessage(Object msg) {
        if (msg instanceof HttpContent) {
          if (msg instanceof LastHttpContent) {
            stream.endResponse((LastHttpContent) msg);
          }
          ReferenceCountUtil.release(msg);
          return;
        }
        super.handleMessage(msg);
      }

      @Override
      protected void handleClosed() {
        listener.onEvict();
        super.handleClosed();
      }
    };
    socket.metric(metric());

    // Flush out all pending data
    flush();

    // remove old http handlers and replace the old handler with one that handle plain sockets
    ChannelPipeline pipeline = chctx.pipeline();
    ChannelHandler inflater = pipeline.get(HttpContentDecompressor.class);
    if (inflater != null) {
      pipeline.remove(inflater);
    }
    pipeline.replace("handler", "handler", VertxHandler.create(socket));

    // Removing this codec might fire pending buffers in the HTTP decoder
    // this happens when the channel reads the HTTP response and the following data in a single buffer
    pipeline.remove("codec");

    // Async check to deliver the pending messages
    // because the netSocket access in HttpClientResponse is synchronous
    // we need to pause the NetSocket to avoid losing or reordering buffers
    // and then asynchronously un-pause it unless it was actually paused by the application
    context.runOnContext(v -> {
      if (!paused.get()) {
        socket.resume();
      }
    });

    return socket;
  }

  private static class StreamImpl implements HttpClientStream {

    private final int id;
    private final Http1xClientConnection conn;
    private final Promise<HttpClientStream> fut;
    private final InboundBuffer<Object> queue;
    private HttpClientRequestImpl request;
    private Handler<Void> continueHandler;
    private HttpClientResponseImpl response;
    private boolean requestEnded;
    private boolean responseEnded;
    private boolean reset;
    private StreamImpl next;
    private long bytesWritten;
    private long bytesRead;
    private Object metric;

    StreamImpl(Http1xClientConnection conn, int id, Handler<AsyncResult<HttpClientStream>> handler) {
      Promise<HttpClientStream> promise = Promise.promise();
      promise.future().setHandler(handler);

      this.conn = conn;
      this.fut = promise;
      this.id = id;
      this.queue = new InboundBuffer<>(conn.context, 5);
    }

    private void append(StreamImpl s) {
      StreamImpl c = this;
      while (c.next != null) {
        c = c.next;
      }
      c.next = s;
    }

    @Override
    public int id() {
      return id;
    }

    @Override
    public Object metric() {
      return metric;
    }

    @Override
    public HttpVersion version() {
      return conn.version;
    }

    @Override
    public HttpClientConnection connection() {
      return conn;
    }

    @Override
    public Context getContext() {
      return conn.context;
    }

    @Override
    public void writeHead(HttpMethod method, String rawMethod, String uri, MultiMap headers, String hostHeader, boolean chunked, ByteBuf buf, boolean end, StreamPriority priority, Handler<Void> contHandler, Handler<AsyncResult<Void>> handler) {
      HttpRequest request = createRequest(method, rawMethod, uri, headers);
      prepareRequestHeaders(request, hostHeader, chunked);
      if (buf != null) {
        bytesWritten += buf.readableBytes();
      }
      continueHandler = contHandler;
      sendRequest(request, buf, end, handler);
      if (conn.responseInProgress == null) {
        conn.responseInProgress = this;
      } else {
        conn.responseInProgress.append(this);
      }
      next = null;
    }

    private HttpRequest createRequest(HttpMethod method, String rawMethod, String uri, MultiMap headers) {
      DefaultHttpRequest request = new DefaultHttpRequest(HttpUtils.toNettyHttpVersion(conn.version), HttpUtils.toNettyHttpMethod(method, rawMethod), uri, false);
      if (headers != null) {
        for (Map.Entry<String, String> header : headers) {
          // Todo : multi valued headers
          request.headers().add(header.getKey(), header.getValue());
        }
      }
      return request;
    }

    private void prepareRequestHeaders(HttpRequest request, String hostHeader, boolean chunked) {
      HttpHeaders headers = request.headers();
      headers.remove(TRANSFER_ENCODING);
      if (!headers.contains(HOST)) {
        request.headers().set(HOST, hostHeader);
      }
      if (chunked) {
        HttpUtil.setTransferEncodingChunked(request, true);
      }
      if (conn.options.isTryUseCompression() && request.headers().get(ACCEPT_ENCODING) == null) {
        // if compression should be used but nothing is specified by the user support deflate and gzip.
        request.headers().set(ACCEPT_ENCODING, DEFLATE_GZIP);
      }
      if (!conn.options.isKeepAlive() && conn.options.getProtocolVersion() == io.vertx.core.http.HttpVersion.HTTP_1_1) {
        request.headers().set(CONNECTION, CLOSE);
      } else if (conn.options.isKeepAlive() && conn.options.getProtocolVersion() == io.vertx.core.http.HttpVersion.HTTP_1_0) {
        request.headers().set(CONNECTION, KEEP_ALIVE);
      }
    }

    private void sendRequest(
      HttpRequest request, ByteBuf buf, boolean end, Handler<AsyncResult<Void>> handler) {
      if (end) {
        if (buf != null) {
          request = new AssembledFullHttpRequest(request, buf);
        } else {
          request = new AssembledFullHttpRequest(request);
        }
      } else {
        if (buf != null) {
          request = new AssembledHttpRequest(request, buf);
        }
      }
      conn.writeToChannel(request, conn.toPromise(handler));
    }

    private boolean handleChunk(Buffer buff) {
      bytesRead += buff.length();
      return queue.write(buff);
    }

    @Override
    public void writeBuffer(ByteBuf buff, boolean end, Handler<AsyncResult<Void>> handler) {
      if (buff == null && !end) {
        return;
      }
      HttpContent msg;
      if (end) {
        if (buff != null && buff.isReadable()) {
          msg = new DefaultLastHttpContent(buff, false);
        } else {
          msg = LastHttpContent.EMPTY_LAST_CONTENT;
        }
      } else {
        msg = new DefaultHttpContent(buff);
      }
      bytesWritten += msg.content().readableBytes();
      conn.writeToChannel(msg, conn.toPromise(handler));
    }

    @Override
    public void writeFrame(int type, int flags, ByteBuf payload) {
      throw new IllegalStateException("Cannot write an HTTP/2 frame over an HTTP/1.x connection");
    }

    @Override
    public void doSetWriteQueueMaxSize(int size) {
      conn.doSetWriteQueueMaxSize(size);
    }

    @Override
    public boolean isNotWritable() {
      return conn.isNotWritable();
    }

    @Override
    public void doPause() {
      queue.pause();
    }

    @Override
    public void doFetch(long amount) {
      queue.fetch(amount);
    }

    @Override
    public void reset(Throwable cause) {
      synchronized (conn) {
        if (reset) {
          return;
        }
        reset = true;
      }
      handleException(cause);
      synchronized (conn) {
        if (conn.requestInProgress == this) {
          if (request == null) {
            // Is that possible in practice ???
            conn.handleRequestEnd(true);
          } else {
            conn.close();
          }
        } else if (!responseEnded) {
          conn.close();
        } else {
          // ????
        }
      }
    }

    @Override
    public void beginRequest(HttpClientRequestImpl req) {
      synchronized (conn) {
        if (request != null) {
          throw new IllegalStateException("Already writing a request");
        }
        if (conn.requestInProgress != this) {
          throw new IllegalStateException("Connection is already writing another request");
        }
        request = req;
        if (conn.metrics != null) {
          metric = conn.metrics.requestBegin(conn.endpointMetric, conn.metric(), conn.localAddress(), conn.remoteAddress(), request);
        }
      }
    }

    public void endRequest() {
      boolean doRecycle;
      synchronized (conn) {
        StreamImpl s = conn.requestInProgress;
        if (s != this) {
          throw new IllegalStateException("No write in progress");
        }
        if (requestEnded) {
          throw new IllegalStateException("Request already sent");
        }
        requestEnded = true;
        if (conn.metrics != null) {
          conn.metrics.requestEnd(metric);
        }
        doRecycle = responseEnded;
      }
      conn.reportBytesWritten(bytesWritten);
      conn.handleRequestEnd(doRecycle);
    }

    @Override
    public NetSocket createNetSocket() {
      synchronized (conn) {
        if (responseEnded) {
          throw new IllegalStateException("Response already ended");
        }
        return conn.upgrade(this);
      }
    }

    @Override
    public StreamPriority priority() {
      return null;
    }

    @Override
    public void updatePriority(StreamPriority streamPriority) {
    }

    private HttpClientResponseImpl beginResponse(HttpResponse resp) {
      HttpVersion version;
      if (resp.protocolVersion() == io.netty.handler.codec.http.HttpVersion.HTTP_1_0) {
        version = io.vertx.core.http.HttpVersion.HTTP_1_0;
      } else {
        version = io.vertx.core.http.HttpVersion.HTTP_1_1;
      }
      response = new HttpClientResponseImpl(request, version, this, resp.status().code(), resp.status().reasonPhrase(), new HeadersAdaptor(resp.headers()));
      if (conn.metrics != null) {
        conn.metrics.responseBegin(metric, response);
      }
      if (resp.status().code() != 100 && request.method() != io.vertx.core.http.HttpMethod.CONNECT) {
        // See https://tools.ietf.org/html/rfc7230#section-6.3
        String responseConnectionHeader = resp.headers().get(HttpHeaderNames.CONNECTION);
        io.netty.handler.codec.http.HttpVersion protocolVersion = resp.protocolVersion();
        String requestConnectionHeader = request.headers().get(HttpHeaderNames.CONNECTION);
        // We don't need to protect against concurrent changes on forceClose as it only goes from false -> true
        if (HttpHeaderValues.CLOSE.contentEqualsIgnoreCase(responseConnectionHeader) || HttpHeaderValues.CLOSE.contentEqualsIgnoreCase(requestConnectionHeader)) {
          // In all cases, if we have a close connection option then we SHOULD NOT treat the connection as persistent
          conn.close = true;
        } else if (protocolVersion == io.netty.handler.codec.http.HttpVersion.HTTP_1_0 && !HttpHeaderValues.KEEP_ALIVE.contentEqualsIgnoreCase(responseConnectionHeader)) {
          // In the HTTP/1.0 case both request/response need a keep-alive connection header the connection to be persistent
          // currently Vertx forces the Connection header if keepalive is enabled for 1.0
          conn.close = true;
        }
        String keepAliveHeader = resp.headers().get(HttpHeaderNames.KEEP_ALIVE);
        if (keepAliveHeader != null) {
          int timeout = HttpUtils.parseKeepAliveHeaderTimeout(keepAliveHeader);
          if (timeout != -1) {
            conn.keepAliveTimeout = timeout;
          }
        }
      }
      queue.handler(item -> {
        if (item instanceof MultiMap) {
          conn.reportBytesRead(bytesRead);
          response.handleEnd((MultiMap) item);
        } else {
          response.handleChunk((Buffer) item);
        }
      });
      queue.drainHandler(v -> {
        if (!responseEnded) {
          conn.doResume();
        }
      });
      return response;
    }

    private boolean endResponse(LastHttpContent trailer) {
      synchronized (conn) {
        if (conn.metrics != null) {
          conn.metrics.responseEnd(metric, response);
        }
      }
      queue.write(new HeadersAdaptor(trailer.trailingHeaders()));
      synchronized (conn) {
        responseEnded = true;
        conn.close |= !conn.options.isKeepAlive();
        conn.doResume();
        return requestEnded;
      }
    }

    void handleException(Throwable cause) {
      HttpClientRequestImpl request;
      HttpClientResponseImpl response;
      Promise<HttpClientStream> fut;
      boolean requestEnded;
      synchronized (conn) {
        request = this.request;
        response = this.response;
        fut = this.fut;
        requestEnded = this.requestEnded;
      }
      if (request != null) {
        if (response == null) {
          request.handleException(cause);
        } else {
          if (!requestEnded) {
            request.handleException(cause);
          }
          response.handleException(cause);
        }
      } else {
        fut.tryFail(cause);
      }
    }
  }

  private void checkLifecycle() {
    if (upgraded) {
      // Do nothing
    } else if (close) {
      close();
    } else {
      recycle();
    }
  }

  private Throwable validateMessage(Object msg) {
    if (msg instanceof HttpObject) {
      HttpObject obj = (HttpObject) msg;
      DecoderResult result = obj.decoderResult();
      if (result.isFailure()) {
        return result.cause();
      } else if (obj instanceof HttpResponse) {
        io.netty.handler.codec.http.HttpVersion version = ((HttpResponse) obj).protocolVersion();
        if (version != io.netty.handler.codec.http.HttpVersion.HTTP_1_0 && version != io.netty.handler.codec.http.HttpVersion.HTTP_1_1) {
          return new IllegalStateException("Unsupported HTTP version: " + version);
        }
      }
    }
    return null;
  }

  public void handleMessage(Object msg) {
    Throwable error = validateMessage(msg);
    if (error != null) {
      fail(error);
    } else if (msg instanceof HttpObject) {
      HttpObject obj = (HttpObject) msg;
      handleHttpMessage(obj);
    } else if (msg instanceof WebSocketFrame) {
      handleWsFrame((WebSocketFrame) msg);
    } else {
      throw new IllegalStateException("Invalid object " + msg);
    }
  }

  private void handleHttpMessage(HttpObject obj) {
    if (obj instanceof HttpResponse) {
      handleResponseBegin((HttpResponse) obj);
    } else if (obj instanceof HttpContent) {
      HttpContent chunk = (HttpContent) obj;
      if (chunk.content().isReadable()) {
        Buffer buff = Buffer.buffer(VertxHandler.safeBuffer(chunk.content(), chctx.alloc()));
        handleResponseChunk(buff);
      }
      if (chunk instanceof LastHttpContent) {
        handleResponseEnd((LastHttpContent) chunk);
      }
    }
  }

  private void handleResponseBegin(HttpResponse resp) {
    if (resp.status().code() == 100) {
      Handler<Void> handler;
      synchronized (this) {
        StreamImpl stream = responseInProgress;
        handler = stream.continueHandler;
      }
      if (handler != null) {
        handler.handle(null);
      }
    } else {
      StreamImpl stream;
      HttpClientResponseImpl response;
      HttpClientRequestImpl request;
      synchronized (this) {
        stream = responseInProgress;
        request = stream.request;
        response = stream.beginResponse(resp);
      }
      request.handleResponse(response);
    }
  }

  private void handleResponseChunk(Buffer buff) {
    StreamImpl resp;
    synchronized (this) {
      resp = responseInProgress;
    }
    if (resp != null) {
      if (!resp.handleChunk(buff)) {
        doPause();
      }
    }
  }

  private void handleResponseEnd(LastHttpContent trailer) {
    StreamImpl stream;
    synchronized (this) {
      stream = responseInProgress;
      if (stream.response == null) {
        // 100-continue
        return;
      }
      responseInProgress = stream.next;
    }
    if (stream.endResponse(trailer)) {
      checkLifecycle();
    }
  }

  private void handleRequestEnd(boolean recycle) {
    StreamImpl next;
    synchronized (this) {
      next = requestInProgress.next;
      requestInProgress = next;
    }
    if (recycle) {
      recycle();
    }
    if (next != null) {
      next.fut.complete(next);
    }
  }

  public HttpClientMetrics metrics() {
    return metrics;
  }

  synchronized void toWebSocket(String requestURI,
                                MultiMap headers,
                                WebsocketVersion vers,
                                List<String> subProtocols,
                                int maxWebSocketFrameSize,
                                Handler<AsyncResult<WebSocket>> wsHandler) {
    if (ws != null) {
      throw new IllegalStateException("Already websocket");
    }

    try {
      URI wsuri = new URI(requestURI);
      if (!wsuri.isAbsolute()) {
        // Netty requires an absolute url
        wsuri = new URI((ssl ? "https:" : "http:") + "//" + server.host() + ":" + server.port() + requestURI);
      }
      WebSocketVersion version =
         WebSocketVersion.valueOf((vers == null ?
           WebSocketVersion.V13 : vers).toString());
      HttpHeaders nettyHeaders;
      if (headers != null) {
        nettyHeaders = new DefaultHttpHeaders();
        for (Map.Entry<String, String> entry: headers) {
          nettyHeaders.add(entry.getKey(), entry.getValue());
        }
      } else {
        nettyHeaders = null;
      }

      ChannelPipeline p = chctx.channel().pipeline();
      ArrayList<WebSocketClientExtensionHandshaker> extensionHandshakers = initializeWebsocketExtensionHandshakers(client.getOptions());
      if (!extensionHandshakers.isEmpty()) {
        p.addBefore("handler", "websocketsExtensionsHandler", new WebSocketClientExtensionHandler(
          extensionHandshakers.toArray(new WebSocketClientExtensionHandshaker[0])));
      }

      String subp = null;
      if (subProtocols != null) {
        subp = String.join(",", subProtocols);
      }
      WebSocketClientHandshaker handshaker = WebSocketClientHandshakerFactory.newHandshaker(
        wsuri,
        version,
        subp,
        !extensionHandshakers.isEmpty(),
        nettyHeaders,
        maxWebSocketFrameSize,
        !options.isSendUnmaskedFrames(),
        false,
        -1);

      WebSocketHandshakeInboundHandler handshakeInboundHandler = new WebSocketHandshakeInboundHandler(handshaker, ar -> {
        AsyncResult<WebSocket> wsRes = ar.map(v -> {
          WebSocketImpl w = new WebSocketImpl(Http1xClientConnection.this, version != WebSocketVersion.V00,
            options.getMaxWebsocketFrameSize(),
            options.getMaxWebsocketMessageSize());
          w.subProtocol(handshaker.actualSubprotocol());
          return w;
        });
        if (ar.failed()) {
          close();
        } else {
          ws = (WebSocketImpl) wsRes.result();
          ws.registerHandler(vertx.eventBus());

        }
        getContext().executeFromIO(wsRes, res -> {
          if (res.succeeded()) {
            log.debug("WebSocket handshake complete");
            if (metrics != null) {
              ws.setMetric(metrics.connected(endpointMetric, metric(), ws));
            }
          }
          wsHandler.handle(res);
        });
      });
      p.addBefore("handler", "handshakeCompleter", handshakeInboundHandler);
      handshaker
        .handshake(chctx.channel())
        .addListener(f -> {
        if (!f.isSuccess()) {
          wsHandler.handle(Future.failedFuture(f.cause()));
        }
      });
    } catch (Exception e) {
      handleException(e);
    }
  }

  ArrayList<WebSocketClientExtensionHandshaker> initializeWebsocketExtensionHandshakers (HttpClientOptions options) {
    ArrayList<WebSocketClientExtensionHandshaker> extensionHandshakers = new ArrayList<WebSocketClientExtensionHandshaker>();
    if (options.getTryWebsocketDeflateFrameCompression()) {
      extensionHandshakers.add(new DeflateFrameClientExtensionHandshaker(options.getWebsocketCompressionLevel(),
        false));
    }

    if (options.getTryUsePerMessageWebsocketCompression()) {
      extensionHandshakers.add(new PerMessageDeflateClientExtensionHandshaker(options.getWebsocketCompressionLevel(),
        ZlibCodecFactory.isSupportingWindowSizeAndMemLevel(), PerMessageDeflateServerExtensionHandshaker.MAX_WINDOW_SIZE,
        options.getWebsocketCompressionAllowClientNoContext(), options.getWebsocketCompressionRequestServerNoContext()));
    }

    return extensionHandshakers;
  }

<<<<<<< HEAD
  private final class HandshakeInboundHandler extends ChannelInboundHandlerAdapter {

    private final boolean supportsContinuation;
    private final Handler<WebSocket> wsConnect;
    private final ContextInternal context;
    private final Deque<Object> buffered = new ArrayDeque<>();
    private FullHttpResponse response;
    private boolean handshaking = true;

    public HandshakeInboundHandler(Handler<WebSocket> wsConnect, boolean supportsContinuation) {
      this.supportsContinuation = supportsContinuation;
      this.wsConnect = wsConnect;
      this.context = vertx.getContext();
    }

    @Override
    public void channelInactive(ChannelHandlerContext ctx) throws Exception {
      super.channelInactive(ctx);
      // if still handshaking this means we not got any response back from the server and so need to notify the client
      // about it as otherwise the client would never been notified.
      if (handshaking) {
        handleException(new WebSocketHandshakeException("Connection closed while handshake in process"));
      }
    }

    @Override
    public void channelRead(ChannelHandlerContext ctx, Object msg) throws Exception {
      if (handshaker != null && handshaking) {
        if (msg instanceof HttpResponse) {
          HttpResponse resp = (HttpResponse) msg;
          HttpResponseStatus status = resp.status();
          if (status.code() != 101) {
            handshaker = null;
            close();
            handleException(new WebsocketRejectedException(status.code()));
            return;
          }
          response = new DefaultFullHttpResponse(resp.protocolVersion(), status);
          response.headers().add(resp.headers());
        }

        if (msg instanceof HttpContent) {
          if (response != null) {
            response.content().writeBytes(((HttpContent) msg).content());
            if (msg instanceof LastHttpContent) {
              response.trailingHeaders().add(((LastHttpContent) msg).trailingHeaders());
              try {
                handshakeComplete(ctx, response);
                chctx.pipeline().remove(HandshakeInboundHandler.this);
                for (;;) {
                  Object m = buffered.poll();
                  if (m == null) {
                    break;
                  }
                  ctx.fireChannelRead(m);
                }
              } catch (WebSocketHandshakeException e) {
                close();
                handleException(e);
              }
            }
          }
        }
      } else {
        buffered.add(msg);
      }
    }

    private void handleException(Exception e) {
      handshaking = false;
      buffered.clear();
      Handler<Throwable> handler = exceptionHandler();
      if (handler != null) {
        context.executeFromIO(v -> {
          handler.handle(e);
        });
      } else {
        log.error("Error in websocket handshake", e);
      }
    }

    private void handshakeComplete(ChannelHandlerContext ctx, FullHttpResponse response) {
      handshaking = false;
      ChannelHandler handler = ctx.pipeline().get(HttpContentDecompressor.class);
      if (handler != null) {
        // remove decompressor as its not needed anymore once connection was upgraded to websockets
        ctx.pipeline().remove(handler);
      }
      WebSocketImpl webSocket = new WebSocketImpl(vertx, Http1xClientConnection.this, supportsContinuation,
                                                  options.getMaxWebsocketFrameSize(),
                                                  options.getMaxWebsocketMessageSize());
      ws = webSocket;
      handshaker.finishHandshake(chctx.channel(), response);
      ws.subProtocol(handshaker.actualSubprotocol());
      context.executeFromIO(v -> {
        log.debug("WebSocket handshake complete");
        if (metrics != null ) {
          webSocket.setMetric(metrics.connected(endpointMetric, metric(), webSocket));
        }
        webSocket.registerHandler(vertx.eventBus());
        webSocket.headers(new HeadersAdaptor(response.headers()));
        wsConnect.handle(webSocket);
        webSocket.headers(null);
      });
    }
  }

=======
>>>>>>> 74637a21
  @Override
  public synchronized void handleInterestedOpsChanged() {
    if (!isNotWritable()) {
      StreamImpl current = requestInProgress;
      if (current != null) {
        current.request.handleDrained();
      } else if (ws != null) {
        ws.handleDrained();
      }
    }
  }

  protected void handleClosed() {
    super.handleClosed();
    if (metrics != null) {
      metrics.endpointDisconnected(endpointMetric, metric());
    }
    WebSocketImpl ws;
    List<StreamImpl> list = Collections.emptyList();
    synchronized (this) {
      ws = this.ws;
      for (StreamImpl r = responseInProgress;r != null;r = r.next) {
        if (metrics != null) {
          metrics.requestReset(r.metric);
        }
        if (list.isEmpty()) {
          list = new ArrayList<>();
        }
        list.add(r);
      }
    }
    if (ws != null) {
      ws.handleClosed();
    }
    for (StreamImpl stream : list) {
      stream.handleException(CLOSED_EXCEPTION);
    }
  }

  protected void handleIdle() {
    synchronized (this) {
      if (ws == null && responseInProgress == null) {
        return;
      }
    }
    super.handleIdle();
  }

  @Override
  protected synchronized void handleException(Throwable e) {
    super.handleException(e);
    if (ws != null) {
      ws.handleException(e);
    } else {
      for (StreamImpl r = responseInProgress;r != null;r = r.next) {
        r.handleException(e);
      }
    }
  }

  @Override
  public void createStream(Handler<AsyncResult<HttpClientStream>> handler) {
    StreamImpl stream;
    synchronized (this) {
      stream = new StreamImpl(this, seq++, handler);
      if (requestInProgress != null) {
        requestInProgress.append(stream);
        return;
      }
      requestInProgress = stream;
    }
    stream.fut.complete(stream);
  }

  private void recycle() {
    long expiration = keepAliveTimeout == 0 ? 0L : System.currentTimeMillis() + keepAliveTimeout * 1000;
    listener.onRecycle(expiration);
  }
}<|MERGE_RESOLUTION|>--- conflicted
+++ resolved
@@ -722,8 +722,10 @@
             if (metrics != null) {
               ws.setMetric(metrics.connected(endpointMetric, metric(), ws));
             }
+            ws.headers(new HeadersAdaptor(ws.headers()));
           }
           wsHandler.handle(res);
+          ws.headers(null);
         });
       });
       p.addBefore("handler", "handshakeCompleter", handshakeInboundHandler);
@@ -755,116 +757,6 @@
     return extensionHandshakers;
   }
 
-<<<<<<< HEAD
-  private final class HandshakeInboundHandler extends ChannelInboundHandlerAdapter {
-
-    private final boolean supportsContinuation;
-    private final Handler<WebSocket> wsConnect;
-    private final ContextInternal context;
-    private final Deque<Object> buffered = new ArrayDeque<>();
-    private FullHttpResponse response;
-    private boolean handshaking = true;
-
-    public HandshakeInboundHandler(Handler<WebSocket> wsConnect, boolean supportsContinuation) {
-      this.supportsContinuation = supportsContinuation;
-      this.wsConnect = wsConnect;
-      this.context = vertx.getContext();
-    }
-
-    @Override
-    public void channelInactive(ChannelHandlerContext ctx) throws Exception {
-      super.channelInactive(ctx);
-      // if still handshaking this means we not got any response back from the server and so need to notify the client
-      // about it as otherwise the client would never been notified.
-      if (handshaking) {
-        handleException(new WebSocketHandshakeException("Connection closed while handshake in process"));
-      }
-    }
-
-    @Override
-    public void channelRead(ChannelHandlerContext ctx, Object msg) throws Exception {
-      if (handshaker != null && handshaking) {
-        if (msg instanceof HttpResponse) {
-          HttpResponse resp = (HttpResponse) msg;
-          HttpResponseStatus status = resp.status();
-          if (status.code() != 101) {
-            handshaker = null;
-            close();
-            handleException(new WebsocketRejectedException(status.code()));
-            return;
-          }
-          response = new DefaultFullHttpResponse(resp.protocolVersion(), status);
-          response.headers().add(resp.headers());
-        }
-
-        if (msg instanceof HttpContent) {
-          if (response != null) {
-            response.content().writeBytes(((HttpContent) msg).content());
-            if (msg instanceof LastHttpContent) {
-              response.trailingHeaders().add(((LastHttpContent) msg).trailingHeaders());
-              try {
-                handshakeComplete(ctx, response);
-                chctx.pipeline().remove(HandshakeInboundHandler.this);
-                for (;;) {
-                  Object m = buffered.poll();
-                  if (m == null) {
-                    break;
-                  }
-                  ctx.fireChannelRead(m);
-                }
-              } catch (WebSocketHandshakeException e) {
-                close();
-                handleException(e);
-              }
-            }
-          }
-        }
-      } else {
-        buffered.add(msg);
-      }
-    }
-
-    private void handleException(Exception e) {
-      handshaking = false;
-      buffered.clear();
-      Handler<Throwable> handler = exceptionHandler();
-      if (handler != null) {
-        context.executeFromIO(v -> {
-          handler.handle(e);
-        });
-      } else {
-        log.error("Error in websocket handshake", e);
-      }
-    }
-
-    private void handshakeComplete(ChannelHandlerContext ctx, FullHttpResponse response) {
-      handshaking = false;
-      ChannelHandler handler = ctx.pipeline().get(HttpContentDecompressor.class);
-      if (handler != null) {
-        // remove decompressor as its not needed anymore once connection was upgraded to websockets
-        ctx.pipeline().remove(handler);
-      }
-      WebSocketImpl webSocket = new WebSocketImpl(vertx, Http1xClientConnection.this, supportsContinuation,
-                                                  options.getMaxWebsocketFrameSize(),
-                                                  options.getMaxWebsocketMessageSize());
-      ws = webSocket;
-      handshaker.finishHandshake(chctx.channel(), response);
-      ws.subProtocol(handshaker.actualSubprotocol());
-      context.executeFromIO(v -> {
-        log.debug("WebSocket handshake complete");
-        if (metrics != null ) {
-          webSocket.setMetric(metrics.connected(endpointMetric, metric(), webSocket));
-        }
-        webSocket.registerHandler(vertx.eventBus());
-        webSocket.headers(new HeadersAdaptor(response.headers()));
-        wsConnect.handle(webSocket);
-        webSocket.headers(null);
-      });
-    }
-  }
-
-=======
->>>>>>> 74637a21
   @Override
   public synchronized void handleInterestedOpsChanged() {
     if (!isNotWritable()) {
