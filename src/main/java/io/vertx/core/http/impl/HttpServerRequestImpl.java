--- conflicted
+++ resolved
@@ -65,14 +65,10 @@
 
   private static final Logger log = LoggerFactory.getLogger(HttpServerRequestImpl.class);
 
-<<<<<<< HEAD
   private static final int CHANNEL_PAUSE_QUEUE_SIZE = 5;
   private Deque<HttpContent> queue = new ArrayDeque<>(8);
 
-  private final ServerConnection conn;
-=======
   private final Http1xServerConnection conn;
->>>>>>> 887f95e0
   private final HttpRequest request;
   private final HttpServerResponse response;
 
