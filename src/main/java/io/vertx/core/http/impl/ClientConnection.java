--- conflicted
+++ resolved
@@ -139,7 +139,6 @@
       } else {
         nettyHeaders = null;
       }
-<<<<<<< HEAD
             
       ChannelPipeline p = channel.pipeline(); 
       ArrayList<WebSocketClientExtensionHandshaker> extensionHandshakers = initializeWebsocketExtensionHandshakers(client.getOptions());
@@ -151,11 +150,6 @@
       handshaker = WebSocketClientHandshakerFactory.newHandshaker(wsuri, version, subProtocols, !extensionHandshakers.isEmpty(),
               nettyHeaders, maxWebSocketFrameSize,!client.getOptions().isSendUnmaskedFrames(),false);
       
-=======
-      handshaker = WebSocketClientHandshakerFactory.newHandshaker(wsuri, version, subProtocols, false,
-                                                                  nettyHeaders, maxWebSocketFrameSize,!client.getOptions().isSendUnmaskedFrames(),false);
-      ChannelPipeline p = chctx.pipeline();
->>>>>>> f6ac6c64
       p.addBefore("handler", "handshakeCompleter", new HandshakeInboundHandler(wsConnect, version != WebSocketVersion.V00));
       handshaker.handshake(chctx.channel()).addListener(future -> {
         Handler<Throwable> handler = exceptionHandler();
