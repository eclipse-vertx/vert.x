--- conflicted
+++ resolved
@@ -352,22 +352,6 @@
     dnsServer.stop();
   }
 
-<<<<<<< HEAD
-  @Test
-  public void testLogActivity() throws Exception {
-    final String ip = "10.0.0.1";
-    TestLoggerFactory factory = TestUtils.testLogging(() -> {
-		try {
-			prepareDns(FakeDNSServer.testResolveA(ip), new DnsClientOptions().setLogActivity(true))
-	        .resolveA(ip, fut -> {
-	        	testComplete();
-	        });
-		} catch (Exception e) {
-			fail(e);
-		}
-    });
-    await();
-=======
   private TestLoggerFactory testLogging(DnsClientOptions options) {
     final String ip = "10.0.0.1";
     return TestUtils.testLogging(() -> {
@@ -386,34 +370,17 @@
   @Test
   public void testLogActivity() throws Exception {
     TestLoggerFactory factory = testLogging(new DnsClientOptions().setLogActivity(true));
->>>>>>> 47d15d66
     assertTrue(factory.hasName("io.netty.handler.logging.LoggingHandler"));
     dnsServer.stop();
   }
 
   @Test
   public void testDoNotLogActivity() throws Exception {
-<<<<<<< HEAD
-    final String ip = "10.0.0.1";
-    TestLoggerFactory factory = TestUtils.testLogging(() -> {
-		try {
-			prepareDns(FakeDNSServer.testResolveA(ip), new DnsClientOptions().setLogActivity(false))
-	        .resolveA(ip, fut -> {
-	        	testComplete();
-	        });
-		} catch (Exception e) {
-			fail(e);
-		}
-    });
-    await();
-=======
     TestLoggerFactory factory = testLogging(new DnsClientOptions().setLogActivity(false));
->>>>>>> 47d15d66
     assertFalse(factory.hasName("io.netty.handler.logging.LoggingHandler"));
     dnsServer.stop();
   }
 
-<<<<<<< HEAD
   @Test
   public void testRecursionDesired() throws Exception {
     final String ip = "10.0.0.1";
@@ -456,8 +423,6 @@
     dnsServer.stop();
   }
 
-=======
->>>>>>> 47d15d66
   private DnsClient prepareDns(FakeDNSServer server) throws Exception {
     return prepareDns(server, new DnsClientOptions().setQueryTimeout(15000));
   }
