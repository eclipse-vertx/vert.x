--- conflicted
+++ resolved
@@ -412,11 +412,7 @@
     return tmp;
   }
   
-<<<<<<< HEAD
-  public static TestLoggerFactory testLogging(Runnable runnable) throws Exception {
-=======
   public static TestLoggerFactory testLogging(Runnable runnable) {
->>>>>>> 47d15d66
     InternalLoggerFactory prev = InternalLoggerFactory.getDefaultFactory();
     TestLoggerFactory factory = new TestLoggerFactory();
     InternalLoggerFactory.setDefaultFactory(factory);
