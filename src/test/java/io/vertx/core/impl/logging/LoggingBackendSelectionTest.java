/*
 * Copyright (c) 2011-2019 Contributors to the Eclipse Foundation
 *
 * This program and the accompanying materials are made available under the
 * terms of the Eclipse Public License 2.0 which is available at
 * http://www.eclipse.org/legal/epl-2.0, or the Apache License, Version 2.0
 * which is available at https://www.apache.org/licenses/LICENSE-2.0.
 *
 * SPDX-License-Identifier: EPL-2.0 OR Apache-2.0
 */

package io.vertx.core.impl.logging;

import org.junit.After;
import org.junit.Before;
import org.junit.Test;
<<<<<<< HEAD
import java.io.File;
=======

import java.io.ByteArrayOutputStream;
>>>>>>> 7cb59474
import java.io.IOException;
import java.io.InputStream;
import java.lang.reflect.Field;
import java.lang.reflect.Method;
import java.net.URL;
<<<<<<< HEAD
import java.nio.file.Files;
=======
>>>>>>> 7cb59474
import java.util.HashSet;
import java.util.Set;

import static io.vertx.core.logging.LoggerFactory.LOGGER_DELEGATE_FACTORY_CLASS_NAME;
import static org.junit.Assert.assertEquals;


/**
 * @author Thomas Segismont
 */
public class LoggingBackendSelectionTest {

  private ClassLoader originalTccl;
  private TestClassLoader testClassLoader;

  @Before
  public void setup() {
    originalTccl = Thread.currentThread().getContextClassLoader();
    testClassLoader = new TestClassLoader(originalTccl);
    Thread.currentThread().setContextClassLoader(testClassLoader);
  }

  @After
  public void tearDown() {
    Thread.currentThread().setContextClassLoader(originalTccl);
    System.clearProperty(LOGGER_DELEGATE_FACTORY_CLASS_NAME);
  }

  @Test
  public void syspropPriority() throws Exception {
    System.setProperty(LOGGER_DELEGATE_FACTORY_CLASS_NAME, "io.vertx.core.logging.Log4j2LogDelegateFactory");
    assertEquals("Log4j2", loggingBackend());
  }

  @Test
  public void vertxJulFilePriority() throws Exception {
    assertEquals("JUL", loggingBackend());
  }

  @Test
  public void SLF4JPriority() throws Exception {
    testClassLoader.hideVertxJulFile = true;
    assertEquals("SLF4J", loggingBackend());
  }

  @Test
  public void Log4j2Priority() throws Exception {
    testClassLoader.hideVertxJulFile = true;
    testClassLoader.hiddenPackages.add("org.slf4j");
    assertEquals("Log4j2", loggingBackend());
  }

  @Test
  public void JULDefault() throws Exception {
    testClassLoader.hideVertxJulFile = true;
    testClassLoader.hiddenPackages.add("org.slf4j");
    testClassLoader.hiddenPackages.add("org.apache.logging");
    assertEquals("JUL", loggingBackend());
  }

  private String loggingBackend() throws Exception {
    Class<?> factoryClass = testClassLoader.loadClass("io.vertx.core.impl.logging.LoggerFactory");
    Method factoryMethod = factoryClass.getMethod("getLogger", String.class);
    Object loggerAdapter = factoryMethod.invoke(null, "whatever");
    Field adaptedField = loggerAdapter.getClass().getDeclaredField("adapted");
    adaptedField.setAccessible(true);
    Object adapted = adaptedField.get(loggerAdapter);
    String backendClass = adapted.getClass().getSimpleName();
    return backendClass.substring(0, backendClass.indexOf("LogDelegate"));
  }

  private static class TestClassLoader extends ClassLoader {

    boolean hideVertxJulFile;
    Set<String> hiddenPackages = new HashSet<>();

    TestClassLoader(ClassLoader parent) {
      super(parent);
    }

    @Override
    protected Class<?> loadClass(String name, boolean resolve) throws ClassNotFoundException {
      if (hiddenPackages.stream().anyMatch(name::startsWith)) {
        throw new ClassNotFoundException(name);
      }
      if (name.startsWith("io.vertx.core.impl.logging") || name.startsWith("io.vertx.core.logging")) {
        URL url = getResource(name.replace('.', '/') + ".class");
        if (url == null) {
          throw new ClassNotFoundException(name);
        }
<<<<<<< HEAD
        try {
          byte[] bytes = Files.readAllBytes(new File(url.getPath()).toPath());
=======
        try (InputStream in = url.openStream()) {
          ByteArrayOutputStream baos = new ByteArrayOutputStream();
          byte[] buff = new byte[256];
          int l;
          while ((l = in.read(buff)) != -1) {
            baos.write(buff, 0, l);;
          }
          byte[] bytes = baos.toByteArray();
>>>>>>> 7cb59474
          Class<?> clazz = defineClass(name, bytes, 0, bytes.length);
          if (resolve) {
            resolveClass(clazz);
          }
          return clazz;
        } catch (IOException e) {
          throw new ClassNotFoundException(name, e);
        }
      }
      return super.loadClass(name, resolve);
    }

    @Override
    public URL getResource(String name) {
      if (hideVertxJulFile && "vertx-default-jul-logging.properties".equals(name)) {
        return null;
      }
      return super.getResource(name);
    }
  }
}<|MERGE_RESOLUTION|>--- conflicted
+++ resolved
@@ -14,21 +14,13 @@
 import org.junit.After;
 import org.junit.Before;
 import org.junit.Test;
-<<<<<<< HEAD
-import java.io.File;
-=======
 
 import java.io.ByteArrayOutputStream;
->>>>>>> 7cb59474
 import java.io.IOException;
 import java.io.InputStream;
 import java.lang.reflect.Field;
 import java.lang.reflect.Method;
 import java.net.URL;
-<<<<<<< HEAD
-import java.nio.file.Files;
-=======
->>>>>>> 7cb59474
 import java.util.HashSet;
 import java.util.Set;
 
@@ -119,10 +111,6 @@
         if (url == null) {
           throw new ClassNotFoundException(name);
         }
-<<<<<<< HEAD
-        try {
-          byte[] bytes = Files.readAllBytes(new File(url.getPath()).toPath());
-=======
         try (InputStream in = url.openStream()) {
           ByteArrayOutputStream baos = new ByteArrayOutputStream();
           byte[] buff = new byte[256];
@@ -131,7 +119,6 @@
             baos.write(buff, 0, l);;
           }
           byte[] bytes = baos.toByteArray();
->>>>>>> 7cb59474
           Class<?> clazz = defineClass(name, bytes, 0, bytes.length);
           if (resolve) {
             resolveClass(clazz);
